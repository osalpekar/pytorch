--- conflicted
+++ resolved
@@ -138,10 +138,7 @@
 }
 
 test_libtorch() {
-<<<<<<< HEAD
-=======
   if [[ "$BUILD_ENVIRONMENT" != *rocm* ]]; then
->>>>>>> 162ef02d
     echo "Testing libtorch"
     python test/cpp/jit/tests_setup.py setup
     if [[ "$BUILD_ENVIRONMENT" == *cuda* ]]; then
@@ -153,6 +150,7 @@
     python tools/download_mnist.py --quiet -d test/cpp/api/mnist
     OMP_NUM_THREADS=2 TORCH_CPP_TEST_MNIST_PATH="test/cpp/api/mnist" build/bin/test_api
     assert_git_not_dirty
+  fi
 }
 
 test_custom_script_ops() {
@@ -216,24 +214,20 @@
   test_torchvision
   test_xla
 elif [[ "${BUILD_ENVIRONMENT}" == *libtorch* ]]; then
-  test_libtorch
+  # TODO: run some C++ tests
 elif [[ "${BUILD_ENVIRONMENT}" == *-test1 || "${JOB_BASE_NAME}" == *-test1 ]]; then
   test_torchvision
   test_python_nn
 elif [[ "${BUILD_ENVIRONMENT}" == *-test2 || "${JOB_BASE_NAME}" == *-test2 ]]; then
   test_python_all_except_nn
   test_aten
-  if [[ "$BUILD_TEST_LIBTORCH" == "1" ]]; then
-    test_libtorch
-  fi
+  test_libtorch
   test_custom_script_ops
 else
   test_torchvision
   test_python_nn
   test_python_all_except_nn
   test_aten
-  if [[ "$BUILD_TEST_LIBTORCH" == "1" ]]; then
-    test_libtorch
-  fi
+  test_libtorch
   test_custom_script_ops
 fi
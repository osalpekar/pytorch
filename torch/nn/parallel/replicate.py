--- conflicted
+++ resolved
@@ -160,11 +160,7 @@
                     replica = module_copies[j][i]
                     param = param_copies[j][param_idx]
                     if _is_script_module(replica):
-<<<<<<< HEAD
-                        replica._c._register_parameter(key, param_copies[j][param_idx], False)
-=======
                         replica._c._register_parameter(key, param, False)
->>>>>>> 6d5669b9
                     else:
                         setattr(replica, key, Parameter(param))
                         # TODO: We need to manually set _parameters with a bare
@@ -190,10 +186,6 @@
                         replica._c._register_parameter(key, buffer_copies[j][buffer_idx], True)
                     else:
                         setattr(replica, key, buffer_copies[j][buffer_idx])
-<<<<<<< HEAD
-=======
-
->>>>>>> 6d5669b9
 
     for j in range(num_replicas):
         _copy_scriptmodule_methods(modules, module_copies[j], module_indices)

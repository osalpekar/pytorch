from __future__ import absolute_import, division, print_function, unicode_literals

import warnings
from abc import ABCMeta, abstractmethod
from functools import partial

<<<<<<< HEAD
import math
=======
from torch._jit_internal import Optional, List
>>>>>>> 9241b514
import torch
import torch.nn as nn


ABC = ABCMeta(str("ABC"), (object,), {})  # compatible with Python 2 *and* 3:


class ObserverBase(ABC, nn.Module):
    r"""Observer base Module
    Any concrete observer implementation should derive from this class.

    Concrete observers should follow the same API. In forward, they will update
    the statistics of the observed Tensor. And they should provide a
    `calculate_qparams` function that computes the quantization parameters given
    the collected statistics.
    """

    def __init__(
        self, dtype=torch.quint8, qscheme=torch.per_tensor_affine, reduce_range=False
    ):
        super(ObserverBase, self).__init__()
        self.dtype = dtype
        self.qscheme = qscheme
        self.reduce_range = reduce_range

        self.eps = torch.finfo(torch.float32).eps
        assert self.qscheme in (
            torch.per_tensor_affine,
            torch.per_tensor_symmetric,
        ), "Default Observer only works for per_tensor_affine and \
                per_tensor_symmetric quantization scheme"
        assert self.dtype in (
            torch.qint8,
            torch.quint8,
        ), "Default Observer only works for qint8 and quint8 data type"

    @abstractmethod
    def forward(self, x):
        pass

    @abstractmethod
    def calculate_qparams(self, **kwargs):
        pass

    def _calculate_qparams(self, min_val, max_val):
        # type: (Optional[Tensor], Optional[Tensor]) -> Tuple[Tensor, Tensor]
        """
        Given min and max values, this function calculates quantization parameters
        """

        if max_val is None or min_val is None:
            warnings.warn(
                "must run observer before calling calculate_qparams.\
                                    Returning default scale and zero point "
            )
            return torch.tensor([1.0]), torch.tensor([0])

        assert min_val <= max_val, "min {} should be less than max {}".format(
            min_val, max_val
        )

        if self.dtype == torch.qint8:
            if self.reduce_range:
                qmin, qmax = -64, 63
            else:
                qmin, qmax = -128, 127
        else:
            if self.reduce_range:
                qmin, qmax = 0, 127
            else:
                qmin, qmax = 0, 255

        max_val, min_val = float(max_val), float(min_val)
        min_val = min(0.0, min_val)
        max_val = max(0.0, max_val)
        if max_val == min_val:
            scale = 1.0
            zero_point = 0
        else:
            if self.qscheme == torch.per_tensor_symmetric:
                max_val = max(-min_val, max_val)
                scale = max_val / ((qmax - qmin) / 2)
                scale = max(scale, self.eps)
                zero_point = 0 if self.dtype == torch.qint8 else 128
            else:
                scale = (max_val - min_val) / float(qmax - qmin)
                scale = max(scale, self.eps)
                zero_point = qmin - round(min_val / scale)
                zero_point = max(qmin, zero_point)
                zero_point = min(qmax, zero_point)
                zero_point = int(zero_point)

        return torch.tensor([scale]), torch.tensor([zero_point])


class MinMaxObserver(ObserverBase):
    r"""Default Observer Module
    A default implementation of the observer module, only works for
    `per_tensor_affine` quantization scheme.  The module will record the
    running average of max and min value of the observed Tensor and
    calculate_qparams will calculate scale and zero_point
    """

    __annotations__ = {
        "min_val": Optional[torch.Tensor],
        "max_val": Optional[torch.Tensor],
    }

    def __init__(self, **kwargs):
        #  For x86 quantized kernels, we need to ensure that the vpmaddubsw instruction
        #  does not overflow. We allow for a reduce_range argument to observers that
        #  reduces the quantized range to (0,127) or (-64, 63). For more details see
        #  aten/src/ATen/native/quantized/cpu/qconv.cpp
        #  This is not the optimal choice for non x86 backends as
        #  lose a bit of precision for activations.
        #
        super(MinMaxObserver, self).__init__(**kwargs)
        self.min_val = None
        self.max_val = None
        if (
            self.qscheme == torch.per_tensor_symmetric
            and self.reduce_range
            and self.dtype == torch.quint8
        ):
            raise NotImplementedError(
                "Cannot reduce range for symmetric quantization for quint8"
            )

    def forward(self, x):
        min_val = self.min_val
        max_val = self.max_val
        if min_val is None or max_val is None:
            min_val = torch.min(x)
            max_val = torch.max(x)
        else:
            min_val = torch.min(torch.min(x), min_val)
            max_val = torch.max(torch.max(x), max_val)
        self.min_val = min_val
        self.max_val = max_val
        return x

    @torch.jit.export
    def calculate_qparams(self):
        return self._calculate_qparams(self.min_val, self.max_val)

    @torch.jit.export
    def extra_repr(self):
        return "min_val={}, max_val={}".format(self.min_val, self.max_val)


class HistogramObserver(ObserverBase):
    r"""
    The module records the running histogram of tensor values along with
    min/max values. calculate_qparams will calculate scale and zero_point
    """

    __annotations__ = {
        "relaxed_min": Optional[torch.Tensor],
        "relaxed_max": Optional[torch.Tensor],
        "histogram": Optional[torch.Tensor],
    }

    def __init__(self, bins=2048, **kwargs):
        super(HistogramObserver, self).__init__(**kwargs)
        self.bins = bins
        self.histogram = None
        self.relaxed_min = None
        self.relaxed_max = None

    @staticmethod
    def _get_norm(delta_begin, delta_end, density, norm_type):
        """
        Compute the norm of the values uniformaly distributed between
        delta_begin and delta_end.

        norm = density * (integral_{begin, end} x^2)
             = density * (end^3 - begin^3) / 3
        """
        assert norm_type == "L2", "Only L2 norms are currently supported"
        norm = 0.0
        if norm_type == "L2":
            norm = (
                delta_end * delta_end * delta_end
                - delta_begin * delta_begin * delta_begin
            ) / 3
        return density * norm

    def _include_zero(self):
        """
        0 should be included in the histogram so that we can represent 0.0f
        exactly in quantized domain.
        """
        bin_width = (self.max_val.item() - self.min_val.item()) / self.bins

        # Pad histogram to include zero
        if self.min_val > 0.0:
            additional_nbins = math.ceil(self.min_val.item() / bin_width)
            self.bins += additional_nbins
            self.min_val -= additional_nbins * bin_width
            self.histogram = torch.cat(
                (torch.zeros(additional_nbins), self.histogram), dim=0
            )
        elif self.max_val < 0.0:
            additional_nbins = math.ceil(-self.max_val.item() / bin_width)
            self.bins += additional_nbins
            self.max_val += additional_nbins * bin_width
            self.histogram = torch.cat(
                (self.histogram, torch.zeros(additional_nbins)), dim=0
            )

    def _compute_quantization_error(self, next_start_bin, next_end_bin, norm_type):
        """
        Compute the quantization error if we use start_bin to end_bin as the
        min and max to do the quantization.
        """
        dst_nbins = 256
        bin_width = (self.max_val.item() - self.min_val.item()) / self.bins

        norm = 0.0
        dst_bin_width = bin_width * (next_end_bin - next_start_bin + 1) / dst_nbins
        for src_bin in range(self.bins):
            # distances from the beginning of first dst_bin to the beginning and
            # end of src_bin
            src_bin_begin = (src_bin - next_start_bin) * bin_width
            src_bin_end = src_bin_begin + bin_width

            # which dst_bins the beginning and end of src_bin belong to?
            dst_bin_of_begin = min(
                dst_nbins - 1, max(0.0, math.floor(src_bin_begin / dst_bin_width))
            )
            dst_bin_of_end = min(
                dst_nbins - 1, max(0.0, math.floor(src_bin_end / dst_bin_width))
            )
            dst_bin_of_begin_center = (
                dst_bin_of_begin * dst_bin_width + dst_bin_width / 2
            )

            density = self.histogram[src_bin] / bin_width
            if dst_bin_of_begin == dst_bin_of_end:
                # if src_bin is entirely within 1 dst_bin
                delta_begin = src_bin_begin - dst_bin_of_begin_center
                delta_end = src_bin_end - dst_bin_of_begin_center
                norm = norm + self._get_norm(delta_begin, delta_end, density, norm_type)
            else:
                delta_begin = src_bin_begin - dst_bin_of_begin_center
                delta_end = dst_bin_width / 2
                norm = norm + self._get_norm(delta_begin, delta_end, density, norm_type)

                norm = norm + (dst_bin_of_end - dst_bin_of_begin - 1) * self._get_norm(
                    -dst_bin_width / 2, dst_bin_width / 2, density, norm_type
                )

                dst_bin_of_end_center = (
                    dst_bin_of_end * dst_bin_width + dst_bin_width / 2
                )

                delta_begin = -dst_bin_width / 2
                delta_end = src_bin_end - dst_bin_of_end_center
                norm = norm + self._get_norm(delta_begin, delta_end, density, norm_type)
        return norm

    def _non_linear_param_search(self, norm_type):
        """
        An approximation for L2 error minimization for selecting min/max.
        By selecting new min/max, we filter out outliers in input distribution.
        This follows the implementation of NormMinimization::NonlinearQuantizationParamsSearch in
        caffe2/quantization/server/norm_minimization.cc
        """
        assert self.histogram.size()[0] == self.bins, "bins mistmatch"
        self._include_zero()
        bin_width = (self.max_val - self.min_val) / self.bins

        # cumulative sum
        total = sum(self.histogram)
        cSum = torch.cumsum(self.histogram, dim=0)

        stepsize = 1e-5
        alpha = 0.0
        beta = 1.0
        start_bin = 0
        end_bin = self.bins - 1
        norm_min = float("inf")

        while alpha < beta:
            next_alpha = alpha + stepsize
            next_beta = beta - stepsize

            # find the left and right bins between the quantile bounds
            l = start_bin
            r = end_bin
            while l < end_bin and cSum[l] < next_alpha * total:
                l = l + 1
            while r > start_bin and cSum[r] > next_beta * total:
                r = r - 1

            next_start_bin = start_bin
            next_end_bin = end_bin
            if (l - start_bin) > (end_bin - r):
                next_start_bin = l
                alpha = next_alpha
            else:
                next_end_bin = r
                beta = next_beta

            if next_start_bin == start_bin and next_end_bin == end_bin:
                continue

            # calculate the quantization error using next_start_bin and next_end_bin
            norm = self._compute_quantization_error(
                next_start_bin, next_end_bin, norm_type
            )

            if norm > norm_min:
                break
            norm_min = norm
            start_bin = next_start_bin
            end_bin = next_end_bin

        new_min = self.min_val + bin_width * start_bin
        new_max = self.min_val + bin_width * (end_bin + 1)
        return new_min, new_max

    def _combine_histograms(
        self, dst_histogram, dst_min, dst_max, src_histogram, src_min, src_max
    ):
        bins_dst = dst_histogram.size()[0]
        bins_src = src_histogram.size()[0]

        dst_bin_width = (dst_max - dst_min) / bins_dst
        src_bin_width = (src_max - src_min) / bins_src

        for i in range(bins_src):
            src_bin_count = src_histogram[i].item()
            if src_bin_count == 0:
                continue

            src_bin_begin = src_min + src_bin_width * i
            src_bin_end = src_bin_begin + src_bin_width

            dst_bin = 0
            if dst_bin_width:
                dst_bin = int((src_bin_begin - dst_min) / dst_bin_width)

            dst_bin_begin = dst_min + dst_bin_width * dst_bin
            dst_bin_end = dst_bin_begin + dst_bin_width

            dst_bin2 = 0
            if dst_bin_width:
                dst_bin2 = min(
                    int((src_bin_end - dst_min) / dst_bin_width), bins_dst - 1
                )

            assert dst_bin2 <= dst_bin + 2, "1 src_bin is mapped to at most 2 dst_bins"
            # dst_bin_cnt is the count from src_bin that should go to dst_bin
            # the remainder should go to dst_bin2
            dst_bin_cnt = 0
            if src_bin_width == 0 or dst_bin_width == 0:
                dst_bin_cnt = src_bin_count
            else:
                # We divide counts in src_bin in proportion to range overlap with dst_bin
                dst_bin_cnt = min(
                    round(
                        (dst_bin_end - src_bin_begin) / src_bin_width * src_bin_count
                    ),
                    src_bin_count,
                )

            dst_histogram[dst_bin] += dst_bin_cnt

            # remaining should go to dst_bin2
            if dst_bin_cnt < src_bin_count:
                dst_histogram[dst_bin2] += src_bin_count - dst_bin_cnt

    def forward(self, x):
<<<<<<< HEAD
        if self.min_val is None or self.max_val is None or self.histogram is None:
            self.min_val = torch.min(x)
            self.max_val = torch.max(x)
            self.histogram = torch.histc(x, self.bins)
        else:
            new_min = torch.min(x)
            new_max = torch.max(x)
            new_histogram = torch.histc(x, self.bins)
            # combine the existing histogram and new histogram into 1 histogram
            combined_histogram = torch.zeros_like(self.histogram)
            combined_min = torch.min(new_min, self.min_val)
            combined_max = torch.max(new_max, self.max_val)
            self._combine_histograms(
                combined_histogram,
                combined_min.item(),
                combined_max.item(),
                self.histogram,
                self.min_val.item(),
                self.max_val.item(),
            )
            self._combine_histograms(
                combined_histogram,
                combined_min.item(),
                combined_max.item(),
                new_histogram,
                new_min.item(),
                new_max.item(),
            )
            self.histogram = combined_histogram
            self.min_val = combined_min
            self.max_val = combined_max

    def calculate_qparams(self, norm_type="L2", search_type="NonLinear", **kwargs):
        if self.histogram is None:
            raise Exception("must run observer before calling calculate_qparams!")
        assert self.bins == len(self.histogram), (
            "The number of bins in histogram should be equal to the number of bins "
            "supplied while making this observer"
        )

        assert (
            search_type == "NonLinear"
        ), "Only non-linear search type for min/max is currently supported (aka L2 approx) "
        new_min, new_max = self._non_linear_param_search(norm_type)
=======
        min_val = self.relaxed_min
        max_val = self.relaxed_max
        histogram = self.histogram
        if min_val is None or max_val is None or histogram is None:
            min_val = torch.min(x)
            max_val = torch.max(x)
            range = max_val - min_val
            self.relaxed_min = min_val - 0.5 * range
            self.relaxed_max = max_val + 0.5 * range
            self.histogram = torch.histc(
                x, self.bins, min=min_val - 0.5 * range, max=max_val + 0.5 * range
            )
        else:
            if min_val < torch.min(x) or max_val > torch.max(x):
                warnings.warn("Incoming data is outside the relaxed_min/max range.")
            new_histogram = torch.histc(
                x, self.bins, min=min_val, max=max_val
            )
            self.histogram = new_histogram + histogram

    @torch.jit.export
    def calculate_qparams(self):
        min_val = self.relaxed_min
        max_val = self.relaxed_max
        histogram = self.histogram
>>>>>>> 9241b514

        return self._calculate_qparams(new_min.item(), new_max.item())



class TensorObserver(ObserverBase):
    r"""
    The module is mainly for debug and records the tensor values during runtime
    """
    __annotations__ = {
        "tensor_val": List[Optional[torch.Tensor]],
    }

    def __init__(self, **kwargs):
        super(TensorObserver, self).__init__(**kwargs)
        self.tensor_val = []

    def forward(self, x):
        self.tensor_val.append(x.clone())
        return x

    @torch.jit.export
    def calculate_qparams(self):
        raise Exception("calculate_qparams should not be called for TensorObserver")

    @torch.jit.export
    def get_tensor_value(self):
        return self.tensor_val


def observer(observer_cls, **kwargs):
    return partial(observer_cls, **kwargs)


def default_observer(**kwargs):
    # Restrict activations to be in the range (0,127)
    kwargs.setdefault("reduce_range", True)
    return observer(MinMaxObserver, **kwargs)

def default_debug_observer(**kwargs):
    return observer(TensorObserver, **kwargs)

def default_weight_observer(**kwargs):
    kwargs.setdefault("dtype", torch.qint8)
    kwargs.setdefault("qscheme", torch.per_tensor_symmetric)
    return observer(MinMaxObserver, **kwargs)<|MERGE_RESOLUTION|>--- conflicted
+++ resolved
@@ -4,11 +4,8 @@
 from abc import ABCMeta, abstractmethod
 from functools import partial
 
-<<<<<<< HEAD
+from torch._jit_internal import Optional, List
 import math
-=======
-from torch._jit_internal import Optional, List
->>>>>>> 9241b514
 import torch
 import torch.nn as nn
 
@@ -166,8 +163,8 @@
     """
 
     __annotations__ = {
-        "relaxed_min": Optional[torch.Tensor],
-        "relaxed_max": Optional[torch.Tensor],
+        "min_val": Optional[torch.Tensor],
+        "max_val": Optional[torch.Tensor],
         "histogram": Optional[torch.Tensor],
     }
 
@@ -175,8 +172,8 @@
         super(HistogramObserver, self).__init__(**kwargs)
         self.bins = bins
         self.histogram = None
-        self.relaxed_min = None
-        self.relaxed_max = None
+        self.min_val = None
+        self.max_val = None
 
     @staticmethod
     def _get_norm(delta_begin, delta_end, density, norm_type):
@@ -383,7 +380,6 @@
                 dst_histogram[dst_bin2] += src_bin_count - dst_bin_cnt
 
     def forward(self, x):
-<<<<<<< HEAD
         if self.min_val is None or self.max_val is None or self.histogram is None:
             self.min_val = torch.min(x)
             self.max_val = torch.max(x)
@@ -428,33 +424,6 @@
             search_type == "NonLinear"
         ), "Only non-linear search type for min/max is currently supported (aka L2 approx) "
         new_min, new_max = self._non_linear_param_search(norm_type)
-=======
-        min_val = self.relaxed_min
-        max_val = self.relaxed_max
-        histogram = self.histogram
-        if min_val is None or max_val is None or histogram is None:
-            min_val = torch.min(x)
-            max_val = torch.max(x)
-            range = max_val - min_val
-            self.relaxed_min = min_val - 0.5 * range
-            self.relaxed_max = max_val + 0.5 * range
-            self.histogram = torch.histc(
-                x, self.bins, min=min_val - 0.5 * range, max=max_val + 0.5 * range
-            )
-        else:
-            if min_val < torch.min(x) or max_val > torch.max(x):
-                warnings.warn("Incoming data is outside the relaxed_min/max range.")
-            new_histogram = torch.histc(
-                x, self.bins, min=min_val, max=max_val
-            )
-            self.histogram = new_histogram + histogram
-
-    @torch.jit.export
-    def calculate_qparams(self):
-        min_val = self.relaxed_min
-        max_val = self.relaxed_max
-        histogram = self.histogram
->>>>>>> 9241b514
 
         return self._calculate_qparams(new_min.item(), new_max.item())
 

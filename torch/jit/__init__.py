import torch._C
from torch.autograd import Variable, function
from torch.serialization import validate_cuda_device
from torch.nn import Module, ModuleList, Parameter, Sequential
from torch.jit.frontend import get_jit_class_def, get_jit_def, get_default_args
import torch.backends.cudnn as cudnn
import torch.jit.annotations
import torch._jit_internal as _jit_internal
from torch._six import PY2, PY37, with_metaclass, get_function_from_type, \
    string_classes
from ..nn.modules.utils import _single, _pair, _triple, _quadruple, \
    _list_with_default
import torch.testing

import math
from collections import OrderedDict, namedtuple
import textwrap
import sys
import warnings
import weakref
import types
import contextlib
import os
import functools
import copy
import collections
import inspect
import pickle

# These are imported so users can access them from the `torch.jit` module
from torch._jit_internal import Final  # noqa: F401
from torch._jit_internal import ignore, export  # noqa: F401

if sys.version_info[0] > 2:
    import pathlib


def _parse_env(name, default, true_message, false_message):
    value = os.environ.get(name)
    if value is None:
        return default
    if value.lower() in {'1', 'true', 'yes'}:
        return True
    elif value.lower() in {'0', 'false', 'no'}:
        return False
    if value == '1v':
        print(true_message)
        return True
    elif value == '0v':
        print(false_message)
        return False
    raise ValueError('Unknown setting of {}. Try using 0 or 1.'.format(name))


_enabled = _parse_env('PYTORCH_JIT', True, "> Using PyTorch JIT", "> PyTorch JIT DISABLED")
_flatten = torch._C._jit_flatten
_unflatten = torch._C._jit_unflatten
_jit_script_class_compile = torch._C._jit_script_class_compile

Future = torch._C.Future
_fork = torch._C.fork
_wait = torch._C.wait


@contextlib.contextmanager
def scope(scope_name):
    tracing_state = torch._C._get_tracing_state()
    if tracing_state:
        tracing_state.push_scope(scope_name)
    try:
        yield
    finally:
        if tracing_state:
            tracing_state.pop_scope()


DEFAULT_EXTRA_FILES_MAP = torch._C.ExtraFilesMap()


def load(f, map_location=None, _extra_files=DEFAULT_EXTRA_FILES_MAP):
    r"""
        Load a ``ScriptModule`` previously saved with :func:`save <torch.jit.save>`

        All previously saved modules, no matter their device, are first loaded onto CPU,
        and then are moved to the devices they were saved from. If this fails (e.g. because
        the run time system doesn't have certain devices), an exception is raised.
        However, storages can be dynamically remapped to an alternative set of devices
        using the `map_location` argument. Comparing to :func:`torch.load`, `map_location`
        in this function is simplified, which only accepts a string (e.g., 'cpu', 'cuda:0'),
        or torch.device (e.g., torch.device('cpu'))

        Arguments:
            f: a file-like object (has to implement read, readline, tell, and seek),
                or a string containing a file name
            map_location: can a string (e.g., 'cpu', 'cuda:0'), a device (e.g.,
                torch.device('cpu'))
            _extra_files: map from filename to content. The extra
                filenames given in the map would be loaded and their content
                would be stored in the provided map.


        Returns:
            A ``ScriptModule`` object.

        Example: ::

            torch.jit.load('scriptmodule.pt')

            # Load ScriptModule from io.BytesIO object
            with open('scriptmodule.pt', 'rb') as f:
                buffer = io.BytesIO(f.read())

            # Load all tensors to the original device
            torch.jit.load(buffer)

            # Load all tensors onto CPU, using a device
            torch.jit.load(buffer, map_location=torch.device('cpu'))

            # Load all tensors onto CPU, using a string
            torch.jit.load(buffer, map_location='cpu')

            # Load with extra files.
            files = {'metadata.json' : ''}
            torch.jit.load('scriptmodule.pt', _extra_files = files)
            print (files['metadata.json'])
    """
    m = ScriptModule()

    def module_lookup(names):
        curr = m
        for name in names:
            if not hasattr(curr, name):
                setattr(curr, name, ScriptModule())
            curr = getattr(curr, name)
        return curr._c
    if isinstance(f, string_classes):
        if not os.path.exists(f):
            raise ValueError("The provided filename {} does not exist".format(f))
    if isinstance(map_location, string_classes):
        map_location = torch.device(map_location)
    elif not (map_location is None or
              isinstance(map_location, torch.device)):
        raise ValueError("map_location should be either None, string or torch.device, "
                         "but got type: " + str(type(map_location)))
    if (str(map_location).startswith('cuda')):
        validate_cuda_device(map_location)

    if isinstance(f, str) or \
            (sys.version_info[0] == 2 and isinstance(f, unicode)) or \
            (sys.version_info[0] == 3 and isinstance(f, pathlib.Path)):
        torch._C.import_ir_module(module_lookup, f, map_location, _extra_files)
    else:
        torch._C.import_ir_module_from_buffer(module_lookup, f.read(), map_location, _extra_files)

    return m


def save(m, f, _extra_files=DEFAULT_EXTRA_FILES_MAP):
    """
        Save an offline version of this module for use in a separate process. The saved
        module serializes all of the methods, submodules, parameters, and attributes of this
        module. It can be loaded into the C++ API using ``torch::jit::load(filename)`` or into the Python
        API with ``torch.jit.load(filename)``.

        To be able to save a module, it must not make any calls to native Python functions.
        This means that all submodules must be subclasses of ``torch.jit.ScriptModule`` as well.

        .. DANGER::
           All modules, no matter their device, are always loaded onto the CPU during loading.
           This is different from :func:`torch.load`'s semantics and may change in the future.

        Arguments:
            m: a ScriptModule to save
            f: a file-like object (has to implement write and flush) or a string
               containing a file name
            _extra_files: Map from filename to contents which will be stored as part of 'f'

        .. warning::
            If you are using Python 2, ``torch.save`` does NOT support ``StringIO.StringIO``
            as a valid file-like object. This is because the write method should return
            the number of bytes written; ``StringIO.write()`` does not do this.

            Please use something like ``io.BytesIO`` instead.

        Example: ::

            m = torch.jit.ScriptModule()

            # Save to file
            torch.jit.save(m, 'scriptmodule.pt')

            # Save to io.BytesIO buffer
            buffer = io.BytesIO()
            torch.jit.save(m, buffer)

            # Save with extra files
            extra_files = torch._C.ExtraFilesMap()
            extra_files['foo.txt'] = 'bar'
            torch.jit.save(m, 'scriptmodule.pt', _extra_files=extra_files)
    """
    if isinstance(f, str) or \
            (sys.version_info[0] == 2 and isinstance(f, unicode)) or \
            (sys.version_info[0] == 3 and isinstance(f, pathlib.Path)):
        m.save(f, _extra_files=_extra_files)
    else:
        ret = m.save_to_buffer(_extra_files=_extra_files)
        f.write(ret)


def get_trace_graph(f, args=(), kwargs=None, _force_outplace=False, return_inputs=False):
    """
    Trace a function or model, returning a tuple consisting of the both the
    *trace* of an execution, as well as the original return value. If return_inputs,
    also returns the trace inputs as part of the tuple

    Tracing is guaranteed not to change the semantics of the function/module
    that is traced.

    Arguments:
        f (torch.nn.Module or function): the function or module
            to be traced.
        args (tuple or Tensor): the positional arguments to pass to the
            function/module to be traced.  A non-tuple is assumed to
            be a single positional argument to be passed to the model.
        kwargs (dict): the keyword arguments to pass to the function/module
            to be traced.

    Example: Trace a cell.

        >>> trace, out = jit.trace(nn.LSTMCell(), (input, hidden))
        >>> print(trace)
    """
    if kwargs is None:
        kwargs = {}
    if not isinstance(args, tuple):
        args = (args,)
    return LegacyTracedModule(f, _force_outplace, return_inputs)(*args, **kwargs)


def _unique_state_dict(module, keep_vars=False):
    # since Parameter.data always creates a new torch.Tensor instance,
    # id(v) doesn't work with it. So we always get the Parameter or Buffer
    # as values, and deduplicate the params using Parameters and Buffers
    state_dict = module.state_dict(keep_vars=True)
    filtered_dict = type(state_dict)()
    seen_ids = set()
    for k, v in state_dict.items():
        if id(v) in seen_ids:
            continue
        seen_ids.add(id(v))
        if keep_vars:
            filtered_dict[k] = v
        else:
            filtered_dict[k] = v.data
    return filtered_dict


def _create_interpreter_name_lookup_fn(frames_up=1):
    def _get_interpreter_name_for_var(var):
        frame = inspect.currentframe()
        i = 0
        while i < frames_up + 1:
            frame = frame.f_back
            i += 1

        f_locals = frame.f_locals
        f_globals = frame.f_globals

        for k, v in f_locals.items():
            if isinstance(v, torch.Tensor) and var is v:
                return k if k != 'self' else ''
        for k, v in f_globals.items():
            if isinstance(v, torch.Tensor) and var is v:
                return k if k != 'self' else ''
        return ''
    return _get_interpreter_name_for_var


class LegacyTracedModule(Module):
    def __init__(self, inner, force_outplace=False, return_inputs=False):
        super(LegacyTracedModule, self).__init__()
        # inner may be a Module, or it may be an arbitrary callable
        # If it's a Module, we get its parameters automatically, which lets
        # us avoid a special casing functions versus modules.
        self.inner = inner
        self._force_outplace = force_outplace
        self._return_inputs = return_inputs

    def forward(self, *args):
        in_vars, in_desc = _flatten(args)
        # NOTE: use full state, because we need it for BatchNorm export
        # This differs from the compiler path, which doesn't support it at the moment.
        module_state = list(_unique_state_dict(self, keep_vars=True).values())
        try:
            trace, all_trace_inputs = torch._C._tracer_enter(*(in_vars + module_state))
        except Exception as e:
            torch._C._tracer_abandon()
            raise e
        ret_inputs = tuple(x.clone() for x in all_trace_inputs)
        torch._C._tracer_set_force_outplace(self._force_outplace)
        torch._C._tracer_set_get_unique_name_fn(_create_interpreter_name_lookup_fn())
        try:
            trace_inputs = _unflatten(all_trace_inputs[:len(in_vars)], in_desc)
            out = self.inner(*trace_inputs)
            out_vars, _ = _flatten(out)
            torch._C._tracer_exit(tuple(out_vars))
        except Exception:
            torch._C._tracer_abandon()
            raise
        if self._return_inputs:
            return trace, out, ret_inputs
        else:
            return trace, out


def _clone_inputs(args):
    def clone_input(a):
        if a is None:
            return None
        elif isinstance(a, torch.Tensor):
            # TODO: figure out one liner to .clone() and set requires_grad
            v = Variable(a.data.clone(), requires_grad=a.requires_grad)
            if a.grad is not None:
                v.grad = clone_input(v.grad)
            return v
        else:
            return a.clone()
    return function._nested_map(lambda x: isinstance(x, torch.Tensor),
                                clone_input, condition_msg="tensors")(args)


# This is purely for developer debugging.  We are not going to advertise it.
_JIT_DUMP = os.environ.get('PYTORCH_JIT_DUMP', False)
_JIT_TIME = os.environ.get('PYTORCH_JIT_TIME', False)  # CUDA-only timing
_JIT_DISABLE = os.environ.get('PYTORCH_JIT_DISABLE', False)
_JIT_STATS = os.environ.get('PYTORCH_JIT_STATS', False)


def _dump_trace(trace_name, pass_name, input_key, trace):
    if not _JIT_DUMP:
        return

    import torch.contrib._graph_vis as graph_vis

    filename = "{}_{}".format(trace_name, pass_name)
    # TODO: Also paste out the backtrace when the trace was compiled
    # (and maybe also when it was run?)
    with open(filename + ".ir", "w") as f:
        f.write("Input key: {}\n\n{}".format(input_key, str(trace)))
    graph_vis.write(trace.graph(), filename + ".html")


@contextlib.contextmanager
def _time(trace_name, name, time=True):
    if (not _JIT_TIME and not time) or not torch.cuda.is_available():
        yield
        return
    stream = torch.cuda.current_stream()
    start = torch.cuda.Event(enable_timing=True)
    end = torch.cuda.Event(enable_timing=True)
    stream.record_event(start)
    try:
        yield
    finally:
        stream.record_event(end)
        end.synchronize()
        print("{} {} time: {} ms".format(trace_name, name, start.elapsed_time(end)))


def verify(model, args, loss_fn=torch.sum, devices=None):
    """
    Verify that a JIT compiled model has the same behavior as its uncompiled
    version along with its backwards pass.  If your model returns multiple
    outputs, you must also specify a `loss_fn` to produce a loss for which
    the backwards will be computed.

    This function has side-effects (e.g., it executes your model / saves and loads
    parameters), so don't expect the model to come out exactly the same as what
    you passed in.

    Arguments:
        model (compiled torch.nn.Module or function): the module/function to be
            verified.  The module/function definition MUST have been decorated with
            `@torch.jit.compile`.
        args (tuple or Tensor): the positional arguments to pass to the
            compiled function/module to be verified.  A non-tuple is assumed to
            be a single positional argument to be passed to the model.
        loss_fn (function, optional): the loss function to be applied to
            the output of the model, before backwards is invoked.  By default,
            we assume that a model returns a single result, and we :func:`torch.sum`
            before calling backwards; if this is inappropriate, you can pass your
            own loss function.  Note that if a model returns a tuple of results,
            these are passed as separate positional arguments to `loss_fn`.
        devices (iterable of device IDs, optional): the GPU devices which the
            compiled module will be run on.  This determines the RNG state we
            must save when running both compiled and uncompiled versions of the model.
    """
    # TODO: In principle, we track device information in our trace, so it
    # should be possible to check if our execution actually obeyed the 'devices'
    # the user provided.

    # TODO: Consider adding a utility function to torch.jit to test
    # for this case
    if not isinstance(model, torch._C.CompiledFunction):
        raise TypeError("Cannot verify an uncompiled module.  Add @torch.jit.compile to compile it")
    is_module = isinstance(model, Module)

    if not isinstance(args, tuple):
        args = (args,)

    saved_args = _clone_inputs(args)
    if is_module:
        saved_state = copy.deepcopy(model.state_dict())

    def run_fwd_bwd(args, force_trace=False, assert_compiled=False):
        params = list(model.parameters()) if is_module else []
        in_vars, _ = _flatten((args, params))
        # We use a special API to reset the trace and compile it from scratch.
        compiled_fn = model
        if force_trace:
            compiled_fn.clear_cache()
        if assert_compiled:
            hits = compiled_fn.hits
        out = model(*args)
        if assert_compiled and compiled_fn.hits == hits:
            raise RuntimeError("failed to use the compiled function")
        if not isinstance(out, tuple):
            out = (out, )
        if loss_fn == torch.sum and len(out) != 1:
            raise ValueError(("Model returns {} outputs, but default loss function "
                              "(torch.sum) can only handle a single output").format(len(out)))
        out_vars, _ = _flatten(out)
        saved_outs = [v.data.clone() for v in out_vars]
        loss = loss_fn(*out)
        grads = torch.autograd.grad([loss], in_vars)
        # TODO: I'm not sure if the clone here is necessary but it is safer
        saved_grads = [v.data.clone() for v in grads]
        return (saved_outs, saved_grads)

    with torch.random.fork_rng(devices, _caller="torch.jit.verify"):
        uncompiled_outs, uncompiled_grads = run_fwd_bwd(args, force_trace=True)
        assert model.has_trace_for(*args)

    if is_module:
        model.load_state_dict(saved_state)
    compiled_outs, compiled_grads = run_fwd_bwd(args, assert_compiled=True)

    _verify_equal(uncompiled_outs, compiled_outs)
    _verify_equal(uncompiled_grads, compiled_grads)


def _verify_equal(xs, ys):
    for x, y in zip(xs, ys):
        if x.sub(y).abs().max() > 1e-6:
            raise RuntimeError("JIT and real computation mismatch")


def indent(s):
    return '\n'.join(['\t' + line for line in s.splitlines()])


class TracingCheckError(Exception):
    def __init__(self, graph_diff_error, tensor_compare_error, extra_msg=None):
        self.message = 'Tracing failed sanity checks!\n'
        if extra_msg is not None:
            self.message += extra_msg + '\n'
        if graph_diff_error is not None:
            self.message += 'ERROR: Graphs differed across invocations!\n'
            self.message += indent(graph_diff_error) + '\n'
        if tensor_compare_error is not None:
            self.message += 'ERROR: Tensor-valued Constant nodes differed in value ' \
                            'across invocations. This often indicates that the tracer has' \
                            ' encountered untraceable code.\n'
            self.message += indent(tensor_compare_error) + '\n'
        super(TracingCheckError, self).__init__(self.message)


# Check the traced module against a set of user-provided validation inputs
@torch.no_grad()
def _check_trace(check_inputs, func, executor_options, traced_func, check_tolerance,
                 force_outplace, is_trace_module, _module_class):
    # Note: tracing is independent of optimizations, which consume the trace
    executor_options['optimize'] = False
    for inputs in check_inputs:

        if isinstance(inputs, torch.Tensor):
            inputs = (inputs,)

        if is_trace_module:
            copied_dict = {}
            for name, data in inputs.items():
                copied_dict[name] = _clone_inputs(data)
            check_mod = torch.jit.trace_module(
                func.__self__ if hasattr(func, '__self__') else func,
                copied_dict,
                check_trace=False,
                _force_outplace=force_outplace,
                _module_class=_module_class,
                **executor_options)
            check_mod_func = check_mod._c._get_method(traced_func.name)
            inputs = inputs[traced_func.name]
            if isinstance(inputs, (torch.Tensor, dict)):
                inputs = (inputs,)
        else:
            check_mod = torch.jit.trace(
                func,
                _clone_inputs(inputs),
                check_trace=False,
                _force_outplace=force_outplace,
                _module_class=_module_class,
                **executor_options)
            check_mod_func = check_mod

        def graph_diagnostic_info():
            mod_canonicalized = torch._C._jit_pass_canonicalize(traced_func.graph)
            torch._C._jit_pass_erase_shape_information(mod_canonicalized)
            check_canonicalized = torch._C._jit_pass_canonicalize(check_mod_func.graph)
            torch._C._jit_pass_erase_shape_information(check_canonicalized)

            graph_diff_errors = None
            if str(mod_canonicalized) != str(check_canonicalized):
                import difflib
                graph_diff = difflib.ndiff(str(mod_canonicalized).splitlines(True),
                                           str(check_canonicalized).splitlines(True))
                graph_diff_errors = 'Graph diff:\n' + indent(''.join(graph_diff)) + '\n'

                for n_mod, n_check in zip(mod_canonicalized.nodes(), check_canonicalized.nodes()):
                    if str(n_mod) != str(n_check):
                        graph_diff_errors += 'First diverging operator:\n'
                        node_diff = difflib.ndiff(str(n_mod).splitlines(True),
                                                  str(n_check).splitlines(True))
                        source_printout = 'Node diff:\n' + indent(''.join(node_diff)) + '\n'
                        mod_stack = n_mod.sourceRange()
                        if mod_stack:
                            source_printout += 'Trace source location:\n' + indent(mod_stack) + '\n'
                        check_stack = n_check.sourceRange()
                        if check_stack:
                            source_printout += 'Check source location:\n' + indent(check_stack) + '\n'
                        graph_diff_errors += source_printout

                        break  # For now, only print out the first pair of nodes that diverges

            tensor_compare_errors = None
            # Check Tensor-valued constant nodes
            for n_mod, n_check in zip(mod_canonicalized.nodes(), check_canonicalized.nodes()):
                if n_mod.kind() != n_check.kind():
                    break  # Graphs have already diverged

                if n_mod.kind() == 'prim::Constant' and not (n_mod.mustBeNone() or n_check.mustBeNone()):
                    if n_mod.kindOf('value') != 't' or n_check.kindOf('value') != 't':
                        continue

                    mod_tensor_val = n_mod.t('value')
                    check_tensor_val = n_check.t('value')

                    try:
                        torch.testing.assert_allclose(mod_tensor_val, check_tensor_val)
                    except (RuntimeError, AssertionError) as e:
                        if tensor_compare_errors is None:
                            tensor_compare_errors = ''
                        tensor_compare_errors += 'Node:\n' + indent(str(n_mod)) + '\n'
                        compare_stack = n_mod.sourceRange()
                        if compare_stack:
                            tensor_compare_errors += 'Source Location:\n' + indent(compare_stack) + '\n'
                        tensor_compare_errors += 'Comparison exception: ' + indent(str(e))

                        break  # For now, only print the first diverging pair

            return graph_diff_errors, tensor_compare_errors

        def wrap_retval(x):
            return x if isinstance(x, tuple) else (x,)

        def run_mod_and_filter_tensor_outputs(mod, inputs, running_what):
            try:
                outs = wrap_retval(mod(*_clone_inputs(inputs)))
                outs = [out for out in outs if isinstance(out, torch.Tensor)]
                return outs
            except Exception as e:
                raise TracingCheckError(*graph_diagnostic_info(),
                                        extra_msg='Encountered an exception while running the ' + running_what +
                                                  ' with test inputs.\nException:\n' + indent(str(e)))

        has_warned = [False]

        def maybe_warn_nondeterministic():
            if has_warned[0]:
                return
            has_warned[0] = True
            nondeterm_ops = [op for op in traced_func.graph.nodes() if op.isNondeterministic()]
            if len(nondeterm_ops) > 0:
                nondeterministic_ops_warning = "Trace had nondeterministic nodes. "
                nondeterministic_ops_warning += "Did you forget call .eval() on your model? Nodes:\n"
                nondeterministic_ops_warning += "\n".join([indent(str(op)) for op in nondeterm_ops][:20])
                nondeterministic_ops_warning += "\nThis may cause errors in trace checking. To disable trace checking,"\
                                                " pass check_trace=False to torch.jit.trace()"
                warnings.warn(nondeterministic_ops_warning, category=TracerWarning, stacklevel=5)

        def compare_outputs(original, reference, match_what):
            all_ok = True
            for i, (orig, ref) in enumerate(zip(original, reference)):
                try:
                    torch.testing.assert_allclose(orig.double(), ref.double(), rtol=check_tolerance,
                                                  atol=torch.testing._get_default_tolerance(orig, ref)[1])
                except AssertionError as e:
                    maybe_warn_nondeterministic()
                    warnings.warn('Output nr ' + str(i + 1) + '. of the traced function does not match '
                                  'the corresponding output of the ' + match_what + '. Detailed error:\n' + str(e),
                                  category=TracerWarning, stacklevel=4)
                    all_ok = False

            return all_ok

        traced_outs = run_mod_and_filter_tensor_outputs(traced_func, inputs, 'trace')
        fn_outs = run_mod_and_filter_tensor_outputs(func, inputs, 'Python function')
        if compare_outputs(traced_outs, fn_outs, 'Python function'):
            check_outs = run_mod_and_filter_tensor_outputs(check_mod_func, inputs, 'repeated trace')
            compare_outputs(traced_outs, check_outs, 'repeated trace')

        diag_info = graph_diagnostic_info()
        if any(info is not None for info in diag_info):
            raise TracingCheckError(*diag_info)


class TracerWarning(Warning):
    @staticmethod
    def ignore_lib_warnings():
        # We ignore warnings from all submodules excluding the JIT, because we need them e.g. for _check_trace
        warnings.filterwarnings('ignore', category=TracerWarning, module='torch.(?!jit)')


# We ignore the tracer warnings coming form inside the library, because all our shape
# checks in nn will trigger them.
TracerWarning.ignore_lib_warnings()
torch._C._tracer_warn_use_python()


def make_tuple(example_inputs):
    if isinstance(example_inputs, (torch.Tensor, dict)):
        return (example_inputs,)
    # done primarily so that weird iterables fail here and not pybind11 code
    if not isinstance(example_inputs, tuple):
        return tuple(example_inputs)
    return example_inputs


def make_module(mod, _module_class, executor_options):
    if _module_class is None:
        _module_class = TopLevelTracedModule
    return _module_class(mod, **executor_options)

def wrap_check_inputs(check_inputs):
    if check_inputs is None:
        return None

    return [{'forward' : c} for c in check_inputs]

def trace(func,
          example_inputs,
          optimize=True,
          check_trace=True,
          check_inputs=None,
          check_tolerance=1e-5,
          _force_outplace=False,
          _module_class=None):
    """
    Trace a function and return an executable ``ScriptModule`` or ``torch.jit._C.Function``
    that will be optimized using just-in-time compilation.

    .. warning::

        Tracing only correctly records functions and modules which are not data
        dependent (e.g., do not have conditionals on data in tensors) and do not have
        any untracked external dependencies (e.g., perform input/output or
        access global variables). If you trace such models, you may silently get
        incorrect results on subsequent invocations of the model. The tracer
        will try to emit warnings when doing something that may cause an
        incorrect trace to be produced.

    Arguments:
        func (callable or torch.nn.Module):  a Python function or ``torch.nn.Module``
                                             that will be run with ``example_inputs``.
                                             arguments and returns to ``func`` must be tensors
                                             or (possibly nested) tuples that
                                             contain tensors.
        example_inputs (tuple):  a tuple of example inputs that will be passed to the function
                                 while tracing. The resulting trace can be run with
                                 inputs of different types and shapes assuming the traced operations
                                 support those types and shapes. ``example_inputs`` may also be a single
                                 Tensor in which case it is automatically wrapped in a tuple

    Keyword arguments:
        optimize (bool, optional): whether or not to apply optimizations.  Default: ``True``.
        check_trace (bool, optional): check if the same inputs run through
                                      traced code produce the same outputs. Default: ``True``. You might want
                                      to disable this if, for example, your network contains non-
                                      deterministic ops or if you are sure that the network is correct despite
                                      a checker failure.

        check_inputs (list of tuples, optional): A list of tuples of input arguments that should be used
                                                 to check the trace against what is expected. Each tuple
                                                 is equivalent to a set of input arguments that would
                                                 be specified in ``example_inputs``. For best results, pass in a
                                                 set of checking inputs representative of the space of
                                                 shapes and types of inputs you expect the network to see.
                                                 If not specified, the original ``example_inputs`` are used for checking
        check_tolerance (float, optional): Floating-point comparison tolerance to use in the checker procedure.
                                           This can be used to relax the checker strictness in the event that
                                           results diverge numerically for a known reason, such as operator fusion.

    Returns:
        if ``callable`` is ``nn.Module`` or ``forward()`` of ``nn.Module``, ``trace`` returns
        a ``ScriptModule`` object with a single ``forward()`` method containing the traced code.
        The returned ``ScriptModule`` will have the same set of sub-modules and parameters as the
        original ``nn.Module``.
        If ``callable`` is a standalone function, ``trace`` returns ``torch.jit._C.Function``

    Example::

        class Net(nn.Module):
            def __init__(self):
                super(Net, self).__init__()
                self.conv = nn.Conv2d(1, 1, 3)

            def forward(self, x):
                return self.conv(x)

            def weighted_kernel_sum(self, weight):
                return weight * self.conv.weight

        example_weight = torch.rand(1, 1, 3, 3)
        example_forward_input = torch.rand(1, 1, 3, 3)
        n = Net()
        # the following two calls are equivalent
        module = torch.jit.trace_module(n, example_forward_input)
        module = torch.jit.trace_module(n.forward, example_forward_input)

    """
    if not _enabled:
        return func

    if isinstance(func, torch.jit.ScriptModule):
        # it is hard to trace it because the forward method on ScriptModule is already defined, so it
        # would result in an error.
        warnings.warn('The input to trace is already a ScriptModule, tracing it is a no-op. Returning the object as is.')
        return func

    if isinstance(func, torch.nn.Module):
        return trace_module(func, {'forward': example_inputs}, optimize,
                            check_trace, wrap_check_inputs(check_inputs),
                            check_tolerance, _force_outplace, _module_class)

    if (hasattr(func, '__self__') and isinstance(func.__self__, torch.nn.Module) and
            func.__name__ == 'forward'):

        return trace_module(func.__self__, {'forward': example_inputs}, optimize,
                            check_trace, wrap_check_inputs(check_inputs),
                            check_tolerance, _force_outplace, _module_class)

    executor_options = {'optimize': bool(optimize)}
    # Special case for common case of passing a single Tensor
    if isinstance(example_inputs, (torch.Tensor, dict)):
        example_inputs = (example_inputs,)
    # done primarily so that weird iterables fail here and not pybind11 code
    elif not isinstance(example_inputs, tuple):
        example_inputs = tuple(example_inputs)

    var_lookup_fn = _create_interpreter_name_lookup_fn(0)

    if (hasattr(func, '__self__') and isinstance(func.__self__, torch.nn.Module)):
        raise AttributeError("trace doesn't support compiling individual module's functions.\n"
                             "Please use trace_module")

    name = getattr(func, '__name__', 'forward')
    if name == '<lambda>':
        name = '_lambda'  # make name a valid identifier
    traced = torch._C._create_function_from_trace(name, func, example_inputs,
                                                  var_lookup_fn,
                                                  _force_outplace)

    # Check the trace against new traces created from user-specified inputs
    if check_trace:
        if check_inputs is not None:
            _check_trace(check_inputs, func, executor_options, traced, check_tolerance, _force_outplace, False, _module_class)
        else:
            _check_trace([example_inputs], func, executor_options, traced, check_tolerance, _force_outplace, False, _module_class)

    return traced


def trace_module(mod,
                 inputs,
                 optimize=True,
                 check_trace=True,
                 check_inputs=None,
                 check_tolerance=1e-5,
                 _force_outplace=False,
                 _module_class=None):
    """
    Trace a module and return an executable ``ScriptModule`` that will be optimized
    using just-in-time compilation.

    .. warning::

        Tracing only correctly records functions and modules which are not data
        dependent (e.g., do not have conditionals on data in tensors) and do not have
        any untracked external dependencies (e.g., perform input/output or
        access global variables). If you trace such models, you may silently get
        incorrect results on subsequent invocations of the model. The tracer
        will try to emit warnings when doing something that may cause an
        incorrect trace to be produced.

    Arguments:
        mod (torch.nn.Module):           a ``torch.nn.Module`` containing methods whose names are
                                         specified in ``example_inputs``. The given methods will be compiled
                                         as a part of a single `ScriptModule`
        example_inputs (dict):           a dict containing sample inputs indexed by method names in ``mod``
                                         The inputs will be passed to methods whose names correspond to inputs'
                                         keys while tracing.
                                         ``{ 'forward' : example_forward_input, 'method2': example_method2_input}``
    Keyword arguments:
        optimize (bool, optional): whether or not to apply optimizations.  Default: ``True``.
        check_trace (bool, optional): check if the same inputs run through
                                      traced code produce the same outputs. Default: ``True``. You might want
                                      to disable this if, for example, your network contains non-
                                      deterministic ops or if you are sure that the network is correct despite
                                      a checker failure.

        check_inputs (list of dicts, optional): A list of dicts of input arguments that should be used
                                                 to check the trace against what is expected. Each tuple
                                                 is equivalent to a set of input arguments that would
                                                 be specified in ``example_inputs``. For best results, pass in a
                                                 set of checking inputs representative of the space of
                                                 shapes and types of inputs you expect the network to see.
                                                 If not specified, the original ``example_inputs`` are used for checking
        check_tolerance (float, optional): Floating-point comparison tolerance to use in the checker procedure.
                                           This can be used to relax the checker strictness in the event that
                                           results diverge numerically for a known reason, such as operator fusion.

    Returns:
        A ``ScriptModule`` object with a single ``forward()`` method containing the traced code.
        When ``func`` is a ``torch.nn.Module``, the returned ``ScriptModule`` will have the same set of
        sub-modules and parameters as ``func``.

    Example::

        class Net(nn.Module):
            def __init__(self):
                super(Net, self).__init__()
                self.conv = nn.Conv2d(1, 1, 3)

            def forward(self, x):
                return self.conv(x)

            def weighted_kernel_sum(self, weight):
                return weight * self.conv.weight

        example_weight = torch.rand(1, 1, 3, 3)
        example_forward_input = torch.rand(1, 1, 3, 3)
        inputs = {'forward' : example_forward_input, 'weighted_kernel_sum' : example_weight}
        n = Net()
        module = torch.jit.trace_module(n, inputs)

    """

    if not _enabled:
        return mod
    executor_options = {'optimize': bool(optimize)}
    var_lookup_fn = _create_interpreter_name_lookup_fn(0)

    if not isinstance(mod, torch.nn.Module):
        raise AttributeError("expected torch.nn.Module as the first argument")

    if not isinstance(inputs, dict):
        raise AttributeError("expected a dictionary of (method_name, input) pairs")

    module = make_module(mod, _module_class, executor_options)

    for method_name, example_inputs in inputs.items():
        # this is needed since Module.__call__ sets up some extra tracing
        func = mod if method_name == "forward" else getattr(mod, method_name)
        example_inputs = make_tuple(example_inputs)
        module._c._create_method_from_trace(method_name, func, example_inputs, var_lookup_fn, _force_outplace)
        check_trace_method = module._c._get_method(method_name)

        # Check the trace against new traces created from user-specified inputs
        if check_trace:
            if check_inputs is not None:
                _check_trace(check_inputs, func, executor_options, check_trace_method,
                             check_tolerance, _force_outplace, True, _module_class)
            else:
                _check_trace([inputs], func, executor_options, check_trace_method,
                             check_tolerance, _force_outplace, True, _module_class)

        return module


class CompilationUnit(object):
    def __init__(self, lang=None, optimize=True, _frames_up=0):
        self._c = torch._C.CompilationUnit()
        self._c.set_optimized(optimize)
        if lang is not None:
            self.define(lang, _frames_up=_frames_up + 1)

    def define(self, lang, rcb=None, _frames_up=0):
        if not rcb:
            rcb = _jit_internal.createResolutionCallback(_frames_up + 1)
        self._c.define(lang, rcb)

    def __getattr__(self, attr):
        r = self._c.find_function(attr)
        if r is None:
            raise AttributeError("'CompilationUnit' has no attribute '{}'".format(attr))
        return r

    def _import(self, src, constants, op_version_set=1):
        """ test import logic for single function, use only for testing """
        src = "op_version_set = {}\n{}".format(op_version_set, src)
        torch._C._jit_import_functions(self._c, src, constants, None)
        return self


def _try_get_dispatched_fn(fn):
    if not callable(fn):
        return None
    return _jit_internal.boolean_dispatched.get(fn)


def _try_get_overloaded_fn(mod, field):
    return mod._overloads.get(field, None) if isinstance(mod, ScriptModule) else None


class ScriptWarning(Warning):
    pass


def _create_constant_iterable_module(module):
    modules = OrderedDict()

    for key, submodule in module._modules.items():
        if isinstance(submodule, (ModuleList, Sequential)):
            # Make each item in the module a constant
            modules[key] = _create_constant_iterable_module(submodule)
        else:
            modules[key] = _convert_to_script_module(submodule)

    if isinstance(module, Sequential):
        return _ConstSequential(Sequential(modules))
    elif isinstance(module, ModuleList):
        return _ConstModuleList(modules)
    else:
        raise RuntimeError("Only nn.ModuleList and nn.Sequential can be made "
                           "into constant modules, found {}".format(module))


def _make_strong_submodule(field, module, parent):
    if field not in parent._modules:
        # It's not a submodule, don't do anything
        return None

    # Convert the module to a ScriptModule
    new_strong_submodule = _convert_to_script_module(module)

    # Install the ScriptModule on the python side
    parent._modules._python_modules[field] = new_strong_submodule

    return new_strong_submodule


# TODO: we are leaking these things because they don't have a distinct owner
# right now.
_delete_me_recursive_compile_holder = []
def _try_compile_fn(fn):
    global _delete_me_recursive_compile_holder
    if _jit_internal.is_ignored_fn(fn):
        # Don't do anything for @ignore'd functions
        return None

    if isinstance(fn, torch.nn.Module):
        # Since modules are callable pybind recognizes them as functions, but
        # don't do anything for them
        return None

    if not inspect.isfunction(fn) and not inspect.ismethod(fn):
        raise RuntimeError("`{}` is not a function. Recursive scripting only supports "
                           "Python functions or methods currently.\n"
                           "Consider manually annotating `{}` with @torch.jit.script.".format(fn, fn))

    # We don't have the actual scope where the function was defined, but we can
    # extract the necessary info from the closed over variables on the function
    # object
<<<<<<< HEAD
    rcb = createResolutionCallbackFromClosure(fn)
    _delete_me_recursive_compile_holder.append(torch.jit.script(fn, _rcb=rcb))
    return _delete_me_recursive_compile_holder[-1]
=======
    rcb = _jit_internal.createResolutionCallbackFromClosure(fn)
    return torch.jit.script(fn, _rcb=rcb)
>>>>>>> e994b9c6


@contextlib.contextmanager
def _disable_emit_hooks():
    hooks = torch._C._jit_get_emit_hooks()
    torch._C._jit_set_emit_hooks(None, None)
    yield
    torch._C._jit_set_emit_hooks(hooks[0], hooks[1])


def _create_method_from_fn(module, fn):
    if _jit_internal.is_ignored_fn(fn):
        return None
    if not inspect.ismethod(fn):
        return None
    stub = script_method(fn, _jit_internal.createResolutionCallbackFromClosure(fn))
    with _disable_emit_hooks():
        # We don't want to call the hooks here since the graph that is calling
        # this function is not yet complete
        _create_methods_from_stubs(module, (stub,))
    return stub


# ScriptClasses must be new-style classes because we construct them using their
# __new__ method.
def _is_new_style_class(cls):
    if hasattr(cls, '__class__'):
        return ('__dict__' in dir(cls) or hasattr(cls, '__slots__'))


def whichmodule(obj):
    """Find the module an object belong to."""
    module_name = getattr(obj, '__module__', None)
    # Protect the iteration by using a list copy of sys.modules against dynamic
    # modules that trigger imports of other modules upon calls to getattr.
    for name, module in list(sys.modules.items()):
        if name == '__main__' or module is None:
            continue
        try:
            if _getattribute(module, name)[0] is obj:
                return module_name
        except AttributeError:
            pass
    return '__main__'


# Retrieves a fully-qualified name (module hierarchy + classname) for a given obj.
def _qualified_name(obj):
    name = obj.__name__
    module_name = obj.__module__

    # The Python docs are very clear that `__module__` can be None, but I can't
    # figure out when it actually would be.
    if module_name is None:
        raise RuntimeError("Could not get qualified name for class '{}': "
                           "__module__ can't be None.".format(name))

    # if getattr(sys.modules[module_name], name) is not obj:
    #     raise RuntimeError("Could not get qualified name for class '{}': "
    #                        "the attr {} on module {} is not the the class".format(name, name, module_name))

    # __main__ is a builtin module, so rewrite it to "__torch__".
    if module_name == "__main__":
        module_name = "__torch__"
    else:
        # Everything else gets a "__torch__" prefix to avoid name collisions
        # with the names of user values.
        module_name = "__torch__." + module_name

    if "." in name:
        raise RuntimeError("Could not get qualified name for class '{}': "
                           "'{}' is not a valid identifier".format(name, name))

    return module_name + "." + name


def _is_recursive_script_enabled(value):
    # TODO: [enable recursive script]
    # when recursive script is made the default, remove this method
    enabled = torch._C._jit_recursive_script()
    module = inspect.getmodule(value)
    if module is not None and 'torch.nn' in module.__name__:
        enabled = True
    return enabled

@contextlib.contextmanager
def _enable_recursive_script():
    torch._C._jit_recursive_script(True)
    yield
    torch._C._jit_recursive_script(False)


def script(obj, optimize=True, _frames_up=0, _rcb=None):
    if not _enabled:
        return obj
    if _rcb is None:
        _rcb = _jit_internal.createResolutionCallback(_frames_up + 1)

    if isinstance(obj, torch.nn.Module):
        if _is_recursive_script_enabled(obj):
            return _convert_to_script_module(obj)

    if inspect.isclass(obj):
        if not _is_new_style_class(obj):
            raise RuntimeError("TorchScript classes must be new-style classes. Please inherit from 'object'")
        qualified_name = _qualified_name(obj)
        ast = get_jit_class_def(obj, obj.__name__)
        _jit_script_class_compile(qualified_name, ast, _rcb)
        _add_script_class(obj, qualified_name)
        return obj
    else:
        ast = get_jit_def(obj)
        fn = torch._C._jit_script_compile(ast, _rcb, get_default_args(obj))
        # Forward docstrings
        fn.__doc__ = obj.__doc__
        return fn


ScriptMethodStub = namedtuple('ScriptMethodStub', ('resolution_callback', 'def_', 'original_method'))


def script_method(fn, _rcb=None):
    if not _enabled:
        return fn
    # NOTE: we need to traverse two frames here because the meta-class frame
    # for ScriptModule will be present, as opposed to invoking @script on a
    # a function or invoking define() on a CompilationUnit.
    # The stack will look like:
    #
    # 0. createResolutionCallback()
    # 1. script_method()
    # 2. ScriptModule metaclass frame
    # 3. Surrounding scope
    #
    # createResolutionCallback internally adds 1 to get us to the scope of this
    # function (the calling function). Adding 2 gets us to the proper surrounding scope.
    if _rcb is None:
        _rcb = _jit_internal.createResolutionCallback(frames_up=2)
    ast = get_jit_def(fn, self_name="ScriptModule")
    return ScriptMethodStub(_rcb, ast, fn)



# These OrderedDictWrapper classes replace the actual OrderedDicts in
# module with versions that get/set properties inside of script::Module.
# This allows us to reuse most of nn.Module while still storing the
# data in C++.
# Each OrderedDict needs to support:
#  x not in view
#  x in view
#  view[name] = ...
#  view.values()
#  del view[name]
#  view.items()
#  view.keys()
#  len(view)

class OrderedDictWrapper(object):
    def __init__(self, module):
        self.module = module

    def keys(self):
        return [k for k, v in self.items()]

    def values(self):
        return [v for k, v in self.items()]

    def __len__(self):
        return len(self.values())

    def __delitem__(self, k):
        raise RuntimeError("cannot delete methods or parameters of a script module")

    def items(self):
        raise NotImplementedError

    def __contains__(self, k):
        raise NotImplementedError

    def __getitem__(self, k):
        raise NotImplementedError

    def __setitem__(self, k, v):
        raise NotImplementedError


class OrderedModuleDict(OrderedDictWrapper):
    def __init__(self, module):
        super(OrderedModuleDict, self).__init__(module)
        # contains _both_ script modules and non-script python-only modules

        # because script modules are subclassed in python and the
        # C++ script::Module class will not hold references to them,
        # to ensure that you always get the same python value here
        # we store it in the python dict as well
        self._python_modules = OrderedDict()

    def items(self):
        r = self._python_modules.items()
        return r

    def __contains__(self, k):
        return k in self._python_modules

    def __setitem__(self, k, v):
        if k in self._python_modules:
            raise RuntimeError("Cannot re-assign modules in a ScriptModule, "
                               "tried to replace existing module '{}': {}".format(k, v))
        if isinstance(v, ScriptModule):
            self.module._register_module(k, v._c)

        self._python_modules[k] = v

    def __getitem__(self, k):
        return self._python_modules[k]


class OrderedParameterDict(OrderedDictWrapper):
    def __init__(self, module):
        super(OrderedParameterDict, self).__init__(module)

    def items(self):
        return [(name, param) for name, param in self.module._get_parameters()]

    def __setitem__(self, k, v):
        self.module._register_parameter(k, v, False)

    def __contains__(self, k):
        return self.module._has_parameter(k)

    def __getitem__(self, k):
        if k not in self:
            raise KeyError(k)
        return self.module._get_parameter(k)


class OrderedBufferDict(OrderedDictWrapper):
    def __init__(self, module):
        super(OrderedBufferDict, self).__init__(module)

    def items(self):
        return [(name, param) for name, _, param in
                self.module._get_attributes() if isinstance(param, torch.Tensor)]

    def __setitem__(self, k, v):
        self.module._register_buffer(k, v)

    def __contains__(self, k):
        return self.module._has_buffer(k)

    def __getitem__(self, k):
        if k not in self:
            raise KeyError(k)
        return self.module._get_buffer(k)

# base types that can be constants
# in addition, tuples and lists of these base types are also considered constants
# If you edit this list, then you also need to edit the handlers in
# ConstantValue in jit/script/init.cpp
_constant_types = (bool, float, int, str, type(None), types.FunctionType, torch.device, torch.layout, torch.dtype)


def _get_valid_constant(attr, v):
    if isinstance(v, _constant_types):
        return v
    elif isinstance(v, tuple) or isinstance(v, list):
        return tuple(_get_valid_constant(attr, x) for x in v)
    constants = ", ".join(typ.__name__ for typ in _constant_types)
    raise TypeError(textwrap.dedent("""
        '{}' object for attribute '{}' is not a valid constant.
        Valid constants are:
          1. a nn.ModuleList
          2. a value of type {{{}}}
          3. a list or tuple of (2)
        """.format(type(v).__name__, attr, constants)))


def _create_methods_from_stubs(self, stubs):
    defs = [m.def_ for m in stubs]
    rcbs = [m.resolution_callback for m in stubs]
    defaults = [get_default_args(m.original_method) for m in stubs]
    self._c._create_methods(self, defs, rcbs, defaults)

# For each user-defined class that subclasses ScriptModule this meta-class,
# (1) finds all the methods annotated with @script_method
# in a ScriptModule and removes them from the class attributes, and
# (2) puts a wrapper around the class's __init__ method to register
# all of the script_methods with the module after the original __init__
# has run. This has to occur after the user-defined __init__ so that
# submodules and parameters are initialized _before_ the script compiler
# resolve references to `self.param` or `self.module`.


class ScriptMeta(type):
    # this has to inherit from pybind11's metaclass otherwise we get
    # issues because ScriptModule inherits from torch._C.ScriptModule,
    # a pybind11 type
    def __init__(cls, name, bases, attrs):
        # initialize inherited properties
        cls._methods = {}
        cls._constants_set = set(getattr(cls, '__constants__', ()))
        for base in reversed(bases):
            for k, v in getattr(base, '_methods', {}).items():
                cls._methods[k] = v
            base_constants = getattr(base, '_constants_set', set())
            cls._constants_set = cls._constants_set.union(base_constants)

        # find all the script methods of the current class
        for k, v in sorted(attrs.items()):
            if isinstance(v, ScriptMethodStub):
                delattr(cls, k)
                cls._methods[v.original_method.__name__] = v

        original_init = getattr(cls, '__init__', lambda self: None)
        cls._overloads = dict(getattr(cls, '__overloads__', {}))

        # after the user's __init__ register all the script methods
        # with the module
        @functools.wraps(original_init)
        def init_then_register(self, *args, **kwargs):
            original_init(self, *args, **kwargs)
            if type(self) == cls:
                # this is the init of the concrete type of self,
                # we have already resolved all _methods
                methods = [v for k, v in sorted(cls._methods.items())]
                _create_methods_from_stubs(self, methods)

        cls.__init__ = init_then_register
        return super(ScriptMeta, cls).__init__(name, bases, attrs)


if _enabled:

    # this is a Python 'non-data descriptor' that causes the first access
    # to ScriptModule's forward to lookup the forward method and stash
    # it in the objects dict. Due to the standard rules for attribute lookup
    # subsequent lookups will just directly return the previously looked up method.
    # This is necessary because nn.Module defines forward as a method. If we
    # did nothing __getattr__ would not be called. Instead we'd get nn.Module.forward
    # which always throws an exception.
    class _CachedForward(object):
        def __get__(self, obj, cls):
            return self.__getattr__('forward')

    class ScriptModule(with_metaclass(ScriptMeta, Module)):
        r"""
        The core data structure in TorchScript is the ``ScriptModule``. It is an
        analogue of torch's ``nn.Module`` and represents an entire model as a tree of
        submodules. Like normal modules, each individual module in a ``ScriptModule`` can
        have submodules, parameters, and methods. In ``nn.Module``\s methods are implemented
        as Python functions, but in ``ScriptModule``\s methods are implemented as
        TorchScript functions,  a statically-typed subset of Python that contains all
        of PyTorch's built-in Tensor operations. This difference allows your
        ScriptModules code to run without the need for a Python interpreter.

        ``ScriptModule``\s be created in two ways:

        **Tracing:**

            Using ``torch.jit.trace`` and ``torch.jit.trace_module``, you can turn an existing module or Python
            function into a TorchScript ``torch._C.Function`` or ``ScriptModule``. You must provide example inputs,
            and we run the function, recording the operations performed on all the tensors.
            * The resulting recording of a standalone function produces ``torch._C.Function``.
            * The resulting recording of ``forward`` function of ``nn.Module`` or ``nn.Module`` produces ``ScriptModule``.
            This module also contains any parameters that the original
            module had as well.

            Example (tracing a function)::

                import torch
                def foo(x, y):
                    return 2 * x + y
                traced_foo = torch.jit.trace(foo, (torch.rand(3), torch.rand(3)))

            .. note::
                Tracing a standalone function will construct a ``torch._C.Function``
                Tracing ``nn.Module``s ``forward`` will construct a ``ScriptModule``

            Example (tracing an existing module)::

                import torch
                class Net(nn.Module):
                    def __init__(self):
                        super(Net, self).__init__()
                        self.conv = nn.Conv2d(1, 1, 3)

                    def forward(self, x):
                        return self.conv(x)

                    def weighted_kernel_sum(self, weight):
                        return weight * self.conv.weight


                n = Net()
                example_weight = torch.rand(1, 1, 3, 3)
                example_forward_input = torch.rand(1, 1, 3, 3)

                # all three trace calls below are equivalent
                # and construct `ScriptModule` with a single `forward` method
                module = torch.jit.trace(n.forward, example_forward_input) # produces ScriptModule with `forward`
                module = torch.jit.trace(n, example_forward_input) # produces ScriptModule with `forward`
                module = torch.jit.trace_module(n, inputs) # produces ScriptModule with `forward`

                inputs = {'forward' : example_forward_input, 'weighted_kernel_sum' : example_weight}
                # trace_module produces `ScriptModule` with two methods:
                # `forward` and `weighted_kernel_sum`
                module = torch.jit.trace_module(n, inputs, True, True)

            .. note::

                * The first three trace/trace_module calls are equivalent and return ``ScriptModule``
                with a single ``forward`` method.
                * The last ``trace_module`` call produces a ``ScriptModule`` with two methods.
                Tracing only records operations done when the given function is run on the given
                tensors. Therefore, the returned ``ScriptModule`` will always run the same traced
                graph on any input. This has some important implications when your module is
                expected to run different sets of operations, depending on the input and/or the
                module state. For example,

                    + Tracing will not record any control-flow like if-statements or loops. When
                      this control-flow is constant across your module, this is fine and it often
                      inlines the control-flow decisions. But sometimes the control-flow is
                      actually part of the model itself. For instance, a recurrent network is
                      a loop over the (possibly dynamic) length of an input sequence.

                    + In the returned ``ScriptModule``, operations that have different behaviors
                      in ``training`` and ``eval`` modes will always behave as if it is in the
                      mode it was in during tracing, no matter which mode the ``ScriptModule``
                      is in.

                In cases like these, tracing would not be appropriate and scripting is a better
                choice.

        **Scripting:**

            You can write TorchScript code directly using Python syntax. You do this
            using the ``@torch.jit.script`` decorator (for functions) or
            ``@torch.jit.script_method`` decorator (for methods) on subclasses of
            ``ScriptModule``. With this decorator the body of the annotated function is
            directly translated into TorchScript. TorchScript itself is a subset of
            the Python language, so not all features in Python work, but we provide
            enough functionality to compute on tensors and do control-dependent
            operations.

            Example (scripting a function)::

                import torch
                @torch.jit.script
                def foo(x, y):
                    if x.max() > y.max():
                        r = x
                    else:
                        r = y
                    return r

            .. note::
                A ``@torch.jit.script`` decorator will construct a ``ScriptModule`` with a single
                ``forward`` method that implements the function. The resulting
                ``ScriptModule`` has no parameters or attributes.

            Example (scripting a simple module with a Parameter)::

              import torch
              class MyModule(torch.jit.ScriptModule):
                  def __init__(self, N, M):
                      super(MyModule, self).__init__()
                      self.weight = torch.nn.Parameter(torch.rand(N, M))

                  @torch.jit.script_method
                  def forward(self, input):
                      return self.weight.mv(input)

            Example (scripting a module with traced submodules)::

                import torch
                import torch.nn as nn
                import torch.nn.functional as F

                class MyScriptModule(torch.jit.ScriptModule):
                    def __init__(self):
                        super(MyScriptModule, self).__init__()
                        # torch.jit.trace produces a ScriptModule's conv1 and conv2
                        self.conv1 = torch.jit.trace(nn.Conv2d(1, 20, 5), torch.rand(1, 1, 16, 16))
                        self.conv2 = torch.jit.trace(nn.Conv2d(20, 20, 5), torch.rand(1, 20, 16, 16))

                    @torch.jit.script_method
                    def forward(self, input):
                      input = F.relu(self.conv1(input))
                      input = F.relu(self.conv2(input))
                      return input
        """
        def __init__(self, optimize=True):
            self.__dict__['_c'] = torch._C.ScriptModule(type(self).__name__)
            Module.__init__(self)
            self._c._set_optimized(optimize)
            self._parameters = OrderedParameterDict(self._c)
            self._buffers = OrderedBufferDict(self._c)
            self._modules = OrderedModuleDict(self._c)

        @property
        def graph(self):
            return self.forward.graph

        @property
        def code(self):
            return self.forward.code

        def save(self, *args, **kwargs):
            return self._c.save(*args, **kwargs)

        def save_to_buffer(self, *args, **kwargs):
            return self._c.save_to_buffer(*args, **kwargs)

        def get_debug_state(self, *args, **kwargs):
            return self._c.get_debug_state()

        forward = _CachedForward()

        def __getattr__(self, attr):
            if '_c' not in self.__dict__:
                raise RuntimeError("ScriptModule has not been initialized, did you forget to call super's init?")
            if self._c._has_attribute(attr):
                return self._c._get_attribute(attr)
            if self._c._has_method(attr):
                if attr in self.__class__._methods:
                    original_method = self.__class__._methods[attr].original_method
                    script_method = self._c._get_method(attr)
                    script_method = functools.wraps(original_method)(script_method)
                else:
                    script_method = self._c._get_method(attr)
                # cache method so future calls do not go through __getattr__
                # to improve invocation performance
                self.__dict__[attr] = script_method
                return script_method
            return Module.__getattr__(self, attr)

        def __setattr__(self, attr, value):
            if attr not in self._constants_set:
                if isinstance(value, Module) and _is_recursive_script_enabled(value):
                    # Compile weak script module
                    value = _convert_to_script_module(value)
                if attr == 'training':
                    if self._c._has_attribute('training'):
                        self.__dict__['training'] = value
                        self._c._set_attribute('training', value)
                        return
                if isinstance(value, Attribute):
                    the_type = torch.jit.annotations.ann_to_type(value.type)
                    try:
                        self._c._register_attribute(attr, the_type, value.value)
                    except RuntimeError:
                        raise RuntimeError("Could not register attribute '{}' of type '{}' for a value of type '{}'"
                                           .format(attr, value.type, type(value.value)))
                    return
                return super(ScriptModule, self).__setattr__(attr, value)

            if hasattr(self, attr):
                raise RuntimeError("attempting to re-assign constant '{}' in {}".format(attr, type(self).__name__))

            def conv_module_to_const(module_value):
                if not isinstance(module_value, (ModuleList, Sequential)):
                    return module_value
                for i in range(len(module_value)):
                    module_value[i] = conv_module_to_const(module_value[i])
                if isinstance(module_value, Sequential):
                    return _ConstSequential(module_value)
                else:
                    return _ConstModuleList(module_value)

            if isinstance(value, (ModuleList, Sequential)):
                # special case for list of modules. Modules need to be registered with their
                # parent module. To do this, we create a ConstModuleList, which is itself a module, that
                # contains each of these modules as submodules. The ConstModuleList then
                # is set as an attribute of the parent module.
                super(ScriptModule, self).__setattr__(attr, conv_module_to_const(value))
            else:
                super(ScriptModule, self).__setattr__(attr, _get_valid_constant(attr, value))

        def __dir__(self):
            return sorted(Module.__dir__(self) + self._c._method_names())

        def define(self, lang):
            # We use frames_up=1 to get to the proper surrounding scope. The stack
            # will look like:
            # 0. createResolutionCallback
            # 1. define()
            # 2. surrounding scope.
            #
            # createResolutionCallback internally adds 1 to get us to our frame, then
            # we add 1 to get to the proper surrounding scope.
            rcb = _jit_internal.createResolutionCallback(frames_up=1)
            self._c._define(self, lang, rcb)

        def copy(self):
            m = ScriptModule()

            def module_lookup(names):
                curr = m
                for name in names:
                    if not hasattr(curr, name):
                        setattr(curr, name, ScriptModule())
                    curr = getattr(curr, name)
                return curr._c
            self._c._copy_into(module_lookup, {}, [])
            return m

        def __getstate__(self):
            raise pickle.PickleError(
                "ScriptModules cannot be deepcopied using copy.deepcopy or saved using torch.save. " +
                "Mixed serialization of script and non-script modules is not supported. " +
                "For purely script modules use my_script_module.save(<filename>) instead.")

        def graph_for(self, *args, **kwargs):
            return self.forward.graph_for(*args, **kwargs)

    class WeakScriptModuleProxy(ScriptModule):
        # TODO: [weak script refactor]
        # WeakScriptModule proxy should be deleted since its functionality is
        # subsumed by recursive scripting, and the copying code in init moved
        # to a function to create a ScriptModule from an nn.Module without
        # making a WeakScriptModuleProxy
        """
        Copies the parameters, buffers, constants, attributes, and submodules
        of an nn.Module into itself.
        """
        def __init__(self, original, stubs):
            # Guards behavior of __setattr__ and __getattr__ so ScriptModule
            # __init__ can run correctly
            self.__dict__['_initialized'] = False
            super(WeakScriptModuleProxy, self).__init__()
            # Store a weak reference to the original module
            self.__dict__["_original"] = weakref.ref(original)

            constants_set = set(getattr(original, "__constants__", []))
            self.__dict__["_constants_set"] = {}

            if not hasattr(original, '_parameters'):
                raise RuntimeError("'{}' has not been initialized, did you forget to call 'super()'?"
                                   .format(type(original).__name__))

            # Copy Parameters and Modules
            for name in dir(original):
                item = getattr(original, name)
                if item is None and name in original._parameters:
                    # XXX: treat None value simply as module attributes instead of adding them to the parameter list
                    # TODO: need to handle this more generally when non-tensor attributes added to module
                    object.__setattr__(self, name, item)
                elif item is self:
                    continue
                elif isinstance(item, (Parameter, Module, Attribute)):
                    if isinstance(item, (ModuleList, Sequential)):
                        # These are in __constants__, so ignore them here

                        if not _is_recursive_script_enabled(item):
                            # For recursive script, these are constantified after
                            # they are used, so they don't need to be in constants.
                            # The `continue` here should be deleted along with
                            # [weak script refactor]
                            continue
                    ScriptModule.__setattr__(self, name, item)

            # Copy buffers
            for name in original._buffers:
                if original._buffers[name] is None:
                    object.__setattr__(self, name, None)
                else:
                    self.register_buffer(name, original._buffers[name])

            # Constants annotated via `Final[T]` rather than being added to `__constants__`
            for name, ann in getattr(original, '__annotations__', {}).items():
                if torch._jit_internal.is_final(ann):
                    constants_set.add(name)

            # Copy constants
            self.__dict__["_constants_set"] = constants_set
            for name in self.__dict__["_constants_set"]:
                if hasattr(original, name):
                    if (name in original._parameters or name in original._buffers) and item is not None:
                        # for 'None' parameters/buffers, don't actually add their values if it exists
                        continue
                    ScriptModule.__setattr__(self, name, getattr(original, name))

            # Copy annotations, pull types from `__annotations__` or try to infer
            # the type if possible
            class_annotations = getattr(original, '__annotations__', {})
            for name in dir(original):
                if name in ("training", "__dict__"):
                    # TODO: removing this skip should let us remove the code to add training as an
                    # attribute in python_sugared_value.cpp
                    continue
                if hasattr(self, name):
                    # Don't re-copy properties
                    continue
                item = getattr(original, name)
                if name in class_annotations:
                    the_type = torch.jit.annotations.ann_to_type(class_annotations[name])
                else:
                    the_type = torch._C._jit_try_infer_type(item)
                if the_type is not None:
                    self._c._register_attribute(name, the_type, item)

            # Copy overloads
            self.__dict__["_overloads"] = dict(getattr(original, "__overloads__", {}))

            self.__dict__["_initialized"] = True
            _create_methods_from_stubs(self, stubs)

        def __getattr__(self, attr):
            # Try to get the attribute directly, if that fails, fall back to the
            # weak module itself
            try:
                return ScriptModule.__getattr__(self, attr)
            except AttributeError as e:
                # unwrap the original
                original_module = self.__dict__["_original"]()
                if original_module and self.__dict__["_initialized"]:
                    # get attr from original if it is still alive
                    return getattr(original_module, attr)

                # If it's not on this module and it wasn't on the original
                # module (or the original is dead), throw the exception
                raise e

        def __setattr__(self, attr, value):
            # Once constructed, no new properties can be set

            if not self.__dict__["_initialized"]:
                # If constructing, don't fall back to original module
                return ScriptModule.__setattr__(self, attr, value)

            if hasattr(self, attr):
                return ScriptModule.__setattr__(self, attr, value)
            else:
                raise AttributeError("Cannot set new attribute '{}' on "
                                     "weak script module once it has been "
                                     "created".format(attr))

else:
    class ScriptModule(torch.nn.Module):
        def __init__(self, optimize=True):
            super(ScriptModule, self).__init__()


def _convert_to_script_module(mod):
    """
    Makes a ScriptModule from an nn.Module. If `_methods` is provided,
    these methods are treated as @script_methods. If not, it defaults to
    `('forward',)`. Methods accessed in forward are scripted on demand if
    `_enable_recursive_script()` is used.
    """
    if isinstance(mod, ScriptModule):
        return mod

    if isinstance(mod, (ModuleList, Sequential)):
        # Create constant versions for the iterable modules
        return _create_constant_iterable_module(mod)

    methods = ()
    if hasattr(mod, 'forward'):
        if mod.forward.__func__ == torch.nn.Module.forward:
            # TODO: [enable recursive script]
            # forward was not overrided
            raise RuntimeError("No forward method was defined on {}".format(mod))
        if not _jit_internal.is_ignored_fn(mod.forward):
            methods = ('forward',)
    exported = []
    for name in dir(mod):
        item = getattr(mod, name)
        if callable(item):
            if _jit_internal.get_torchscript_modifier(item) is _jit_internal.FunctionModifiers.EXPORT:
                exported.append(name)
    methods = methods + tuple(exported)

    def make_stub(method):
        func = get_function_from_type(type(mod), method)
        return script_method(func, _jit_internal.createResolutionCallbackFromClosure(func))

    stubs = list(map(make_stub, methods))
    return WeakScriptModuleProxy(mod, stubs)


def _get_methods(cls):
    import inspect
    # In Python 3 unbound methods are functions, but in Python 2 they are methods
    return inspect.getmembers(cls, predicate=lambda x: inspect.isfunction(x) or inspect.ismethod(x))


_compiled_methods_whitelist = {
    'forward', 'register_buffer', 'register_parameter', 'add_module',
    '_apply', 'apply', 'cuda', 'cpu', 'to', 'type', 'float', 'double', 'half',
    'state_dict', '_save_to_state_dict', 'load_state_dict',
    '_load_from_state_dict', '_named_members', 'parameters', 'named_parameters',
    'buffers', 'named_buffers', 'children', 'named_children', 'modules',
    'named_modules', 'zero_grad', 'share_memory', '_get_name', 'extra_repr',
    '_slow_forward', '_tracing_name', 'eval', 'train',
}


def _make_fail(name):
    def fail(self, *args, **kwargs):
        raise RuntimeError(name + " is not supported on ScriptModules")
    return fail


for name, method in _get_methods(torch.nn.Module):
    if name.startswith('__'):
        continue
    if name not in ScriptModule.__dict__ and name not in _compiled_methods_whitelist:
        setattr(ScriptModule, method.__name__, _make_fail(name))


class TracedModule(ScriptModule):
    __frozen = False

    def __init__(self, orig, id_set=None, optimize=True):
        # XXX: orig can be a nn.Module or a function!
        super(TracedModule, self).__init__(optimize=optimize)
        if id_set is None:
            id_set = set()

        assert(isinstance(orig, torch.nn.Module))
        self._name = 'TracedModule[' + type(orig).__name__ + ']'

        def check_unique(param):
            if param in id_set:
                raise ValueError("TracedModules don't support parameter sharing between modules")
            id_set.add(param)

        self.training = orig.training

        for name, param in orig._parameters.items():
            if param is not None:
                self._parameters[name] = param
                check_unique(param)
        for name, buf in orig._buffers.items():
            if buf is not None:
                self._buffers[name] = buf
                check_unique(buf)

        if orig._backward_hooks or orig._forward_hooks or orig._forward_pre_hooks:
            raise ValueError("Modules that have hooks assigned can't be compiled")

        for name, submodule in orig._modules.items():
            if isinstance(submodule, ScriptModule):
                self._modules[name] = submodule
            else:
                self._modules[name] = TracedModule(submodule, id_set, optimize=optimize)

        self._freeze()

    def forward(self, *args, **kwargs):
        raise RuntimeError('Trace submodules cannot be called.')

    def _freeze(self):
        self.__frozen = True

    def _get_name(self):
        return self._name

    def __setattr__(self, attr, value):
        if not self.__frozen or hasattr(self, attr):
            return super(TracedModule, self).__setattr__(attr, value)
        raise RuntimeError("Cannot set new properties on a traced module.")


if _enabled:
    class TopLevelTracedModule(TracedModule):
        forward = _CachedForward()


class _ConstModuleList(ScriptModule):
    def __init__(self, modules):
        super(_ConstModuleList, self).__init__()

        if isinstance(modules, OrderedDict):
            for key, module in modules.items():
                if isinstance(module, torch.nn.Module) and _is_recursive_script_enabled(module):
                    module = _convert_to_script_module(module)
                self.add_module(key, module)
        else:
            for i, module in enumerate(modules):
                if isinstance(module, torch.nn.Module) and _is_recursive_script_enabled(module):
                    module = _convert_to_script_module(module)
                self.add_module(str(i), module)

    def __getitem__(self, idx):
        if isinstance(idx, slice):
            return _ConstModuleList(list(self._modules.values())[idx])
        else:
            if not (-len(self) <= idx < len(self)):
                raise IndexError('index {} is out of range'.format(idx))
            if idx < 0:
                idx += len(self)
            return self._modules[str(idx)]

    def __len__(self):
        return len(self._modules)

    def __iter__(self):
        return iter(self._modules.values())

    def __dir__(self):
        keys = super(_ConstModuleList, self).__dir__()
        keys = [key for key in keys if not key.isdigit()]
        return keys


class _ConstSequential(_ConstModuleList):
    __constants__ = ['mods']

    def __init__(self, mods):
        super(_ConstSequential, self).__init__(mods._modules)

        # we define the forward method via self.define rather than
        # making it a direct class member (with a @script) annotation
        # because, in optimized runtime environments where only .pyc files
        # are shipped, we cant retrieve the source code.
        # TODO: find a workaround for this and remove this hack
        self.define("""
        def forward(self, input):
            for m in self:
                input = m(input)
            return input
        """)


_builtin_table = None

_modules_containing_builtins = (torch, torch._C._nn)


def _unwrap_optional(x):
    assert x is not None, "Unwrapping null optional"
    return x


# lazily built to ensure the correct initialization order
def _get_builtin_table():
    global _builtin_table
    if _builtin_table is not None:
        return _builtin_table
    _builtin_table = {}

    def register_all(mod):
        for name in dir(mod):
            v = getattr(mod, name)
            if callable(v):
                _builtin_table[id(v)] = "aten::" + name
    for mod in _modules_containing_builtins:
        register_all(mod)

    builtin_ops = [
        # Pairs of (function, op_name)
        (_list_with_default, "aten::list_with_default"),
        (_pair, "aten::_pair"),
        (_quadruple, "aten::_quadruple"),
        (_single, "aten::_single"),
        (_triple, "aten::_triple"),
        (_unwrap_optional, "aten::_unwrap_optional"),
        (_wait, 'aten::wait'),
        (cudnn.is_acceptable, "aten::cudnn_is_acceptable"),
        (math.ceil, "aten::ceil"),
        (math.copysign, "aten::copysign"),
        (math.erf, "aten::erf"),
        (math.erfc, "aten::erfc"),
        (math.exp, "aten::exp"),
        (math.expm1, "aten::expm1"),
        (math.fabs, "aten::fabs"),
        (math.floor, "aten::floor"),
        (math.gamma, "aten::gamma"),
        (math.lgamma, "aten::lgamma"),
        (math.log, "aten::log"),
        (math.log10, "aten::log10"),
        (math.log1p, "aten::log1p"),
        (math.pow, "aten::pow"),
        (math.sqrt, "aten::sqrt"),
        (math.isnan, "aten::isnan"),
        (math.asinh, "aten::asinh"),
        (math.atanh, "aten::atanh"),
        (math.cosh, "aten::cosh"),
        (math.sinh, "aten::sinh"),
        (math.tanh, "aten::tanh"),
        (math.acos, "aten::acos"),
        (math.asin, "aten::asin"),
        (math.atan, "aten::atan"),
        (math.atan2, "aten::atan2"),
        (math.cos, "aten::cos"),
        (math.sin, "aten::sin"),
        (math.tan, "aten::tan"),
        (math.asinh, "aten::asinh"),
        (math.atanh, "aten::atanh"),
        (math.acosh, "aten::acosh"),
        (math.sinh, "aten::sinh"),
        (math.cosh, "aten::cosh"),
        (math.tanh, "aten::tanh"),
        (math.fmod, "aten::fmod"),
        (math.modf, "aten::modf"),
        (math.factorial, "aten::factorial"),
        (math.frexp, "aten::frexp"),
        (math.isnan, "aten::isnan"),
        (math.isinf, "aten::isinf"),
        (math.degrees, "aten::degrees"),
        (math.radians, "aten::radians"),
        (math.ldexp, "aten::ldexp"),
        (torch._C._infer_size, "aten::_infer_size"),
        (torch.nn.functional._no_grad_embedding_renorm_, "aten::_no_grad_embedding_renorm_"),
        (torch.nn.functional.assert_int_or_pair, "aten::_assert_int_or_pair"),
        (torch.nn.functional.interpolate, "aten::__interpolate"),
        (torch.nn.functional.upsample_bilinear, "aten::__upsample_bilinear"),
        (torch.nn.functional.upsample_nearest, "aten::__upsample_nearest"),
        (torch.nn.functional.upsample, "aten::__upsample"),
        (torch.nn.init._no_grad_fill_, "aten::_no_grad_fill_"),
        (torch.nn.init._no_grad_normal_, "aten::_no_grad_normal_"),
        (torch.nn.init._no_grad_uniform_, "aten::_no_grad_uniform_"),
        (torch.nn.init._no_grad_zero_, "aten::_no_grad_zero_"),
        (torch.nn.utils.rnn.get_packed_sequence, "aten::_pack_sequence"),
        (warnings.warn, "aten::warn"),
    ]

    for builtin, aten_op in builtin_ops:
        _builtin_table[id(builtin)] = aten_op
    if not PY2:
        _builtin_table[id(math.gcd)] = "aten::gcd"
        _builtin_table[id(math.isfinite)] = "aten::isfinite"
    if PY37:
        _builtin_table[id(math.remainder)] = "aten::mathremainder"

    return _builtin_table


def _register_builtin(fn, op):
    _get_builtin_table()[id(fn)] = op


def _find_builtin(fn):
    return _get_builtin_table().get(id(fn))

# qualified_name => ScriptClass mapping
_script_classes = {}


def _add_script_class(cls, name):
    global _script_classes
    _script_classes[name] = cls


def _get_script_class(name):
    global _script_classes
    if name not in _script_classes:
        raise RuntimeError("Unknown reference to ScriptClass '{}'. "
                           "Did you forget to import it?".format(name))
    return _script_classes[name]

# torch.jit.Error
Error = torch._C.JITException

def _get_named_tuple_properties(obj):
    assert issubclass(obj, tuple) and hasattr(obj, '_fields')
    fields = list(obj._fields)
    annotations = []
    has_annotations = hasattr(obj, '__annotations__')
    for field in fields:
        if has_annotations and field in obj.__annotations__:
            annotations.append(torch.jit.annotations.ann_to_type(obj.__annotations__[field]))
        else:
            annotations.append(torch._C.TensorType.get())
    return type(obj).__name__, fields, annotations

def _create_named_tuple(t, unqual_name, field_names):
    TupleType = collections.namedtuple(unqual_name, field_names)
    return TupleType(*t)

class _disable_tracing(object):
    def __enter__(self):
        self.state = torch._C._get_tracing_state()
        torch._C._set_tracing_state(None)

    def __exit__(self, *args):
        torch._C._set_tracing_state(self.state)
        self.state = None


# for use in python if using annotate
def annotate(the_type, the_value):
    # noop in python
    return the_value


Attribute = collections.namedtuple('Attribute', ['value', 'type'])

last_executed_optimized_graph = torch._C._last_executed_optimized_graph


def _graph_for(self, *args, **kwargs):
    self(*args, **kwargs)
    return last_executed_optimized_graph()

torch._C.ScriptMethod.graph_for = _graph_for
torch._C.Function.graph_for = _graph_for
Function = torch._C.Function

if not torch._C._jit_init():
    raise RuntimeError("JIT initialization failed")<|MERGE_RESOLUTION|>--- conflicted
+++ resolved
@@ -989,14 +989,9 @@
     # We don't have the actual scope where the function was defined, but we can
     # extract the necessary info from the closed over variables on the function
     # object
-<<<<<<< HEAD
-    rcb = createResolutionCallbackFromClosure(fn)
+    rcb = _jit_internal.createResolutionCallbackFromClosure(fn)
     _delete_me_recursive_compile_holder.append(torch.jit.script(fn, _rcb=rcb))
     return _delete_me_recursive_compile_holder[-1]
-=======
-    rcb = _jit_internal.createResolutionCallbackFromClosure(fn)
-    return torch.jit.script(fn, _rcb=rcb)
->>>>>>> e994b9c6
 
 
 @contextlib.contextmanager

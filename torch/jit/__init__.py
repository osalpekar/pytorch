import torch._C
import torch._jit_internal as _jit_internal
import torch.backends.cudnn as cudnn
import torch.jit.annotations
import torch.testing
import torch.jit._recursive

from torch.jit._recursive import ScriptMethodStub
from torch._jit_internal import _qualified_name
from torch.autograd import Variable, function
from torch.jit.frontend import get_jit_class_def, get_jit_def, get_default_args
from torch.nn import Module
from torch.serialization import validate_cuda_device
from torch._six import PY2, PY37, with_metaclass, string_classes
from ..nn.modules.utils import _single, _pair, _triple, _quadruple, \
    _list_with_default
from torch.utils import set_module

import collections
import contextlib
import copy
import functools
import inspect
import math
import os
import pickle
import sys
import textwrap
import types
import warnings

from collections import OrderedDict

# These are imported so users can access them from the `torch.jit` module
from torch._jit_internal import Final, _overload, _overload_method  # noqa: F401
from torch._jit_internal import ignore, export, unused  # noqa: F401

if sys.version_info[0] > 2:
    import pathlib

def _parse_env(name, default, true_message, false_message):
    value = os.environ.get(name)
    if value is None:
        return default
    if value.lower() in {'1', 'true', 'yes'}:
        return True
    elif value.lower() in {'0', 'false', 'no'}:
        return False
    if value == '1v':
        print(true_message)
        return True
    elif value == '0v':
        print(false_message)
        return False
    raise ValueError('Unknown setting of {}. Try using 0 or 1.'.format(name))


_enabled = _parse_env('PYTORCH_JIT', True, "> Using PyTorch JIT", "> PyTorch JIT DISABLED")
_flatten = torch._C._jit_flatten
_unflatten = torch._C._jit_unflatten
_jit_script_class_compile = torch._C._jit_script_class_compile

# The Python CompilationUnit. All functions and modules defined in Python will
# live in here. It's defined in Python because doing in cpp creates static
# destruction order issues.
_python_cu = torch._C.CompilationUnit()

Future = torch._C.Future
set_module(Future, "torch.jit")
_fork = torch._C.fork
_wait = torch._C.wait

if _enabled:
    Attribute = collections.namedtuple('Attribute', ['value', 'type'])
else:
    def Attribute(value, type):
        return value

@contextlib.contextmanager
def scope(scope_name):
    tracing_state = torch._C._get_tracing_state()
    if tracing_state:
        tracing_state.push_scope(scope_name)
    try:
        yield
    finally:
        if tracing_state:
            tracing_state.pop_scope()

@contextlib.contextmanager
def optimized_execution(should_optimize):
    """
    A context manager that controls whether the JIT's executor will run
    optimizations before executing a function.
    """
    stored_flag = torch._C._get_graph_executor_optimize()
    torch._C._set_graph_executor_optimize(should_optimize)
    try:
        yield
    finally:
        torch._C._set_graph_executor_optimize(stored_flag)


DEFAULT_EXTRA_FILES_MAP = torch._C.ExtraFilesMap()


def save(m, f, _extra_files=DEFAULT_EXTRA_FILES_MAP):
    """
        Save an offline version of this module for use in a separate process. The saved
        module serializes all of the methods, submodules, parameters, and attributes of this
        module. It can be loaded into the C++ API using ``torch::jit::load(filename)`` or into the Python
        API with :func:`torch.jit.load <torch.jit.load>`.

        To be able to save a module, it must not make any calls to native Python functions.
        This means that all submodules must be subclasses of ``torch.jit.ScriptModule`` as well.

        .. DANGER::
           All modules, no matter their device, are always loaded onto the CPU during loading.
           This is different from :func:`load <torch.jit.load>`'s semantics and may change in the future.

        Arguments:
            m: a ScriptModule to save
            f: a file-like object (has to implement write and flush) or a string
               containing a file name
            _extra_files: Map from filename to contents which will be stored as part of 'f'

        .. warning::
            If you are using Python 2, ``torch.jit.save`` does NOT support ``StringIO.StringIO``
            as a valid file-like object. This is because the write method should return
            the number of bytes written; ``StringIO.write()`` does not do this.

            Please use something like ``io.BytesIO`` instead.

        Example:

        .. testcode::

            import torch
            import io

            class MyModule(torch.nn.Module):
                def forward(self, x):
                    return x + 10

            m = torch.jit.script(MyModule())

            # Save to file
            torch.jit.save(m, 'scriptmodule.pt')
            # This line is equivalent to the previous
            m.save("scriptmodule.pt")

            # Save to io.BytesIO buffer
            buffer = io.BytesIO()
            torch.jit.save(m, buffer)

            # Save with extra files
            extra_files = torch._C.ExtraFilesMap()
            extra_files['foo.txt'] = 'bar'
            torch.jit.save(m, 'scriptmodule.pt', _extra_files=extra_files)
    """
    if isinstance(f, str) or \
            (sys.version_info[0] == 2 and isinstance(f, unicode)) or \
            (sys.version_info[0] == 3 and isinstance(f, pathlib.Path)):
        m.save(f, _extra_files=_extra_files)
    else:
        ret = m.save_to_buffer(_extra_files=_extra_files)
        f.write(ret)

def load(f, map_location=None, _extra_files=DEFAULT_EXTRA_FILES_MAP):
    r"""
        Load a ``ScriptModule`` previously saved with :func:`torch.jit.save <torch.jit.save>`

        All previously saved modules, no matter their device, are first loaded onto CPU,
        and then are moved to the devices they were saved from. If this fails (e.g. because
        the run time system doesn't have certain devices), an exception is raised.

        Arguments:
            f: a file-like object (has to implement read, readline, tell, and seek),
                or a string containing a file name
            map_location (string or torch.device): A simplified version of ``map_location`` in
                ``torch.save`` used to dynamically remap storages to an alternative set of devices.
            _extra_files (dictionary of filename to content): The extra
                filenames given in the map would be loaded and their content
                would be stored in the provided map.

        Returns:
            A ``ScriptModule`` object.

        Example:

        .. testcode::

            import torch
            import io

            torch.jit.load('scriptmodule.pt')

            # Load ScriptModule from io.BytesIO object
            with open('scriptmodule.pt', 'rb') as f:
                buffer = io.BytesIO(f.read())

            # Load all tensors to the original device
            torch.jit.load(buffer)

            # Load all tensors onto CPU, using a device
            buffer.seek(0)
            torch.jit.load(buffer, map_location=torch.device('cpu'))

            # Load all tensors onto CPU, using a string
            buffer.seek(0)
            torch.jit.load(buffer, map_location='cpu')

            # Load with extra files.
            extra_files = torch._C.ExtraFilesMap()
            extra_files['foo.txt'] = 'bar'
            torch.jit.load('scriptmodule.pt', _extra_files=extra_files)
            print(extra_files['foo.txt'])

        .. testoutput::
            :hide:

            ...

        .. testcleanup::

            import os
            os.remove("scriptmodule.pt")
    """
    if isinstance(f, string_classes):
        if not os.path.exists(f):
            raise ValueError("The provided filename {} does not exist".format(f))
    if isinstance(map_location, string_classes):
        map_location = torch.device(map_location)
    elif not (map_location is None or
              isinstance(map_location, torch.device)):
        raise ValueError("map_location should be either None, string or torch.device, "
                         "but got type: " + str(type(map_location)))
    if (str(map_location).startswith('cuda')):
        validate_cuda_device(map_location)

    cu = torch._C.CompilationUnit()
    if isinstance(f, str) or \
            (sys.version_info[0] == 2 and isinstance(f, unicode)) or \
            (sys.version_info[0] == 3 and isinstance(f, pathlib.Path)):
        cpp_module = torch._C.import_ir_module(cu, f, map_location, _extra_files)
    else:
        cpp_module = torch._C.import_ir_module_from_buffer(cu, f.read(), map_location, _extra_files)

    # TODO: Pretty sure this approach loses ConstSequential status and such
    return torch.jit._recursive.wrap_cpp_module(cpp_module)


def get_trace_graph(f, args=(), kwargs=None, _force_outplace=False,
                    return_inputs=False, _return_inputs_states=False):
    """
    Trace a function or model, returning a tuple consisting of the both the
    *trace* of an execution, as well as the original return value. If return_inputs,
    also returns the trace inputs as part of the tuple

    Tracing is guaranteed not to change the semantics of the function/module
    that is traced.

    Arguments:
        f (torch.nn.Module or function): the function or module
            to be traced.
        args (tuple or Tensor): the positional arguments to pass to the
            function/module to be traced.  A non-tuple is assumed to
            be a single positional argument to be passed to the model.
        kwargs (dict): the keyword arguments to pass to the function/module
            to be traced.

    Example (trace a cell):

    .. testcode::

        trace = torch.jit.trace(nn.LSTMCell(), (input, hidden))
    """
    if kwargs is None:
        kwargs = {}
    if not isinstance(args, tuple):
        args = (args,)
    return LegacyTracedModule(f, _force_outplace, return_inputs, _return_inputs_states)(*args, **kwargs)


def _unique_state_dict(module, keep_vars=False):
    # since Parameter.data always creates a new torch.Tensor instance,
    # id(v) doesn't work with it. So we always get the Parameter or Buffer
    # as values, and deduplicate the params using Parameters and Buffers
    state_dict = module.state_dict(keep_vars=True)
    filtered_dict = type(state_dict)()
    seen_ids = set()
    for k, v in state_dict.items():
        if id(v) in seen_ids:
            continue
        seen_ids.add(id(v))
        if keep_vars:
            filtered_dict[k] = v
        else:
            filtered_dict[k] = v.data
    return filtered_dict


def _create_interpreter_name_lookup_fn(frames_up=1):
    def _get_interpreter_name_for_var(var):
        frame = inspect.currentframe()
        i = 0
        while i < frames_up + 1:
            frame = frame.f_back
            i += 1

        f_locals = frame.f_locals
        f_globals = frame.f_globals

        for k, v in f_locals.items():
            if isinstance(v, torch.Tensor) and var is v:
                return k if k != 'self' else ''
        for k, v in f_globals.items():
            if isinstance(v, torch.Tensor) and var is v:
                return k if k != 'self' else ''
        return ''
    return _get_interpreter_name_for_var


class LegacyTracedModule(Module):
    def __init__(self, inner, force_outplace=False, return_inputs=False, return_inputs_states=False):
        super(LegacyTracedModule, self).__init__()
        # inner may be a Module, or it may be an arbitrary callable
        # If it's a Module, we get its parameters automatically, which lets
        # us avoid a special casing functions versus modules.
        self.inner = inner
        self._force_outplace = force_outplace
        self._return_inputs = return_inputs
        self._return_inputs_states = return_inputs_states

    def forward(self, *args):
        in_vars, in_desc = _flatten(args)
        # NOTE: use full state, because we need it for BatchNorm export
        # This differs from the compiler path, which doesn't support it at the moment.
        module_state = list(_unique_state_dict(self, keep_vars=True).values())
        try:
            trace, all_trace_inputs = torch._C._tracer_enter(*(in_vars + module_state))
        except Exception as e:
            torch._C._tracer_abandon()
            raise e
        ret_inputs = tuple(x.clone() for x in all_trace_inputs)
        torch._C._tracer_set_force_outplace(self._force_outplace)
        torch._C._tracer_set_get_unique_name_fn(_create_interpreter_name_lookup_fn())
        try:
            trace_inputs = _unflatten(all_trace_inputs[:len(in_vars)], in_desc)
            # inputs_states is a tuple of len == 2 that keeps track of
            # the inputs before (inputs_states[0]) and after (inputs_states[1])
            # the trace to verify if they were modified during the trace
            if self._return_inputs_states:
                # executing a deepcopy on trace_inputs will fail
                # for tensors not explicitly created by the user.
                # generating trace_inputs again by calling _unflatten
                # for now.
                inputs_states = _unflatten(all_trace_inputs[:len(in_vars)], in_desc)
            out = self.inner(*trace_inputs)
            if self._return_inputs_states:
                inputs_states = (inputs_states, trace_inputs)
            out_vars, _ = _flatten(out)
            torch._C._tracer_exit(tuple(out_vars))
        except Exception:
            torch._C._tracer_abandon()
            raise
        if self._return_inputs:
            return trace, out, ret_inputs
        if self._return_inputs_states:
            return trace, out, inputs_states
        else:
            return trace, out


def _clone_inputs(args):
    def clone_input(a):
        if a is None:
            return None
        elif isinstance(a, torch.Tensor):
            # TODO: figure out one liner to .clone() and set requires_grad
            v = Variable(a.data.clone(), requires_grad=a.requires_grad)
            if a.grad is not None:
                v.grad = clone_input(v.grad)
            return v
        else:
            return a.clone()
    return function._nested_map(lambda x: isinstance(x, torch.Tensor),
                                clone_input, condition_msg="tensors")(args)


# This is purely for developer debugging.  We are not going to advertise it.
_JIT_DUMP = os.environ.get('PYTORCH_JIT_DUMP', False)
_JIT_TIME = os.environ.get('PYTORCH_JIT_TIME', False)  # CUDA-only timing
_JIT_DISABLE = os.environ.get('PYTORCH_JIT_DISABLE', False)
_JIT_STATS = os.environ.get('PYTORCH_JIT_STATS', False)


def _dump_trace(trace_name, pass_name, input_key, trace):
    if not _JIT_DUMP:
        return

    import torch.contrib._graph_vis as graph_vis

    filename = "{}_{}".format(trace_name, pass_name)
    # TODO: Also paste out the backtrace when the trace was compiled
    # (and maybe also when it was run?)
    with open(filename + ".ir", "w") as f:
        f.write("Input key: {}\n\n{}".format(input_key, str(trace)))
    graph_vis.write(trace.graph(), filename + ".html")


@contextlib.contextmanager
def _time(trace_name, name, time=True):
    if (not _JIT_TIME and not time) or not torch.cuda.is_available():
        yield
        return
    stream = torch.cuda.current_stream()
    start = torch.cuda.Event(enable_timing=True)
    end = torch.cuda.Event(enable_timing=True)
    stream.record_event(start)
    try:
        yield
    finally:
        stream.record_event(end)
        end.synchronize()
        print("{} {} time: {} ms".format(trace_name, name, start.elapsed_time(end)))


def verify(model, args, loss_fn=torch.sum, devices=None):
    """
    Verify that a JIT compiled model has the same behavior as its uncompiled
    version along with its backwards pass.  If your model returns multiple
    outputs, you must also specify a `loss_fn` to produce a loss for which
    the backwards will be computed.

    This function has side-effects (e.g., it executes your model / saves and loads
    parameters), so don't expect the model to come out exactly the same as what
    you passed in.

    Arguments:
        model (compiled torch.nn.Module or function): the module/function to be
            verified.  The module/function definition MUST have been decorated with
            `@torch.jit.compile`.
        args (tuple or Tensor): the positional arguments to pass to the
            compiled function/module to be verified.  A non-tuple is assumed to
            be a single positional argument to be passed to the model.
        loss_fn (function, optional): the loss function to be applied to
            the output of the model, before backwards is invoked.  By default,
            we assume that a model returns a single result, and we :func:`torch.sum`
            before calling backwards; if this is inappropriate, you can pass your
            own loss function.  Note that if a model returns a tuple of results,
            these are passed as separate positional arguments to `loss_fn`.
        devices (iterable of device IDs, optional): the GPU devices which the
            compiled module will be run on.  This determines the RNG state we
            must save when running both compiled and uncompiled versions of the model.
    """
    # TODO: In principle, we track device information in our trace, so it
    # should be possible to check if our execution actually obeyed the 'devices'
    # the user provided.

    # TODO: Consider adding a utility function to torch.jit to test
    # for this case
    if not isinstance(model, torch._C.CompiledFunction):
        raise TypeError("Cannot verify an uncompiled module.  Add @torch.jit.compile to compile it")
    is_module = isinstance(model, Module)

    if not isinstance(args, tuple):
        args = (args,)

    saved_args = _clone_inputs(args)
    if is_module:
        saved_state = copy.deepcopy(model.state_dict())

    def run_fwd_bwd(args, force_trace=False, assert_compiled=False):
        params = list(model.parameters()) if is_module else []
        in_vars, _ = _flatten((args, params))
        # We use a special API to reset the trace and compile it from scratch.
        compiled_fn = model
        if force_trace:
            compiled_fn.clear_cache()
        if assert_compiled:
            hits = compiled_fn.hits
        out = model(*args)
        if assert_compiled and compiled_fn.hits == hits:
            raise RuntimeError("failed to use the compiled function")
        if not isinstance(out, tuple):
            out = (out, )
        if loss_fn == torch.sum and len(out) != 1:
            raise ValueError(("Model returns {} outputs, but default loss function "
                              "(torch.sum) can only handle a single output").format(len(out)))
        out_vars, _ = _flatten(out)
        saved_outs = [v.data.clone() for v in out_vars]
        loss = loss_fn(*out)
        grads = torch.autograd.grad([loss], in_vars)
        # TODO: I'm not sure if the clone here is necessary but it is safer
        saved_grads = [v.data.clone() for v in grads]
        return (saved_outs, saved_grads)

    with torch.random.fork_rng(devices, _caller="torch.jit.verify"):
        uncompiled_outs, uncompiled_grads = run_fwd_bwd(args, force_trace=True)
        assert model.has_trace_for(*args)

    if is_module:
        model.load_state_dict(saved_state)
    compiled_outs, compiled_grads = run_fwd_bwd(args, assert_compiled=True)

    _verify_equal(uncompiled_outs, compiled_outs)
    _verify_equal(uncompiled_grads, compiled_grads)


def _verify_equal(xs, ys):
    for x, y in zip(xs, ys):
        if x.sub(y).abs().max() > 1e-6:
            raise RuntimeError("JIT and real computation mismatch")


def indent(s):
    return '\n'.join(['\t' + line for line in s.splitlines()])


class TracingCheckError(Exception):
    def __init__(self, graph_diff_error, tensor_compare_error, extra_msg=None):
        self.message = 'Tracing failed sanity checks!\n'
        if extra_msg is not None:
            self.message += extra_msg + '\n'
        if graph_diff_error is not None:
            self.message += 'ERROR: Graphs differed across invocations!\n'
            self.message += indent(graph_diff_error) + '\n'
        if tensor_compare_error is not None:
            self.message += 'ERROR: Tensor-valued Constant nodes differed in value ' \
                            'across invocations. This often indicates that the tracer has' \
                            ' encountered untraceable code.\n'
            self.message += indent(tensor_compare_error) + '\n'
        super(TracingCheckError, self).__init__(self.message)


# Check the traced module against a set of user-provided validation inputs
@torch.no_grad()
def _check_trace(check_inputs, func, traced_func, check_tolerance,
                 force_outplace, is_trace_module, _module_class):
    # Note: tracing is independent of optimizations, which consume the trace
    for inputs in check_inputs:

        if isinstance(inputs, torch.Tensor):
            inputs = (inputs,)

        if is_trace_module:
            copied_dict = {}
            for name, data in inputs.items():
                copied_dict[name] = _clone_inputs(data)
            check_mod = torch.jit.trace_module(
                func.__self__ if hasattr(func, '__self__') else func,
                copied_dict,
                check_trace=False,
                _force_outplace=force_outplace,
                _module_class=_module_class,
                _compilation_unit=torch._C.CompilationUnit(),
            )
            check_mod_func = check_mod._c._get_method(traced_func.name)
            inputs = inputs[traced_func.name]
            if isinstance(inputs, (torch.Tensor, dict)):
                inputs = (inputs,)
        else:
            check_mod = torch.jit.trace(
                func,
                _clone_inputs(inputs),
                check_trace=False,
                _force_outplace=force_outplace,
                _module_class=_module_class,
            )
            check_mod_func = check_mod

        def graph_diagnostic_info():
            mod_canonicalized = torch._C._jit_pass_canonicalize(traced_func.graph)
            torch._C._jit_pass_erase_shape_information(mod_canonicalized)
            check_canonicalized = torch._C._jit_pass_canonicalize(check_mod_func.graph)
            torch._C._jit_pass_erase_shape_information(check_canonicalized)

            graph_diff_errors = None
            if str(mod_canonicalized) != str(check_canonicalized):
                import difflib
                graph_diff = difflib.ndiff(str(mod_canonicalized).splitlines(True),
                                           str(check_canonicalized).splitlines(True))
                graph_diff_errors = 'Graph diff:\n' + indent(''.join(graph_diff)) + '\n'

                for n_mod, n_check in zip(mod_canonicalized.nodes(), check_canonicalized.nodes()):
                    if str(n_mod) != str(n_check):
                        graph_diff_errors += 'First diverging operator:\n'
                        node_diff = difflib.ndiff(str(n_mod).splitlines(True),
                                                  str(n_check).splitlines(True))
                        source_printout = 'Node diff:\n' + indent(''.join(node_diff)) + '\n'
                        mod_stack = n_mod.sourceRange()
                        if mod_stack:
                            source_printout += 'Trace source location:\n' + indent(mod_stack) + '\n'
                        check_stack = n_check.sourceRange()
                        if check_stack:
                            source_printout += 'Check source location:\n' + indent(check_stack) + '\n'
                        graph_diff_errors += source_printout

                        break  # For now, only print out the first pair of nodes that diverges

            tensor_compare_errors = None
            # Check Tensor-valued constant nodes
            for n_mod, n_check in zip(mod_canonicalized.nodes(), check_canonicalized.nodes()):
                if n_mod.kind() != n_check.kind():
                    break  # Graphs have already diverged

                if n_mod.kind() == 'prim::Constant' and not (n_mod.mustBeNone() or n_check.mustBeNone()):
                    if not n_mod.hasAttribute('value'):
                        continue
                    if n_mod.kindOf('value') != 't' or n_check.kindOf('value') != 't':
                        continue

                    mod_tensor_val = n_mod.t('value')
                    check_tensor_val = n_check.t('value')

                    try:
                        torch.testing.assert_allclose(mod_tensor_val, check_tensor_val)
                    except (RuntimeError, AssertionError) as e:
                        if tensor_compare_errors is None:
                            tensor_compare_errors = ''
                        tensor_compare_errors += 'Node:\n' + indent(str(n_mod)) + '\n'
                        compare_stack = n_mod.sourceRange()
                        if compare_stack:
                            tensor_compare_errors += 'Source Location:\n' + indent(compare_stack) + '\n'
                        tensor_compare_errors += 'Comparison exception: ' + indent(str(e))

                        break  # For now, only print the first diverging pair

            return graph_diff_errors, tensor_compare_errors

        def wrap_retval(x):
            return x if isinstance(x, tuple) else (x,)

        def run_mod_and_filter_tensor_outputs(mod, inputs, running_what):
            try:
                outs = wrap_retval(mod(*_clone_inputs(inputs)))
                outs = [out for out in outs if isinstance(out, torch.Tensor)]
                return outs
            except Exception as e:
                raise TracingCheckError(*graph_diagnostic_info(),
                                        extra_msg='Encountered an exception while running the ' + running_what +
                                                  ' with test inputs.\nException:\n' + indent(str(e)))

        has_warned = [False]

        def maybe_warn_nondeterministic():
            if has_warned[0]:
                return
            has_warned[0] = True
            nondeterm_ops = [op for op in traced_func.graph.nodes() if op.isNondeterministic()]
            if len(nondeterm_ops) > 0:
                nondeterministic_ops_warning = "Trace had nondeterministic nodes. "
                nondeterministic_ops_warning += "Did you forget call .eval() on your model? Nodes:\n"
                nondeterministic_ops_warning += "\n".join([indent(str(op)) for op in nondeterm_ops][:20])
                nondeterministic_ops_warning += "\nThis may cause errors in trace checking. To disable trace checking,"\
                                                " pass check_trace=False to torch.jit.trace()"
                warnings.warn(nondeterministic_ops_warning, category=TracerWarning, stacklevel=5)

        def compare_outputs(original, reference, match_what):
            all_ok = True
            for i, (orig, ref) in enumerate(zip(original, reference)):
                try:
                    torch.testing.assert_allclose(orig.double(), ref.double(), rtol=check_tolerance,
                                                  atol=torch.testing._get_default_tolerance(orig, ref)[1])
                except AssertionError as e:
                    maybe_warn_nondeterministic()
                    warnings.warn('Output nr ' + str(i + 1) + '. of the traced function does not match '
                                  'the corresponding output of the ' + match_what + '. Detailed error:\n' + str(e),
                                  category=TracerWarning, stacklevel=4)
                    all_ok = False

            return all_ok

        traced_outs = run_mod_and_filter_tensor_outputs(traced_func, inputs, 'trace')
        fn_outs = run_mod_and_filter_tensor_outputs(func, inputs, 'Python function')
        if compare_outputs(traced_outs, fn_outs, 'Python function'):
            check_outs = run_mod_and_filter_tensor_outputs(check_mod_func, inputs, 'repeated trace')
            compare_outputs(traced_outs, check_outs, 'repeated trace')

        diag_info = graph_diagnostic_info()
        if any(info is not None for info in diag_info):
            raise TracingCheckError(*diag_info)


class TracerWarning(Warning):
    @staticmethod
    def ignore_lib_warnings():
        # We ignore warnings from all submodules excluding the JIT, because we need them e.g. for _check_trace
        warnings.filterwarnings('ignore', category=TracerWarning, module='torch.(?!jit)')


# We ignore the tracer warnings coming form inside the library, because all our shape
# checks in nn will trigger them.
TracerWarning.ignore_lib_warnings()
torch._C._tracer_warn_use_python()


def make_tuple(example_inputs):
    if isinstance(example_inputs, (torch.Tensor, dict)):
        return (example_inputs,)
    # done primarily so that weird iterables fail here and not pybind11 code
    if not isinstance(example_inputs, tuple):
        return tuple(example_inputs)
    return example_inputs


def make_module(mod, _module_class, _compilation_unit):
    if isinstance(mod, ScriptModule):
        return mod
    elif torch._jit_internal.module_has_exports(mod):
        exported = []
        for name in dir(mod):
            item = getattr(mod, name, None)
            if torch._jit_internal.get_torchscript_modifier(item) is _jit_internal.FunctionModifiers.EXPORT:
                exported.append(name)
        stubs = []
        for method in exported:
            stubs.append(torch.jit._recursive.make_stub_from_method(mod, method))

        return torch.jit._recursive.create_script_module(mod, stubs, fresh_type=True)
    else:
        if _module_class is None:
            _module_class = TopLevelTracedModule
        return _module_class(mod, _compilation_unit=_compilation_unit)

def wrap_check_inputs(check_inputs):
    if check_inputs is None:
        return None

    return [{'forward' : c} for c in check_inputs]

def trace(func,
          example_inputs,
          optimize=None,
          check_trace=True,
          check_inputs=None,
          check_tolerance=1e-5,
          _force_outplace=False,
          _module_class=None,
          _compilation_unit=_python_cu):
    """
    Trace a function and return an executable ``ScriptModule`` or ``torch.jit.ScriptFunction``
    that will be optimized using just-in-time compilation.

    Using ``torch.jit.trace`` and :func:`torch.jit.trace_module<torch.jit.trace_module>`, you can turn an existing module or Python
    function into a TorchScript ``torch.jit.ScriptFunction`` or ``ScriptModule``. You must provide example inputs,
    and we run the function, recording the operations performed on all the tensors.

    * The resulting recording of a standalone function produces ``torch.jit.ScriptFunction``.
    * The resulting recording of ``forward`` function of ``nn.Module`` or ``nn.Module`` produces ``ScriptModule``.

    This module also contains any parameters that the original
    module had as well.

    .. warning::
        Tracing only correctly records functions and modules which are not data
        dependent (e.g., do not have conditionals on data in tensors) and do not have
        any untracked external dependencies (e.g., perform input/output or
        access global variables). Tracing only records operations done when the given
        function is run on the given
        tensors. Therefore, the returned ``ScriptModule`` will always run the same traced
        graph on any input. This has some important implications when your module is
        expected to run different sets of operations, depending on the input and/or the
        module state. For example,

        * Tracing will not record any control-flow like if-statements or loops.
          When this control-flow is constant across your module, this is fine and it often
          inlines the control-flow decisions. But sometimes the control-flow is actually part
          of the model itself. For instance, a recurrent network is a loop over
          the (possibly dynamic) length of an input sequence.
        * In the returned ``ScriptModule``, operations that have different
          behaviors in ``training`` and ``eval`` modes will always behave as if it
          is in the mode it was in during tracing, no matter which mode the
          ``ScriptModule`` is in.

        In cases like these, tracing would not be appropriate and :func:`scripting <torch.jit.script>` is a better
        choice. If you trace such models, you may silently get
        incorrect results on subsequent invocations of the model. The tracer
        will try to emit warnings when doing something that may cause an
        incorrect trace to be produced.

    Arguments:
        func (callable or torch.nn.Module):  a Python function or ``torch.nn.Module``
                                             that will be run with ``example_inputs``.
                                             arguments and returns to ``func`` must be tensors
                                             or (possibly nested) tuples that
                                             contain tensors.
        example_inputs (tuple):  a tuple of example inputs that will be passed to the function
                                 while tracing. The resulting trace can be run with
                                 inputs of different types and shapes assuming the traced operations
                                 support those types and shapes. ``example_inputs`` may also be a single
                                 Tensor in which case it is automatically wrapped in a tuple

    Keyword arguments:
        check_trace (bool, optional): check if the same inputs run through
                                      traced code produce the same outputs. Default: ``True``. You might want
                                      to disable this if, for example, your network contains non-
                                      deterministic ops or if you are sure that the network is correct despite
                                      a checker failure.

        check_inputs (list of tuples, optional): A list of tuples of input arguments that should be used
                                                 to check the trace against what is expected. Each tuple
                                                 is equivalent to a set of input arguments that would
                                                 be specified in ``example_inputs``. For best results, pass in a
                                                 set of checking inputs representative of the space of
                                                 shapes and types of inputs you expect the network to see.
                                                 If not specified, the original ``example_inputs`` are used for checking
        check_tolerance (float, optional): Floating-point comparison tolerance to use in the checker procedure.
                                           This can be used to relax the checker strictness in the event that
                                           results diverge numerically for a known reason, such as operator fusion.

    Returns:
        if ``callable`` is ``nn.Module`` or ``forward()`` of ``nn.Module``, ``trace`` returns
        a ``ScriptModule`` object with a single ``forward()`` method containing the traced code.
        The returned ``ScriptModule`` will have the same set of sub-modules and parameters as the
        original ``nn.Module``.
        If ``callable`` is a standalone function, ``trace`` returns ``torch.jit.ScriptFunction``

    Example (tracing a function):

    .. testcode::

        import torch

        def foo(x, y):
            return 2 * x + y

        # Run `foo` with the provided inputs and record the tensor operations
        traced_foo = torch.jit.trace(foo, (torch.rand(3), torch.rand(3)))

        # `traced_foo` can now be run with the TorchScript interpreter or saved
        # and loaded in a Python-free environment

    Example (tracing an existing module)::

        import torch
        import torch.nn as nn

        class Net(nn.Module):
            def __init__(self):
                super(Net, self).__init__()
                self.conv = nn.Conv2d(1, 1, 3)

            def forward(self, x):
                return self.conv(x)

        n = Net()
        example_weight = torch.rand(1, 1, 3, 3)
        example_forward_input = torch.rand(1, 1, 3, 3)

        # Trace a specific method and construct `ScriptModule` with
        # a single `forward` method
        module = torch.jit.trace(n.forward, example_forward_input)

        # Trace a module (implicitly traces `forward`) and construct a
        # `ScriptModule` with a single `forward` method
        module = torch.jit.trace(n, example_forward_input)
    """
    if not _enabled:
        return func
    if optimize is not None:
        warnings.warn("`optimize` is deprecated and has no effect. Use `with torch.jit.optimized_execution() instead")

    if isinstance(func, torch.jit.ScriptModule):
        # it is hard to trace it because the forward method on ScriptModule is already defined, so it
        # would result in an error.
        warnings.warn('The input to trace is already a ScriptModule, tracing it is a no-op. Returning the object as is.')
        return func

    if isinstance(func, torch.nn.Module):
        return trace_module(func, {'forward': example_inputs}, None,
                            check_trace, wrap_check_inputs(check_inputs),
                            check_tolerance, _force_outplace, _module_class)

    if (hasattr(func, '__self__') and isinstance(func.__self__, torch.nn.Module) and
            func.__name__ == 'forward'):

        return trace_module(func.__self__, {'forward': example_inputs}, None,
                            check_trace, wrap_check_inputs(check_inputs),
                            check_tolerance, _force_outplace, _module_class)

    # Special case for common case of passing a single Tensor
    if isinstance(example_inputs, (torch.Tensor, dict)):
        example_inputs = (example_inputs,)
    # done primarily so that weird iterables fail here and not pybind11 code
    elif not isinstance(example_inputs, tuple):
        example_inputs = tuple(example_inputs)

    var_lookup_fn = _create_interpreter_name_lookup_fn(0)

    if (hasattr(func, '__self__') and isinstance(func.__self__, torch.nn.Module)):
        raise AttributeError("trace doesn't support compiling individual module's functions.\n"
                             "Please use trace_module")

    name = _qualified_name(func)
    traced = torch._C._create_function_from_trace(name, func, example_inputs,
                                                  var_lookup_fn,
                                                  _force_outplace)

    # Check the trace against new traces created from user-specified inputs
    if check_trace:
        if check_inputs is not None:
            _check_trace(check_inputs, func, traced, check_tolerance, _force_outplace, False, _module_class)
        else:
            _check_trace([example_inputs], func, traced, check_tolerance, _force_outplace, False, _module_class)

    return traced


def trace_module(mod,
                 inputs,
                 optimize=None,
                 check_trace=True,
                 check_inputs=None,
                 check_tolerance=1e-5,
                 _force_outplace=False,
                 _module_class=None,
                 _compilation_unit=_python_cu):
    """
    Trace a module and return an executable ``ScriptModule`` that will be optimized
    using just-in-time compilation. When a module is passed to :func:`torch.jit.trace <torch.jit.trace>`, only
    the ``forward`` method is run and traced. With ``trace_module``, you can specify a dictionary of
    method names to example inputs to trace (see the ``example_inputs``) argument below.

    See :func:`torch.jit.trace <torch.jit.trace>` for more information on tracing.

    Arguments:
        mod (torch.nn.Module):           a ``torch.nn.Module`` containing methods whose names are
                                         specified in ``example_inputs``. The given methods will be compiled
                                         as a part of a single `ScriptModule`
        example_inputs (dict):           a dict containing sample inputs indexed by method names in ``mod``
                                         The inputs will be passed to methods whose names correspond to inputs'
                                         keys while tracing.
                                         ``{ 'forward' : example_forward_input, 'method2': example_method2_input}``
    Keyword arguments:
        check_trace (bool, optional): check if the same inputs run through
                                      traced code produce the same outputs. Default: ``True``. You might want
                                      to disable this if, for example, your network contains non-
                                      deterministic ops or if you are sure that the network is correct despite
                                      a checker failure.

        check_inputs (list of dicts, optional): A list of dicts of input arguments that should be used
                                                 to check the trace against what is expected. Each tuple
                                                 is equivalent to a set of input arguments that would
                                                 be specified in ``example_inputs``. For best results, pass in a
                                                 set of checking inputs representative of the space of
                                                 shapes and types of inputs you expect the network to see.
                                                 If not specified, the original ``example_inputs`` are used for checking
        check_tolerance (float, optional): Floating-point comparison tolerance to use in the checker procedure.
                                           This can be used to relax the checker strictness in the event that
                                           results diverge numerically for a known reason, such as operator fusion.

    Returns:
        A ``ScriptModule`` object with a single ``forward()`` method containing the traced code.
        When ``func`` is a ``torch.nn.Module``, the returned ``ScriptModule`` will have the same set of
        sub-modules and parameters as ``func``.

    Example (tracing a module with multiple methods)::

        import torch
        import torch.nn as nn

        class Net(nn.Module):
            def __init__(self):
                super(Net, self).__init__()
                self.conv = nn.Conv2d(1, 1, 3)

            def forward(self, x):
                return self.conv(x)

            def weighted_kernel_sum(self, weight):
                return weight * self.conv.weight


        n = Net()
        example_weight = torch.rand(1, 1, 3, 3)
        example_forward_input = torch.rand(1, 1, 3, 3)

        # Trace a specific method and construct `ScriptModule` with
        # a single `forward` method
        module = torch.jit.trace(n.forward, example_forward_input)

        # Trace a module (implicitly traces `forward`) and construct a
        # `ScriptModule` with a single `forward` method
        module = torch.jit.trace(n, example_forward_input)

        # Trace specific methods on a module (specified in `inputs`), constructs
        # a `ScriptModule` with `forward` and `weighted_kernel_sum` methods
        inputs = {'forward' : example_forward_input, 'weighted_kernel_sum' : example_weight}
        module = torch.jit.trace_module(n, inputs)
    """
    if not _enabled:
        return mod
    if optimize is not None:
        warnings.warn("`optimize` is deprecated and has no effect. Use `with torch.jit.optimized_execution() instead")

    var_lookup_fn = _create_interpreter_name_lookup_fn(0)

    if not isinstance(mod, torch.nn.Module):
        raise AttributeError("expected torch.nn.Module as the first argument")

    if not isinstance(inputs, dict):
        raise AttributeError("expected a dictionary of (method_name, input) pairs")


    module = make_module(mod, _module_class, _compilation_unit)

    for method_name, example_inputs in inputs.items():
        # this is needed since Module.__call__ sets up some extra tracing
        func = mod if method_name == "forward" else getattr(mod, method_name)
        example_inputs = make_tuple(example_inputs)
        module._c._create_method_from_trace(method_name, func, example_inputs, var_lookup_fn, _force_outplace)
        check_trace_method = module._c._get_method(method_name)

        # Check the trace against new traces created from user-specified inputs
        if check_trace:
            if check_inputs is not None:
                _check_trace(check_inputs, func, check_trace_method,
                             check_tolerance, _force_outplace, True, _module_class)
            else:
                _check_trace([inputs], func, check_trace_method,
                             check_tolerance, _force_outplace, True, _module_class)

    return module


class CompilationUnit(object):
    def __init__(self, lang=None, _frames_up=0):
        self._c = torch._C.CompilationUnit()
        if lang is not None:
            self.define(lang, _frames_up=_frames_up + 1)

    def define(self, lang, rcb=None, _frames_up=0):
        if not rcb:
            rcb = _jit_internal.createResolutionCallback(_frames_up + 1)
        self._c.define(lang, rcb)

    def __getattr__(self, attr):
        r = self._c.find_function(attr)
        if r is None:
            raise AttributeError("'CompilationUnit' has no attribute '{}'".format(attr))
        return r


def _try_get_dispatched_fn(fn):
    if not callable(fn):
        return None
    return _jit_internal.boolean_dispatched.get(fn)


def _try_get_overloaded_fn(mod, field):
    return mod._overloads.get(field, None) if isinstance(mod, ScriptModule) else None


class ScriptWarning(Warning):
    pass


@contextlib.contextmanager
def _disable_emit_hooks():
    hooks = torch._C._jit_get_emit_hooks()
    torch._C._jit_set_emit_hooks(None, None)
    yield
    torch._C._jit_set_emit_hooks(hooks[0], hooks[1])


# ScriptClasses must be new-style classes because we construct them using their
# __new__ method.
def _is_new_style_class(cls):
    if hasattr(cls, '__class__'):
        return ('__dict__' in dir(cls) or hasattr(cls, '__slots__'))


def whichmodule(obj):
    """Find the module an object belong to."""
    module_name = getattr(obj, '__module__', None)
    # Protect the iteration by using a list copy of sys.modules against dynamic
    # modules that trigger imports of other modules upon calls to getattr.
    for name, module in list(sys.modules.items()):
        if name == '__main__' or module is None:
            continue
        try:
            if _getattribute(module, name)[0] is obj:
                return module_name
        except AttributeError:
            pass
    return '__main__'

def _compile_and_register_class(obj, rcb, qualified_name):
    ast = get_jit_class_def(obj, obj.__name__)
    _jit_script_class_compile(qualified_name, ast, rcb)
    _add_script_class(obj, qualified_name)

def script(obj, optimize=None, _frames_up=0, _rcb=None):
    r"""
    Scripting a function or ``nn.Module`` will inspect the source code, compile
    it as TorchScript code using the TorchScript compiler, and return a ``ScriptModule`` or
    ``torch.jit.ScriptFunction``. TorchScript itself is a subset of the Python language, so not all
    features in Python work, but we provide enough functionality to compute on
    tensors and do control-dependent operations. For a complete guide, see the
    `TorchScript Language Reference`_.

    ``torch.jit.script`` can be used as a function for modules and functions, and as a decorator
    ``@torch.jit.script`` for `TorchScript Classes <TorchScript Class_>`_ and functions.

    **Scripting a function**
        The ``@torch.jit.script`` decorator will construct a ``torch.jit.ScriptFunction``
        by compiling the body of the function.

        Example (scripting a function):

        .. testcode::

            import torch

            @torch.jit.script
            def foo(x, y):
                if x.max() > y.max():
                    r = x
                else:
                    r = y
                return r

    **Scripting an nn.Module**
        Scripting an ``nn.Module`` by default will compile the ``forward`` method and recursively
        compile any methods, submodules, and functions called by ``forward``. If a ``nn.Module`` only uses
        features supported in TorchScript, no changes to the original module code should be necessary. ``script``
        will construct ``torch.jit.ScriptModule`` that has copies of the attributes, parameters, and methods of
        the original module.

        Example (scripting a simple module with a Parameter):

        .. testcode::

            import torch

            class MyModule(torch.nn.Module):
                def __init__(self, N, M):
                    super(MyModule, self).__init__()
                    # This parameter will be copied to the new ScriptModule
                    self.weight = torch.nn.Parameter(torch.rand(N, M))

                    # When this submodule is used, it will be compiled
                    self.linear = torch.nn.Linear(N, M)

                def forward(self, input):
                    output = self.weight.mv(input)

                    # This calls the `forward` method of the `nn.Linear` module, which will
                    # cause the `self.linear` submodule to be compiled to a `ScriptModule` here
                    output = self.linear(output)
                    return output

            scripted_module = torch.jit.script(MyModule(2, 3))

        Example (scripting a module with traced submodules):

        .. testcode::

            import torch
            import torch.nn as nn
            import torch.nn.functional as F

            class MyModule(nn.Module):
                def __init__(self):
                    super(MyModule, self).__init__()
                    # torch.jit.trace produces a ScriptModule's conv1 and conv2
                    self.conv1 = torch.jit.trace(nn.Conv2d(1, 20, 5), torch.rand(1, 1, 16, 16))
                    self.conv2 = torch.jit.trace(nn.Conv2d(20, 20, 5), torch.rand(1, 20, 16, 16))

                def forward(self, input):
                  input = F.relu(self.conv1(input))
                  input = F.relu(self.conv2(input))
                  return input

            scripted_module = torch.jit.script(MyModule())

        To compile a method other than ``forward`` (and recursively compile anything it calls), add
        the :func:`@torch.jit.export <torch.jit.export>` decorator to the method. To opt out of compilation
        use :func:`@torch.jit.ignore <torch.jit.ignore>`.

        Example (an exported and ignored method in a module)::

            import torch
            import torch.nn as nn

            class MyModule(nn.Module):
                def __init__(self):
                    super(MyModule, self).__init__()

                @torch.jit.export
                def some_entry_point(self, input):
                    return input + 10

                @torch.jit.ignore
                def python_only_fn(self, input):
                    # This function won't be compiled, so any
                    # Python APIs can be used
                    import pdb
                    pdb.set_trace()

                def forward(self, input):
                    if self.training:
                        self.python_only_fn(input)
                    return input * 99

            scripted_module = torch.jit.script(MyModule())
            print(scripted_module.some_entry_point(torch.randn(2, 2)))
            print(scripted_module(torch.randn(2, 2)))
    """
    if not _enabled:
        return obj

    if optimize is not None:
        warnings.warn("`optimize` is deprecated and has no effect. Use `with torch.jit.optimized_execution() instead")

    if isinstance(obj, torch.nn.Module):
        return torch.jit.torch.jit._recursive.recursive_script(obj)

    qualified_name = _qualified_name(obj)
    if inspect.isclass(obj):
        # If this type is a `nn.Module` subclass, they probably meant to pass
        # an instance instead of a Module
        if issubclass(obj, torch.nn.Module):
            raise RuntimeError("Type '{}' cannot be compiled since it inherits"
                               " from nn.Module,"
                               " pass an instance instead".format(obj))

        if not _is_new_style_class(obj):
            raise RuntimeError("TorchScript classes must be new-style classes. "
                               "Please inherit from 'object'")
        if _rcb is None:
            _rcb = _jit_internal.createResolutionCallback(_frames_up + 1)
        _compile_and_register_class(obj, _rcb, qualified_name)
        return obj
    else:
        _check_directly_compile_overloaded(obj)
        ast = get_jit_def(obj)
        if _rcb is None:
            _rcb = _gen_rcb(obj, _frames_up)
        fn = torch._C._jit_script_compile(qualified_name, ast, _rcb, get_default_args(obj))
        # Forward docstrings
        fn.__doc__ = obj.__doc__
        return fn

def _gen_rcb(obj, _frames_up):
    _frames_up = _frames_up + 1  # for invoking _gen_rcb()

    closure_rcb = _jit_internal.createResolutionCallbackFromClosure(obj)
    stack_rcb = _jit_internal.createResolutionCallback(_frames_up + 1)

    def _rcb(name):
        # since type comments aren't captured in the function's closures,
        # we still need to try to the rcb based on stack frames if the
        # closure rcb fails
        result = closure_rcb(name)
        if result:
            return result
        return stack_rcb(name)

    return _rcb


def interface(obj):
    if not inspect.isclass(obj):
        raise RuntimeError("interface must be applied to a class")
    if not _is_new_style_class(obj):
        raise RuntimeError("TorchScript interfaces must inherit from 'object'")
    qualified_name = _qualified_name(obj)
    ast = get_jit_class_def(obj, obj.__name__)
    rcb = _jit_internal.createResolutionCallback(1)
    torch._C._jit_script_interface_compile(qualified_name, ast, rcb)
    obj.__torch_script_interface__ = True
    return obj



def script_method(fn):
    if not _enabled:
        return fn
    # NOTE: we need to traverse two frames here because the meta-class frame
    # for ScriptModule will be present, as opposed to invoking @script on a
    # a function or invoking define() on a CompilationUnit.
    # The stack will look like:
    #
    # 0. createResolutionCallback()
    # 1. script_method()
    # 2. ScriptModule metaclass frame
    # 3. Surrounding scope
    #
    # createResolutionCallback internally adds 1 to get us to the scope of this
    # function (the calling function). Adding 2 gets us to the proper surrounding scope.
    _rcb = _jit_internal.createResolutionCallback(frames_up=2)
    ast = get_jit_def(fn, self_name="ScriptModule")
    return ScriptMethodStub(_rcb, ast, fn)



# These OrderedDictWrapper classes replace the actual OrderedDicts in
# module with versions that get/set properties inside of script::Module.
# This allows us to reuse most of nn.Module while still storing the
# data in C++.
# Each OrderedDict needs to support:
#  x not in view
#  x in view
#  view[name] = ...
#  view.values()
#  del view[name]
#  view.items()
#  view.keys()
#  len(view)

class OrderedDictWrapper(object):
    def __init__(self, module):
        self.module = module

    def keys(self):
        return [k for k, v in self.items()]

    def values(self):
        return [v for k, v in self.items()]

    def __len__(self):
        return len(self.values())

    def __delitem__(self, k):
        raise RuntimeError("cannot delete methods or parameters of a script module")

    def items(self):
        raise NotImplementedError

    def __contains__(self, k):
        raise NotImplementedError

    def __getitem__(self, k):
        raise NotImplementedError

    def __setitem__(self, k, v):
        raise NotImplementedError


class OrderedModuleDict(OrderedDictWrapper):
    def __init__(self, module, python_dict):
        super(OrderedModuleDict, self).__init__(module)
        # contains _both_ script modules and non-script python-only modules

        # because script modules are subclassed in python and the
        # C++ script::Module class will not hold references to them,
        # to ensure that you always get the same python value here
        # we store it in the python dict as well
        self._python_modules = python_dict

    def items(self):
        r = self._python_modules.items()
        return r

    def __contains__(self, k):
        return k in self._python_modules

    def __setitem__(self, k, v):
        raise RuntimeError("Cannot re-assign modules in a ScriptModule, "
                           "tried to replace existing module '{}': {}".format(k, v))

    def __getitem__(self, k):
        return self._python_modules[k]


class OrderedParameterDict(OrderedDictWrapper):
    def __init__(self, module):
        super(OrderedParameterDict, self).__init__(module)

    def items(self):
        return [(name, param) for name, param in self.module._get_parameters()]

    def __setitem__(self, k, v):
        if not self.module._has_parameter(k):
            raise RuntimeError("Can't add a new parameter after ScriptModule construction."
                               " Tried to add '{}".format(k))
        self.module._set_parameter(k, v)

    def __contains__(self, k):
        return self.module._has_parameter(k)

    def __getitem__(self, k):
        if k not in self:
            raise KeyError(k)
        return self.module._get_parameter(k)


class OrderedBufferDict(OrderedDictWrapper):
    def __init__(self, module):
        super(OrderedBufferDict, self).__init__(module)

    def items(self):
        return [(name, param) for name, _, param in
                self.module._get_attributes() if isinstance(param, torch.Tensor)]

    def __setitem__(self, k, v):
        if not self.module._has_buffer(k):
            raise RuntimeError("Can't add a new parameter after ScriptModule construction."
                               " Tried to add '{}".format(k))
        self.module._set_attribute(k, v)

    def __contains__(self, k):
        return self.module._has_buffer(k)

    def __getitem__(self, k):
        if k not in self:
            raise KeyError(k)
        return self.module._get_buffer(k)

# base types that can be constants
# in addition, tuples and lists of these base types are also considered constants
# If you edit this list, then you also need to edit the handlers in
# ConstantValue in jit/script/init.cpp
_constant_types = (bool, float, int, str, type(None), types.FunctionType, torch.device, torch.layout, torch.dtype)


def _get_valid_constant(attr, v):
    if isinstance(v, _constant_types):
        return v
    elif isinstance(v, tuple) or isinstance(v, list):
        return tuple(_get_valid_constant(attr, x) for x in v)
    constants = ", ".join(typ.__name__ for typ in _constant_types)
    raise TypeError(textwrap.dedent("""
        '{}' object for attribute '{}' is not a valid constant.
        Valid constants are:
          1. a nn.ModuleList
          2. a value of type {{{}}}
          3. a list or tuple of (2)
        """.format(type(v).__name__, attr, constants)))


# For each user-defined class that subclasses ScriptModule, this meta-class:
# (1) finds all the methods annotated with @script_method in a ScriptModule and
#     removes them from the class attributes
# (2) puts a wrapper around the class's __init__ method to recusively compile
#     all of the script_methods with the module after the original __init__ has
#     run. This has to occur after the user-defined __init__ so that submodules and
#     parameters are initialized _before_ the script compiler resolve references to
#     `self.param` or `self.module`.
class ScriptMeta(type):
    def __init__(cls, name, bases, attrs):
        # Aggregate all the ScriptMethods and constants from superclasses
        cls._methods = {}
        cls._constants_set = set(getattr(cls, '__constants__', ()))
        for base in reversed(bases):
            for k, v in getattr(base, '_methods', {}).items():
                cls._methods[k] = v
            base_constants = getattr(base, '_constants_set', set())
            cls._constants_set = cls._constants_set.union(base_constants)

        # find all the script methods of the current class
        for k, v in sorted(attrs.items()):
            if isinstance(v, ScriptMethodStub):
                delattr(cls, k)
                cls._methods[v.original_method.__name__] = v

        if getattr(cls, '_disable_script_meta', False):
            # We leave built-in ScriptModule types alone, since this metaclass
            # is only for compiling user classes that inherit from
            # ScriptModule.
            return super(ScriptMeta, cls).__init__(name, bases, attrs)

        original_init = getattr(cls, '__init__', lambda self: None)

        @functools.wraps(original_init)
        def init_then_script(self, *args, **kwargs):
            original_init(self, *args, **kwargs)
            if type(self) == cls:
                stubs = [v for k, v in sorted(cls._methods.items())]
                self.__dict__["_actual_script_module"] = torch.jit._recursive.create_script_module(self, stubs)

                # Delete the Python attributes that now shadow the ScriptModule
                # ones, so that __getattr__ and __setattr__ will properly find
                # the scripted versions.
                concrete_type = self._actual_script_module._concrete_type
                for name in concrete_type.get_attributes():
                    if hasattr(cls, name) and isinstance(getattr(cls, name), property):
                        # TODO giant hack. Right now we are encoding properties
                        # as attributes (this is what recursive script does
                        # today, but it is wrong)
                        continue
                    delattr(self, name)
                for name in concrete_type.get_module_names():
                    delattr(self, name)
                for name in ("_parameters", "_buffers", "_modules"):
                    delattr(self, name)

        cls.__init__ = init_then_script
        return super(ScriptMeta, cls).__init__(name, bases, attrs)


if _enabled:

    # this is a Python 'non-data descriptor' that causes the first access
    # to ScriptModule's forward to lookup the forward method and stash
    # it in the objects dict. Due to the standard rules for attribute lookup
    # subsequent lookups will just directly return the previously looked up method.
    # This is necessary because nn.Module defines forward as a method. If we
    # did nothing __getattr__ would not be called. Instead we'd get nn.Module.forward
    # which always throws an exception.
    class _CachedForward(object):
        def __get__(self, obj, cls):
            return self.__getattr__('forward')

    class ScriptModule(with_metaclass(ScriptMeta, Module)):
        def __init__(self):
            super(ScriptModule, self).__init__()

        forward = _CachedForward()

        def __getattr__(self, attr):
            if "_actual_script_module" not in self.__dict__:
                return super(ScriptModule, self).__getattr__(attr)
            return getattr(self._actual_script_module, attr)

        def __setattr__(self, attr, value):
            if "_actual_script_module" not in self.__dict__:
                # Unwrap torch.jit.Attribute into a regular setattr + recording
                # the provided type in __annotations__.
                #
                # This ensures that if we use the attr again in `__init__`, it
                # will look like the actual value, not an instance of Attribute.
                if isinstance(value, Attribute):
                    if not hasattr(self, "__annotations__"):
                        self.__annotations__ = {}
                    self.__annotations__[attr] = value.type
                    value = value.value
                return super(ScriptModule, self).__setattr__(attr, value)

            setattr(self._actual_script_module, attr, value)

        def define(self, src):
            if "_actual_script_module" in self.__dict__:
                # If we have completed initialization, just defer to the
                # backing RecursiveScriptModule to eagerly compile the provided
                # source.
                return self._actual_script_module.define(src)

            # Otherwise, we are still in the object's __init__.
            # In that case, add `src` as a stub to be compiled.
            #
            # We use frames_up=1 to get to the proper surrounding scope. The stack
            # will look like:
            # 0. createResolutionCallback
            # 1. define()
            # 2. surrounding scope.
            #
            # createResolutionCallback internally adds 1 to get us to our frame, then
            # we add 1 to get to the proper surrounding scope.
            rcb = _jit_internal.createResolutionCallback(frames_up=1)
            ast = torch._C._parse_source_def(src)
            self._methods[ast.name().name] = ScriptMethodStub(rcb, ast, None)


    class RecursiveScriptModule(ScriptModule):
        # XXX: RecursiveScriptModule inherits from ScriptModule for the sole
        # reason that it retains the existing isinstance(ScriptModule)
        # behavior.
        r"""
        The core data structure in TorchScript is the ``ScriptModule``. It is an
        analogue of torch's ``nn.Module`` and represents an entire model as a tree of
        submodules. Like normal modules, each individual module in a ``ScriptModule`` can
        have submodules, parameters, and methods. In ``nn.Module``\s methods are implemented
        as Python functions, but in ``ScriptModule``\s methods are implemented as
        TorchScript functions,  a statically-typed subset of Python that contains all
        of PyTorch's built-in Tensor operations. This difference allows your
        ``ScriptModule``\s code to run without the need for a Python interpreter.

        ``ScriptModule``\s should not be created manually, instead use
        either :func:`tracing <torch.jit.trace>` or :func:`scripting <torch.jit.script>`.
        """
        _disable_script_meta = True

<<<<<<< HEAD
        def __init__(self, cpp_module):
            self.__dict__['_initializing'] = True
            self._c = cpp_module
            super(RecursiveScriptModule, self).__init__()
=======
            training = None
            if self._c._has_attribute('training'):
                training = self._c._get_attribute('training')
            super(ScriptModule, self).__init__()
            if training is not None:
                self.training = training
                self._c._register_attribute('training', torch._C.BoolType.get(), training)
            elif not self._c._has_attribute('training'):
                self._c._register_attribute('training', torch._C.BoolType.get(), self.training)
>>>>>>> 18302e61

        def _finalize(self):
            self._parameters = OrderedParameterDict(self._c)
            self._buffers = OrderedBufferDict(self._c)
            self._modules = OrderedModuleDict(self._c, self._modules)
            self._initializing = False

        @property
        def graph(self):
            r"""
            Returns a string representation of the internal graph for the
            ``forward`` method. See `Interpreting Graphs`_ for details.
            """
            return self.forward.graph

        @property
        def code(self):
            r"""
            Returns a pretty-printed representation (as valid Python syntax) of
            the internal graph for the ``forward`` method. See `Inspecting Code`_
            for details.
            """
            return self.forward.code

        def save(self, *args, **kwargs):
            r"""
            save(f, _extra_files=ExtraFilesMap{})

            See :func:`torch.jit.save <torch.jit.save>` for details.
            """
            return self._c.save(*args, **kwargs)

        def save_to_buffer(self, *args, **kwargs):
            return self._c.save_to_buffer(*args, **kwargs)

        def get_debug_state(self, *args, **kwargs):
            return self._c.get_debug_state()

        def extra_repr(self):
            return 'original_name={}'.format(self.original_name)

        def graph_for(self, *args, **kwargs):
            return self.forward.graph_for(*args, **kwargs)

        @property
        def original_name(self):
            if type(self) == self._c.name:
                return ''
            return self._c.name

        def define(self, src):
            # We use frames_up=1 to get to the proper surrounding scope. The stack
            # will look like:
            # 0. createResolutionCallback
            # 1. define()
            # 2. surrounding scope.
            #
            # createResolutionCallback internally adds 1 to get us to our frame, then
            # we add 1 to get to the proper surrounding scope.
            rcb = _jit_internal.createResolutionCallback(frames_up=1)
            self._c._define(self._concrete_type, src, rcb)

        def __getattr__(self, attr):
            if '_initializing' not in self.__dict__:
                raise RuntimeError("ScriptModule has not been initialized, did you forget to call super's init?")

            if self._initializing:
                return super(RecursiveScriptModule, self).__getattr__(attr)

            if self._c._has_attribute(attr):
                return self._c._get_attribute(attr)
            if self._c._has_method(attr):
                script_method = self._c._get_method(attr)
                # cache method so future calls do not go through __getattr__
                # to improve invocation performance
                self.__dict__[attr] = script_method
                return script_method

<<<<<<< HEAD
            # parameters, buffers, and submodules can be handled by delegating
            # to nn.Module, which will index into our custom OrderedXDicts
            return super(RecursiveScriptModule, self).__getattr__(attr)
=======
        def __setattr__(self, attr, value):
            if attr not in self._constants_set:
                if isinstance(value, Attribute):
                    the_type = torch.jit.annotations.ann_to_type(value.type)
                    try:
                        self._c._register_attribute(attr, the_type, value.value)
                    except RuntimeError:
                        raise RuntimeError("Could not register attribute '{}' of type '{}' for a value of type '{}'"
                                           .format(attr, value.type, type(value.value)))
                    return
                if self._c._has_attribute(attr):
                    self._c._set_attribute(attr, value)
                return super(ScriptModule, self).__setattr__(attr, value)
>>>>>>> 18302e61

        def __setattr__(self, attr, value):
            if self._initializing:
                return super(RecursiveScriptModule, self).__setattr__(attr, value)

            if self._c._has_attribute(attr):
                self._c._set_attribute(attr, value)
            elif self._c._has_buffer(attr):
                # XXX: buffers are implemented as attributes in the JIT
                self._c._set_attribute(attr, value)
            elif self._c._has_module(attr):
                raise RuntimeError("Cannot re-assign modules in a ScriptModule, "
                                   "tried to replace existing module '{}': {}".format(attr, value))
            elif self._c._has_parameter(attr):
                self._c._set_parameter(attr, value)
            elif hasattr(self, "_concrete_type") and attr in self._concrete_type.get_constants().keys():
                # TODO: we don't have _concrete_type set after load(), and in general we lose constant information.
                # We should encode constants as class type attributes (or something) so it persists across save/load.
                raise AttributeError("Cannot mutate TorchScript constant value: '{}'. Value: '{}'".format(attr, value))
            else:
                # We allow setting Python attributes on the ScriptModule, for
                # when people want to stash some convenience info on it.
                # TODO: it's possible that the following is confusing:
                #   s = torch.jit.script(...)
                #   s.python_attr = ...
                #   s.save()   <--- this doesn't have `python_attr`
                # It's fairly trivial to save enough info to warn in this case.
                return super(RecursiveScriptModule, self).__setattr__(attr, value)

        def copy(self):
            return torch.jit._recursive.wrap_cpp_module(self._c._clone())

        def __getstate__(self):
            raise pickle.PickleError(
                "ScriptModules cannot be deepcopied using copy.deepcopy or saved using torch.save. " +
                "Mixed serialization of script and non-script modules is not supported. " +
                "For purely script modules use my_script_module.save(<filename>) instead.")

    # Need to copy all RecursiveScriptModule methods to ScriptModule.
    #
    # This is because `super(MyScriptModule, self).foo()` does not use
    # `__getattr__` to look up `foo`. So we need to make each method available on
    # the ScriptModule manually.
    for name, item in RecursiveScriptModule.__dict__.items():
        if not callable(item) and not isinstance(item, property):
            continue
        if name.startswith('__') or hasattr(ScriptModule, name):
            continue
        # We can copy over the implementation wholesale because besides the
        # `super()` thing above, ScriptModule behaves exactly like
        # RecursiveScriptModule
        setattr(ScriptModule, name, item)

    def _get_methods(cls):
        import inspect
        # In Python 3 unbound methods are functions, but in Python 2 they are methods
        return inspect.getmembers(cls, predicate=lambda x: inspect.isfunction(x) or inspect.ismethod(x))


    _compiled_methods_whitelist = {
        'forward', 'register_buffer', 'register_parameter', 'add_module',
        '_apply', 'apply', 'cuda', 'cpu', 'to', 'type', 'float', 'double', 'half',
        'state_dict', '_save_to_state_dict', 'load_state_dict',
        '_load_from_state_dict', '_named_members', 'parameters', 'named_parameters',
        'buffers', 'named_buffers', 'children', 'named_children', 'modules',
        'named_modules', 'zero_grad', 'share_memory', '_get_name', 'extra_repr',
        '_slow_forward', '_tracing_name', 'eval', 'train',
    }


    def _make_fail(name):
        def fail(self, *args, **kwargs):
            raise RuntimeError(name + " is not supported on ScriptModules")
        return fail

    for name, method in _get_methods(torch.nn.Module):
        if name.startswith('__'):
            continue
        if name not in RecursiveScriptModule.__dict__ and name not in _compiled_methods_whitelist:
            setattr(RecursiveScriptModule, method.__name__, _make_fail(name))

else:
    # TODO MAKE SURE THAT DISABLING WORKS
    class ScriptModule(torch.nn.Module):
        def __init__(self):
            super(ScriptModule, self).__init__()


class TracedModule(ScriptModule):
    _disable_script_meta = True

    def __init__(self, orig, id_set=None, _compilation_unit=None):
        # XXX: orig can be a nn.Module or a function!
        super(TracedModule, self).__init__()
        assert(isinstance(orig, torch.nn.Module))

        # Copy a subset of `orig` to a temporary nn.Module.
        # This is a way to customize what will actually get compiled by create_script_module
        id_set = set()
        tmp_module = Module()

        def check_unique(param):
            if param in id_set:
                raise ValueError("TracedModules don't support parameter sharing between modules")
            id_set.add(param)

        tmp_module.training = orig.training

        for name, param in orig._parameters.items():
            if param is not None:
                tmp_module._parameters[name] = param
                check_unique(param)
        for name, buf in orig._buffers.items():
            if buf is not None:
                tmp_module._buffers[name] = buf
                check_unique(buf)

        if orig._backward_hooks:
            raise ValueError("Modules that have backward hooks assigned can't be compiled: " + str(orig))

        for name, submodule in orig._modules.items():
            tmp_module._modules[name] = make_module(submodule, TracedModule, _compilation_unit=None)

        # TODO: this way of doing it means we lose name information on the class,
        # since the qualname is basically "nn.Module"
        script_module = torch.jit._recursive.create_script_module(tmp_module, (), fresh_type=True)

        self.__dict__['_name'] = 'TracedModule[' + type(orig).__name__ + ']'
        self.__dict__['_actual_script_module'] = script_module
        for name in ("_parameters", "_buffers", "_modules"):
            delattr(self, name)

    def forward(self, *args, **kwargs):
        raise RuntimeError('Trace submodules cannot be called.')

    def __getattr__(self, attr):
        if "_actual_script_module" not in self.__dict__:
            return super(TracedModule, self).__getattr__(attr)
        return getattr(self._actual_script_module, attr)

    def __setattr__(self, attr, value):
        if "_actual_script_module" not in self.__dict__:
            return super(TracedModule, self).__setattr__(attr, value)
        setattr(self._actual_script_module, attr, value)

    def _get_name(self):
        return self._name


if _enabled:
    class TopLevelTracedModule(TracedModule):
        forward = _CachedForward()


class _ConstModuleList(ScriptModule):
    def __init__(self, modules):
        super(_ConstModuleList, self).__init__()

        if isinstance(modules, OrderedDict):
            for key, module in modules.items():
                if isinstance(module, torch.nn.Module):
                    module = torch.jit._recursive.recursive_script(module)
                self.add_module(key, module)
        else:
            for i, module in enumerate(modules):
                if isinstance(module, torch.nn.Module):
                    module = torch.jit._recursive.recursive_script(module)
                self.add_module(str(i), module)

    def __getitem__(self, idx):
        if isinstance(idx, slice):
            return _ConstModuleList(list(self._modules.values())[idx])
        else:
            if not (-len(self) <= idx < len(self)):
                raise IndexError('index {} is out of range'.format(idx))
            if idx < 0:
                idx += len(self)
            return self._modules[str(idx)]

    def __len__(self):
        return len(self._modules)

    def __iter__(self):
        return iter(self._modules.values())

    def __dir__(self):
        keys = super(_ConstModuleList, self).__dir__()
        keys = [key for key in keys if not key.isdigit()]
        return keys

class _ConstModuleDict(ScriptModule):
    def __init__(self, modules):
        super(_ConstModuleDict, self).__init__()

        assert isinstance(modules, OrderedDict)

        for key, module in modules.items():
            if isinstance(module, torch.nn.Module):
                module = torch.jit._recursive.recursive_script(module)
            self.add_module(key, module)


    def __getitem__(self, key):
        return self._modules[key]

    def __contains__(self, key):
        return key in self._modules

    def keys(self):
        r"""Return an iterable of the ModuleDict keys.
        """
        return self._modules.keys()

    def items(self):
        r"""Return an iterable of the ModuleDict key/value pairs.
        """
        return self._modules.items()

    def values(self):
        r"""Return an iterable of the ModuleDict values.
        """
        return self._modules.values()

    def __len__(self):
        return len(self._modules)

    def __iter__(self):
        return iter(self._modules.values())

    def forward(self):
        raise NotImplementedError()

class _ConstSequential(_ConstModuleList):
    def __init__(self, mods):
        super(_ConstSequential, self).__init__(mods._modules)

        # we define the forward method via self.define rather than
        # making it a direct class member (with a @script) annotation
        # because, in optimized runtime environments where only .pyc files
        # are shipped, we cant retrieve the source code.
        # TODO: find a workaround for this and remove this hack
        self.define("""
        def forward(self, input):
            for m in self:
                input = m(input)
            return input
        """)

def is_scripting():
    r"""
    Function that returns True when in compilation and False otherwise. This
    is useful especially with the @unused decorator to leave code in your
    model that is not yet TorchScript compatible.

    @torch.jit.unused
    def unsupported_linear_op(x):
        return x

    def linear(x):
       if not torch.jit.is_scripting():
          return torch.linear(x)
       else:
          return unsupported_linear_op(x)
    """
    return False

def _unwrap_optional(x):
    assert x is not None, "Unwrapping null optional"
    return x

_builtin_table = None

_modules_containing_builtins = (torch, torch._C._nn)

_builtin_ops = [
    # Pairs of (function, op_name)
    (_list_with_default, "aten::list_with_default"),
    (_pair, "aten::_pair"),
    (_quadruple, "aten::_quadruple"),
    (_single, "aten::_single"),
    (_triple, "aten::_triple"),
    (_unwrap_optional, "aten::_unwrap_optional"),
    (_wait, 'aten::wait'),
    (is_scripting, "aten::is_scripting"),
    (OrderedDict, "aten::dict"),
    (dict, "aten::dict"),
    (cudnn.is_acceptable, "aten::cudnn_is_acceptable"),
    (math.ceil, "aten::ceil"),
    (math.copysign, "aten::copysign"),
    (math.erf, "aten::erf"),
    (math.erfc, "aten::erfc"),
    (math.exp, "aten::exp"),
    (math.expm1, "aten::expm1"),
    (math.fabs, "aten::fabs"),
    (math.floor, "aten::floor"),
    (math.gamma, "aten::gamma"),
    (math.lgamma, "aten::lgamma"),
    (math.log, "aten::log"),
    (math.log10, "aten::log10"),
    (math.log1p, "aten::log1p"),
    (math.pow, "aten::pow"),
    (math.sqrt, "aten::sqrt"),
    (math.isnan, "aten::isnan"),
    (math.asinh, "aten::asinh"),
    (math.atanh, "aten::atanh"),
    (math.cosh, "aten::cosh"),
    (math.sinh, "aten::sinh"),
    (math.tanh, "aten::tanh"),
    (math.acos, "aten::acos"),
    (math.asin, "aten::asin"),
    (math.atan, "aten::atan"),
    (math.atan2, "aten::atan2"),
    (math.cos, "aten::cos"),
    (math.sin, "aten::sin"),
    (math.tan, "aten::tan"),
    (math.asinh, "aten::asinh"),
    (math.atanh, "aten::atanh"),
    (math.acosh, "aten::acosh"),
    (math.sinh, "aten::sinh"),
    (math.cosh, "aten::cosh"),
    (math.tanh, "aten::tanh"),
    (math.fmod, "aten::fmod"),
    (math.modf, "aten::modf"),
    (math.factorial, "aten::factorial"),
    (math.frexp, "aten::frexp"),
    (math.isnan, "aten::isnan"),
    (math.isinf, "aten::isinf"),
    (math.degrees, "aten::degrees"),
    (math.radians, "aten::radians"),
    (math.ldexp, "aten::ldexp"),
    (torch.autograd.grad, "aten::grad"),
    (torch.autograd.backward, "aten::backward"),
    (torch._C._infer_size, "aten::_infer_size"),
    (torch.nn.functional._no_grad_embedding_renorm_, "aten::_no_grad_embedding_renorm_"),
    (torch.nn.functional.assert_int_or_pair, "aten::_assert_int_or_pair"),
    (torch.nn.functional.interpolate, "aten::__interpolate"),
    (torch.nn.functional.upsample_bilinear, "aten::__upsample_bilinear"),
    (torch.nn.functional.upsample_nearest, "aten::__upsample_nearest"),
    (torch.nn.functional.upsample, "aten::__upsample"),
    (torch.nn.init._no_grad_fill_, "aten::_no_grad_fill_"),
    (torch.nn.init._no_grad_normal_, "aten::_no_grad_normal_"),
    (torch.nn.init._no_grad_uniform_, "aten::_no_grad_uniform_"),
    (torch.nn.init._no_grad_zero_, "aten::_no_grad_zero_"),
    (torch._C._get_tracing_state, "aten::_get_tracing_state"),
    (warnings.warn, "aten::warn"),
]


# lazily built to ensure the correct initialization order
def _get_builtin_table():
    global _builtin_table
    if _builtin_table is not None:
        return _builtin_table
    _builtin_table = {}

    def register_all(mod):
        for name in dir(mod):
            v = getattr(mod, name)
            if callable(v):
                _builtin_table[id(v)] = "aten::" + name
    for mod in _modules_containing_builtins:
        register_all(mod)

    for builtin, aten_op in _builtin_ops:
        _builtin_table[id(builtin)] = aten_op
    if not PY2:
        _builtin_table[id(math.gcd)] = "aten::gcd"
        _builtin_table[id(math.isfinite)] = "aten::isfinite"
    if PY37:
        _builtin_table[id(math.remainder)] = "aten::mathremainder"

    return _builtin_table


def _register_builtin(fn, op):
    _get_builtin_table()[id(fn)] = op


def _find_builtin(fn):
    return _get_builtin_table().get(id(fn))

# qualified_name => ScriptClass mapping
_script_classes = {}


def _add_script_class(cls, name):
    cls.__torch_script_class__ = True
    global _script_classes
    _script_classes[name] = cls


def _get_script_class(name):
    global _script_classes
    if name not in _script_classes:
        raise RuntimeError("Unknown reference to ScriptClass '{}'. "
                           "Did you forget to import it?".format(name))
    return _script_classes[name]

# overloads are registered in _jit_internal and compiled here so that _overload
# can be used in nn/functional.py without an import cycle

# qualified name => list[compiled fns]
_compiled_overloaded_fns = {}

def _compile_function_with_overload(qual_name, impl_fn, overload_decl, overload_defaults):
    impl_ast = torch.jit.get_jit_def(impl_fn)
    _frames_up = 0
    _rcb = _gen_rcb(impl_fn, _frames_up)
    fn = torch._C._jit_script_compile_overload(qual_name, overload_decl, impl_ast, _rcb, overload_defaults)
    return fn

def _check_no_signature(func):
    signature = torch.jit.annotations.get_signature(func, None, None)
    if signature is None:
        qual_name = _qualified_name(func)
        raise RuntimeError("Must explicitly add type annotations to overloaded functions: {}".format(qual_name))

def _get_overload_decl_and_defaults(func):
    _check_no_signature(func)
    return (torch.jit.get_jit_def(func).decl(), get_default_args(func))

def _get_overloads(obj):
    # check for cached compiled fns
    qual_name = _qualified_name(obj)
    global _compiled_overloaded_fns
    compiled_overloads = _compiled_overloaded_fns.get(qual_name, None)
    if compiled_overloads is not None:
        return compiled_overloads

    # check for not yet compiled overloads
    overloads = _jit_internal._get_fn_overloads(qual_name)
    if overloads is None:
        return None
    compiled_fns = []
    # TODO: use default args from the implementation, not from the overload
    # This is more complicated because you can have a default arg with a type
    # incompatible with a type of parameter in an overload, and other validation.
    # This is still an internal api so for now use defaults from overload
    for overload_fn in overloads:
        overload_decl, overload_defaults = _get_overload_decl_and_defaults(overload_fn)
        compiled_fn = _compile_function_with_overload(qual_name, obj, overload_decl, overload_defaults)
        compiled_fns.append(compiled_fn)

    # cache compilation, remove information stored to do compilation
    _compiled_overloaded_fns[qual_name] = compiled_fns
    _jit_internal._clear_fn_overloads(qual_name)
    return compiled_fns

def _check_directly_compile_overloaded(obj):
    qual_name = _qualified_name(obj)
    global _compiled_overloaded_fns
    global _overloaded_fns
    if qual_name in _compiled_overloaded_fns or _jit_internal._get_fn_overloads(qual_name):
        raise RuntimeError("Function {} cannot be directly compiled because it"
                           " is overloaded. It must be used in a context of a function"
                           " where its inputs can determine which overload to call.".format(qual_name))

# torch.jit.Error
Error = torch._C.JITException
set_module(Error, "torch.jit")
# This is not perfect but works in common cases
Error.__name__ = "Error"
Error.__qualname__ = "Error"

def _get_named_tuple_properties(obj):
    assert issubclass(obj, tuple) and hasattr(obj, '_fields')
    fields = list(obj._fields)
    annotations = []
    has_annotations = hasattr(obj, '__annotations__')
    for field in fields:
        if has_annotations and field in obj.__annotations__:
            annotations.append(torch.jit.annotations.ann_to_type(obj.__annotations__[field]))
        else:
            annotations.append(torch._C.TensorType.get())
    return type(obj).__name__, fields, annotations

def _create_named_tuple(t, unqual_name, field_names):
    TupleType = collections.namedtuple(unqual_name, field_names)
    return TupleType(*t)

class _disable_tracing(object):
    def __enter__(self):
        self.state = torch._C._get_tracing_state()
        torch._C._set_tracing_state(None)

    def __exit__(self, *args):
        torch._C._set_tracing_state(self.state)
        self.state = None


# for use in python if using annotate
def annotate(the_type, the_value):
    # noop in python
    return the_value

last_executed_optimized_graph = torch._C._last_executed_optimized_graph


def _graph_for(self, *args, **kwargs):
    self(*args, **kwargs)
    return last_executed_optimized_graph()

torch._C.ScriptMethod.graph_for = _graph_for
torch._C.ScriptFunction.graph_for = _graph_for
ScriptFunction = torch._C.ScriptFunction
set_module(ScriptFunction, "torch.jit")

if not torch._C._jit_init():
    raise RuntimeError("JIT initialization failed")<|MERGE_RESOLUTION|>--- conflicted
+++ resolved
@@ -1574,22 +1574,14 @@
         """
         _disable_script_meta = True
 
-<<<<<<< HEAD
         def __init__(self, cpp_module):
             self.__dict__['_initializing'] = True
             self._c = cpp_module
             super(RecursiveScriptModule, self).__init__()
-=======
-            training = None
-            if self._c._has_attribute('training'):
-                training = self._c._get_attribute('training')
-            super(ScriptModule, self).__init__()
-            if training is not None:
-                self.training = training
-                self._c._register_attribute('training', torch._C.BoolType.get(), training)
-            elif not self._c._has_attribute('training'):
-                self._c._register_attribute('training', torch._C.BoolType.get(), self.training)
->>>>>>> 18302e61
+            # Delete the 'training' attribute set up by `Module.__init__`. It
+            # will get set on the underlying cpp module, so we delete it here
+            # to avoid this version shadowing the cpp module version.
+            delattr(self, 'training')
 
         def _finalize(self):
             self._parameters = OrderedParameterDict(self._c)
@@ -1668,25 +1660,9 @@
                 self.__dict__[attr] = script_method
                 return script_method
 
-<<<<<<< HEAD
             # parameters, buffers, and submodules can be handled by delegating
             # to nn.Module, which will index into our custom OrderedXDicts
             return super(RecursiveScriptModule, self).__getattr__(attr)
-=======
-        def __setattr__(self, attr, value):
-            if attr not in self._constants_set:
-                if isinstance(value, Attribute):
-                    the_type = torch.jit.annotations.ann_to_type(value.type)
-                    try:
-                        self._c._register_attribute(attr, the_type, value.value)
-                    except RuntimeError:
-                        raise RuntimeError("Could not register attribute '{}' of type '{}' for a value of type '{}'"
-                                           .format(attr, value.type, type(value.value)))
-                    return
-                if self._c._has_attribute(attr):
-                    self._c._set_attribute(attr, value)
-                return super(ScriptModule, self).__setattr__(attr, value)
->>>>>>> 18302e61
 
         def __setattr__(self, attr, value):
             if self._initializing:

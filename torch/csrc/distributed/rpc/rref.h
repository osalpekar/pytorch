--- conflicted
+++ resolved
@@ -5,7 +5,6 @@
 #include <torch/csrc/distributed/rpc/rpc_agent.h>
 #include <torch/csrc/distributed/rpc/types.h>
 #include <torch/csrc/utils/pybind.h>
-
 
 #include <atomic>
 
@@ -30,12 +29,10 @@
 struct RRefForkData {
   at::IValue toIValue() const;
 
-<<<<<<< HEAD
   const worker_id_t ownerId_;
   const RRefId rrefId_;
   const ForkId forkId_;
-=======
->>>>>>> 27f5102d
+
  private:
   friend class RRef;
   friend class RRefContext;
@@ -50,7 +47,6 @@
   static RRefForkData fromIValue(const at::IValue&);
 };
 
-<<<<<<< HEAD
 // Note [RRef Algorithm]
 // ~~~~~~~~~~~~~~~~~~~~~~~~~~
 //
@@ -171,8 +167,6 @@
 // always be known. Hence, the OwnerRRef will not be deleted as long as there is
 // any living UserRRef.
 //
-=======
->>>>>>> 27f5102d
 // TODO: make RRef an IValue, and edit createStackForSchema accordingly
 class RRef {
  public:
@@ -202,12 +196,8 @@
   const RRefId rrefId_;
 };
 
-<<<<<<< HEAD
 template <typename T>
-class UserRRef final: public RRef {
-=======
 class UserRRef final : public RRef {
->>>>>>> 27f5102d
  public:
   bool isOwner() const override;
   bool isPyObj() override;
@@ -230,29 +220,8 @@
 template <typename T>
 class OwnerRRef final : public RRef {
  public:
-<<<<<<< HEAD
   bool isOwner() const override;
   bool isPyObj() override;
-=======
-  bool isOwner() const override {
-    return true;
-  }
-
-  T getValue() const {
-    // TODO: use callback to make this non-blocking
-    std::unique_lock<std::mutex> lock(mutex_);
-    valueCV_.wait(lock, [this] { return value_.has_value(); });
-    return value_.value();
-  }
-
-  void setValue(T&& value) {
-    {
-      std::lock_guard<std::mutex> lock(mutex_);
-      value_ = std::move(value);
-    }
-    valueCV_.notify_all();
-  }
->>>>>>> 27f5102d
 
   T getValue() const;
   void setValue(T&& value);

#include <torch/csrc/distributed/rpc/process_group_agent.h>
#include <c10d/ProcessGroup.hpp>

#include <Python.h>

namespace torch {
namespace distributed {
namespace rpc {

namespace {

// Write the message into the given ostream
void serialize(const Message& message, std::ostream& os) {
  // We cast const void* to void* here because we need to create a tensor using
  // that memory space. If is fine as that tensor stays function-local, and will
  // not be modified during its lifetime.
  auto payload = const_cast<void*>( // NOLINT
      static_cast<const void*>(message.payload().data()));
  auto payload_size = message.payload().size();

  // getting tensor table from the message
  std::vector<torch::Tensor> tensors = message.tensors();
  // append payload as a tensor
  tensors.push_back(torch::from_blob(payload, payload_size, {torch::kChar}));
  // append id as a tensor
  tensors.push_back(torch::tensor({message.id()}, {torch::kInt64}));

  torch::save(tensors, os);
}

Message deserialize(MessageType type, std::istream& is) {
  std::vector<torch::Tensor> tensors;

  torch::load(tensors, is);

  TORCH_CHECK(tensors.size() >= 2, "Failed to deserialize a message.");
  auto idTensor = std::move(tensors.back());
  tensors.pop_back();
  auto payloadTensor = std::move(tensors.back());
  tensors.pop_back();

  int64_t id = idTensor.storage().data<int64_t>()[0];

  std::vector<char> payload(payloadTensor.numel());

  if (payloadTensor.numel() > 0) {
    std::memcpy(
        payload.data(), payloadTensor.storage().data(), payloadTensor.numel());
  }

  return Message(std::move(payload), std::move(tensors), type, id);
}

} // namespace

void ProcessGroupAgent::collectNames() {
  const std::string& workerName = workerId_.name_;
  const auto worldSize = pg_->getSize();

  // use c10d allgather to collect names
  torch::Tensor nameTensor =
      torch::zeros({WorkerId::MAX_NAME_LEN}, torch::kChar);
  memcpy(nameTensor.storage().data(), workerName.c_str(), workerName.length());
  std::vector<torch::Tensor> inputName = {nameTensor};
  std::vector<std::vector<torch::Tensor>> outputNames(1);
  for (int i = 0; i < worldSize; ++i) {
    outputNames[0].emplace_back(
        torch::empty({WorkerId::MAX_NAME_LEN}, {torch::kChar}));
  }
  pg_->allgather(outputNames, inputName)->wait();

  // convert collected name tensors into string names
  for (int i = 0; i < worldSize; ++i) {
    torch::Tensor& tensor = outputNames[0][i];
    std::string peerName((const char*)tensor.storage().data<signed char>());

    TORCH_CHECK(
        nameMap_.find(peerName) == nameMap_.end(),
        "RpcAgent name ",
        peerName,
        " is not unique.");

    nameMap_[std::move(peerName)] = i;
  }
}

ProcessGroupAgent::ProcessGroupAgent(
    std::string workerName,
    std::shared_ptr<c10d::ProcessGroup> pg,
    int numSendRecvThreads)
    : RpcAgent(
          WorkerId(std::move(workerName), pg->getRank()),
          processRequestBlocking),
      pg_(std::move(pg)),
      nextId_(0),
      sendMutexes_(pg_->getSize()),
      threadPool_(numSendRecvThreads) {
  collectNames();
  TORCH_CHECK(
      nameMap_.size() > 1,
      "ProcessGroupAgent requires world_size to "
      "be at least 2, but got ",
      nameMap_.size());
  auto workerRankIter = nameMap_.find(workerId_.name_);
  TORCH_CHECK(
      workerRankIter != nameMap_.end(),
      "Failed to resolve worker "
      "name ",
      workerId_.name_,
      " to a ProcessGroup rank.");
  TORCH_CHECK(
      pg_->getRank() == workerRankIter->second,
      "Resolved worker rank ",
      workerRankIter->second,
      " does not match ProcessGroup rank ",
      pg_->getRank());

  // tmp vector to sort names in rank's order
  std::vector<std::string> tmpWorkerIds(pg_->getSize());
  for (auto& entry : nameMap_) {
    tmpWorkerIds[entry.second] = entry.first;
  }

  workerIds_.reserve(pg_->getSize());
  for (int rank = 0; rank < (int)tmpWorkerIds.size(); ++rank) {
    workerIds_.emplace_back(std::move(tmpWorkerIds[rank]), rank);
  }

  PythonRpcHandler::init();
  listenerThread_ = std::thread(&ProcessGroupAgent::listenLoop, this);
}

const WorkerId& ProcessGroupAgent::getWorkerId(
    const std::string& workerName) const {
  const auto idIter = nameMap_.find(workerName);
  TORCH_CHECK(
      idIter != nameMap_.end(), "Unknown destination worker ", workerName);

  return workerIds_[idIter->second];
}

const WorkerId& ProcessGroupAgent::getWorkerId(worker_id_t id) const {
  return workerIds_[id];
}

void ProcessGroupAgent::join() {
  // Every process i sends a SHUTDOWN message to process i + 1. This is
  // necessary for now because:
  // 1. There is no abort API for ProcessGroup::recvAnysource yet. We have to
  //    feed it a message or kill the thread.
  // 2. A GLOO process cannot send message to itself. (there is an ongoing
  //    effort to fix this problem).
  sync();
  int dst = (pg_->getRank() + 1) % pg_->getSize();
  enqueueSend(
      SendWork(workerIds_[dst], Message({}, {}, MessageType::SHUTDOWN)));
  threadPool_.waitWorkComplete();
  listenerThread_.join();
}

void ProcessGroupAgent::sync() {
  // Block until all processes wants to sync. This is necessary before acquiring
  // the lock below, because other processes might not enter sync() until it
  // gets some response from this RpcAgent.
  pg_->barrier()->wait();
  // Wait until the all send works are done.
  // NB: There might be additional send works inserted while waiting.
  threadPool_.waitWorkComplete();
  // Use another barrier in case different RpcAgent handles different amounts of
  // workloads.
  pg_->barrier()->wait();
}

std::shared_ptr<FutureMessage> ProcessGroupAgent::sendImpl(
    const WorkerId& to,
    Message&& message) {
<<<<<<< HEAD
  TORCH_CHECK(to.id_ != (worker_id_t)pg_->getRank(),
=======
  TORCH_CHECK(
      to.id_ != (worker_id_t)pg_->getRank(),
>>>>>>> c749be9e
      "ProcessGroupAgent does not support making RPC calls to self.")
  TORCH_CHECK(
      to.id_ < (worker_id_t)pg_->getSize(),
      "Destination rank is out of bound, got ",
      to.id_,
      ", but world size is ",
      pg_->getRank());

  auto requestId = nextId();
  auto future = std::make_shared<FutureMessage>();
  if (message.requiresResponse()) {
    {
      std::lock_guard<std::mutex> lock{futureMutex_};
      futures_[requestId] = future;
    }
    message.setId(requestId);
  } else {
    future->markCompleted();
  }

  // NB: cannot directly pass ``to`` to the ``SendWork``, because it might no
  // longer be alive when the ``SendWork`` is executed. For example, the
  // application could query the ``WorkerId`` using name through the
  // ``RpcAgent::getWorkerId`` API, and pass the ``WorkerId`` back here, so we
  // have C++ -> Python -> C++. For an asynchronous RPC, the ``WorkerId``
  // reference on Python side could die before ``SendWork`` uses it, and Pybind
  // will not keep the Python reference alive even if it originally comes from
  // the C++ land. Hence, we have to explicitly use the ``workerId`` in the C++
  // land.
  enqueueSend(SendWork(workerIds_[to.id_], std::move(message)));
  return future;
}

void ProcessGroupAgent::enqueueSend(SendWork work) {
  // NB: this can be changed to use a native move capture when moved to C++14
  threadPool_.run(std::bind(
      [&](const SendWork& work) {
        std::stringstream ss;
        serialize(work.message_, ss);
        std::string serializedPayload = ss.str();

        std::vector<torch::Tensor> preamble = {torch::tensor(
            {(int64_t)pg_->getRank(),
             (int64_t)serializedPayload.length(),
             (int64_t)work.message_.type()},
            {torch::kLong})};

        // ProcessGroup is not thread-safe when sending with the same tag, hence
        // the lock
        std::vector<std::shared_ptr<c10d::ProcessGroup::Work>> pendingSends;
        const auto& dst = work.to_.id_;
        if (work.message_.isShutdown()) {
          pendingSends.reserve(1);
          std::lock_guard<std::mutex> guard(sendMutexes_[dst]);
          pendingSends.emplace_back(
              pg_->send(preamble, dst, dst /* channelTag */));
        } else {
          std::vector<torch::Tensor> payload = {torch::from_blob(
              (void*)serializedPayload.c_str(),
              serializedPayload.length(),
              {torch::kChar})};
          pendingSends.reserve(2);
          std::lock_guard<std::mutex> guard(sendMutexes_[dst]);
          pendingSends.emplace_back(
              pg_->send(preamble, dst, dst /* channelTag */));
          pendingSends.emplace_back(
              pg_->send(payload, dst, dst /* channelTag */));
        }
        for (auto& pendingSend : pendingSends) {
          pendingSend->wait();
        }
      },
      std::move(work)));
}

void ProcessGroupAgent::enqueueRecv(RecvWork work) {
  threadPool_.run(std::bind(
      [&](RecvWork& work) {
        torch::Tensor& payload = work.payload_;
        std::stringstream ss(std::string(
            (char*)payload.storage().data<signed char>(), payload.numel()));

        Message message = deserialize(work.type_, ss);

        if (message.requiresResponse()) {
          send(work.from_, cb_(std::move(message)));
        } else if (message.isRequest()) {
          cb_(std::move(message));
        } else if (message.isResponse()) {
          auto id = message.id();
          {
            std::lock_guard<std::mutex> lock{futureMutex_};
            futures_[id]->markCompleted(std::move(message));
            futures_.erase(id);
          }
        } else {
          // TODO: pass the error back to the caller instead of crashing here.
          AT_ERROR("unrecognized message type ", message.type());
        }
      },
      std::move(work)));
}

void ProcessGroupAgent::listenLoop() {
  while (true) {
    // rank, tensor size, message type
    std::vector<torch::Tensor> preamble = {torch::empty({3}, {torch::kInt64})};
    pg_->recvAnysource(preamble, pg_->getRank())->wait();
    int64_t* preamble_items = preamble.front().storage().data<int64_t>();

    auto srcRank = preamble_items[0];
    auto size = preamble_items[1];
    MessageType type = MessageType(preamble_items[2]);

    if (type == MessageType::SHUTDOWN) {
      // FIXME: This LOG also prints warnings no InitGoogleLogging() was invoked
      // before logging, but it is not appropriate to call InitGoogleLogging()
      // here either.
      LOG(INFO) << "Shutting down ProcessGroupAgent " << workerId_.name_
                << std::endl;
      return;
    }

    std::vector<torch::Tensor> tensors = {torch::empty({size}, {torch::kChar})};
    pg_->recv(tensors, srcRank, pg_->getRank())->wait();

    enqueueRecv(RecvWork(workerIds_[srcRank], type, std::move(tensors[0])));
  }
}

} // namespace rpc
} // namespace distributed
} // namespace torch<|MERGE_RESOLUTION|>--- conflicted
+++ resolved
@@ -174,12 +174,8 @@
 std::shared_ptr<FutureMessage> ProcessGroupAgent::sendImpl(
     const WorkerId& to,
     Message&& message) {
-<<<<<<< HEAD
-  TORCH_CHECK(to.id_ != (worker_id_t)pg_->getRank(),
-=======
   TORCH_CHECK(
       to.id_ != (worker_id_t)pg_->getRank(),
->>>>>>> c749be9e
       "ProcessGroupAgent does not support making RPC calls to self.")
   TORCH_CHECK(
       to.id_ < (worker_id_t)pg_->getSize(),

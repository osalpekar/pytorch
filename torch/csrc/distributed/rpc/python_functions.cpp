#include <torch/csrc/distributed/rpc/python_functions.h>
#include <c10/util/C++17.h>
#include <torch/csrc/distributed/autograd/context/dist_autograd_container.h>
#include <torch/csrc/distributed/autograd/utils.h>
#include <torch/csrc/distributed/rpc/python_udf_call.h>
#include <torch/csrc/distributed/rpc/python_udf_resp.h>
#include <torch/csrc/distributed/rpc/utils.h>

#include <torch/csrc/distributed/rpc/message.h>
#include <torch/csrc/distributed/rpc/python_remote_call.h>
#include <torch/csrc/distributed/rpc/python_rpc_handler.h>
#include <torch/csrc/distributed/rpc/rref.h>
#include <torch/csrc/distributed/rpc/rref_context.h>
#include <torch/csrc/distributed/rpc/rref_proto.h>
#include <torch/csrc/distributed/rpc/script_call.h>
#include <torch/csrc/distributed/rpc/script_remote_call.h>
#include <torch/csrc/distributed/rpc/script_resp.h>

#include <torch/csrc/jit/pybind_utils.h>

namespace torch {
namespace distributed {
namespace rpc {

namespace {

std::shared_ptr<Operator> matchBuiltinOp(
    const std::string& opName,
    const py::args& args,
    const py::kwargs& kwargs,
    Stack& stack) {
  Symbol symbol = Symbol::fromQualString(opName);
  if (symbol.is_aten()) {
    for (const auto& op : torch::jit::getAllOperatorsFor(symbol)) {
      try {
        // FIXME: This is temporary solution. We should at least refactor
        // ``createStackForSchema`` to avoid throwing an error.
        stack = torch::jit::createStackForSchema(
            op->schema(), args, kwargs, c10::nullopt);

      } catch (std::runtime_error& e) {
        VLOG(1) << "Couldn't match schema: " << op->schema()
                << " to args: " << args << " and kwargs: " << kwargs
                << ", reason: " << e.what();
        continue;
      }

      // Found the right op!
      return op;
    }
  }

  AT_ERROR(
      "Failed to match operator name ",
      opName,
      " and arguments "
      "(args: ",
      args,
      ", kwargs: ",
      kwargs,
      ") to a builtin operator");
}

void finishAcceptUserRRef(const Message& message) {
  RRefContext::handleException(message);
  auto rr = RemoteRet::fromMessage(message);
  auto& ctx = RRefContext::getInstance();
  ctx.delPendingUser(rr->forkId());
}

} // namespace

using namespace torch::distributed::autograd;

py::object toPyObjInternal(RpcCommandBase& rpc, MessageType messageType) {
  switch (messageType) {
    case MessageType::SCRIPT_RET: {
      auto& ret = static_cast<ScriptResp&>(rpc);
      Stack stack;
      stack.push_back(ret.value());
      {
        AutoGIL ag;
        // The createPyObjectForStack does not acquire GIL, but creating a new
        // py::object requires GIL.
        return torch::jit::createPyObjectForStack(std::move(stack));
      }
    }
    case MessageType::PYTHON_RET: {
      // TODO: Try to avoid a copy here.
      auto& resp = static_cast<PythonUDFResp&>(rpc);

      return PythonRpcHandler::getInstance().loadPythonUDFResult(
          resp.pickledPayload(), resp.tensors());
    }
    case MessageType::FORWARD_AUTOGRAD_RESP: {
      auto& rpcWithAutograd = static_cast<RpcWithAutograd&>(rpc);

      // Attach 'recv' autograd function.
      addRecvRpcBackward(
          rpcWithAutograd.autogradMetadata(),
          rpcWithAutograd.tensors(),
          rpcWithAutograd.fromWorkerId());

      // Handle the original RPC.
      auto wrappedMessageType = rpcWithAutograd.wrappedMessageType();
      return toPyObjInternal(rpcWithAutograd.wrappedRpc(), wrappedMessageType);
    }
    default: {
      AT_ERROR("Unrecognized response message type ", messageType);
    }
  }
}

py::object toPyObj(const Message& message) {
  return toPyObjInternal(*deserializeResponse(message), message.type());
}

std::shared_ptr<FutureMessage> pyRpcBuiltin(
    RpcAgent& agent,
    const WorkerInfo& dst,
    const std::string& opName,
    const py::args& args,
    const py::kwargs& kwargs) {
  Stack stack;
  auto op = matchBuiltinOp(opName, args, kwargs, stack);
  auto scriptCall = c10::guts::make_unique<ScriptCall>(op, std::move(stack));
<<<<<<< HEAD
  return sendMessageWithAutograd(agent, dst, std::move(scriptCall));
=======
  auto& autogradContainer = DistAutogradContainer::getInstance();
  if (autogradContainer.hasValidContext()) {
    // Retrieve the appropriate context to modify.
    auto& autogradContext = autogradContainer.currentContext();

    // Wrap the original rpc with autograd information.
    AutogradMetadata autogradMetadata(
        autogradContext.contextId(), autogradContainer.newAutogradMessageId());
    RpcWithAutograd rpcWithAutograd(
        agent.getWorkerInfo().id_,
        MessageType::FORWARD_AUTOGRAD_REQ,
        autogradMetadata,
        std::move(scriptCall));

    // Record autograd information for 'send'.
    addSendRpcBackward(
        autogradContext, autogradMetadata, rpcWithAutograd.tensors(), dst.id_);

    return agent.send(dst, std::move(rpcWithAutograd).toMessage());
  } else {
    return agent.send(dst, std::move(*scriptCall).toMessage());
  }
>>>>>>> 94c1ff43
}

PyRRef pyRemoteBuiltin(
    RpcAgent& agent,
    const WorkerInfo& dst,
    const std::string& opName,
    const py::args& args,
    const py::kwargs& kwargs) {
  Stack stack;
  auto op = matchBuiltinOp(opName, args, kwargs, stack);

  auto& ctx = RRefContext::getInstance();
  // TODO: support creating RRefs on a local object.
  TORCH_INTERNAL_ASSERT(
      ctx.getWorkerId() != dst.id_,
      "Does not support creating RRef on self yet.");
  auto userRRef = ctx.createUserRRef<IValue>(dst.id_);
  auto fm = agent.send(
      dst,
      ScriptRemoteCall(
          op, std::move(stack), userRRef->rrefId(), userRRef->forkId())
          .toMessage());

  ctx.addPendingUser(userRRef->forkId(), userRRef);
  fm->addCallback(finishAcceptUserRRef);
  return PyRRef(userRRef);
}

std::shared_ptr<FutureMessage> pyRpcPythonUdf(
    RpcAgent& agent,
    const WorkerInfo& dst,
    std::string& pickledPythonUDF,
    std::vector<torch::Tensor>& tensors) {
  auto pythonUDFCall = c10::guts::make_unique<PythonUDFCall>(
      std::vector<char>(pickledPythonUDF.begin(), pickledPythonUDF.end()),
      tensors);
  return sendMessageWithAutograd(agent, dst, std::move(pythonUDFCall));
}

PyRRef pyRemotePythonUdf(
    RpcAgent& agent,
    const WorkerInfo& dst,
    std::string& pickledPythonUDF,
    std::vector<torch::Tensor>& tensors) {
  auto& ctx = RRefContext::getInstance();
  // TODO: support creating RRefs on a local object.
  TORCH_INTERNAL_ASSERT(
      ctx.getWorkerId() != dst.id_,
      "Does not support creating RRef on self yet.");
  auto userRRef = ctx.createUserRRef<py::object>(dst.id_);
  auto fm = agent.send(
      dst,
      PythonRemoteCall(
          SerializedPyObj(std::move(pickledPythonUDF), std::move(tensors)),
          userRRef->rrefId().toIValue(),
          userRRef->forkId().toIValue())
          .toMessage());

  ctx.addPendingUser(userRRef->forkId(), userRRef);
  fm->addCallback(finishAcceptUserRRef);
  return PyRRef(userRRef);
}

} // namespace rpc
} // namespace distributed
} // namespace torch<|MERGE_RESOLUTION|>--- conflicted
+++ resolved
@@ -124,32 +124,11 @@
   Stack stack;
   auto op = matchBuiltinOp(opName, args, kwargs, stack);
   auto scriptCall = c10::guts::make_unique<ScriptCall>(op, std::move(stack));
-<<<<<<< HEAD
-  return sendMessageWithAutograd(agent, dst, std::move(scriptCall));
-=======
-  auto& autogradContainer = DistAutogradContainer::getInstance();
-  if (autogradContainer.hasValidContext()) {
-    // Retrieve the appropriate context to modify.
-    auto& autogradContext = autogradContainer.currentContext();
-
-    // Wrap the original rpc with autograd information.
-    AutogradMetadata autogradMetadata(
-        autogradContext.contextId(), autogradContainer.newAutogradMessageId());
-    RpcWithAutograd rpcWithAutograd(
-        agent.getWorkerInfo().id_,
-        MessageType::FORWARD_AUTOGRAD_REQ,
-        autogradMetadata,
-        std::move(scriptCall));
-
-    // Record autograd information for 'send'.
-    addSendRpcBackward(
-        autogradContext, autogradMetadata, rpcWithAutograd.tensors(), dst.id_);
-
-    return agent.send(dst, std::move(rpcWithAutograd).toMessage());
-  } else {
-    return agent.send(dst, std::move(*scriptCall).toMessage());
-  }
->>>>>>> 94c1ff43
+  return sendMessage(
+      agent,
+      dst,
+      std::move(*scriptCall).toMessage(),
+      MessageType::FORWARD_AUTOGRAD_REQ);
 }
 
 PyRRef pyRemoteBuiltin(
@@ -186,7 +165,11 @@
   auto pythonUDFCall = c10::guts::make_unique<PythonUDFCall>(
       std::vector<char>(pickledPythonUDF.begin(), pickledPythonUDF.end()),
       tensors);
-  return sendMessageWithAutograd(agent, dst, std::move(pythonUDFCall));
+  return sendMessage(
+      agent,
+      dst,
+      std::move(*pythonUDFCall).toMessage(),
+      MessageType::FORWARD_AUTOGRAD_REQ);
 }
 
 PyRRef pyRemotePythonUdf(

--- conflicted
+++ resolved
@@ -41,7 +41,10 @@
   return torch::log_sigmoid(input);
 }
 
-<<<<<<< HEAD
+inline Tensor prelu(const Tensor& input, const Tensor& weight) {
+  return torch::prelu(input, weight);
+}
+
 inline Tensor multi_head_attention_forward(
   const Tensor& query,
   const Tensor& key,
@@ -129,10 +132,6 @@
 
   }
   return {};
-=======
-inline Tensor prelu(const Tensor& input, const Tensor& weight) {
-  return torch::prelu(input, weight);
->>>>>>> 1c3c46b5
 }
 
 } // namespace functional

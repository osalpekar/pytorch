--- conflicted
+++ resolved
@@ -249,19 +249,10 @@
   std::unordered_set<Value*> values_observed;
   for (size_t idx = 1; idx < method.num_inputs(); ++idx) {
     auto& v = graph->inputs()[idx];
-<<<<<<< HEAD
     if (valueNeedsToBeObserved(v) &&
         values_to_skip.count(v) == 0 &&
         values_observed.count(v) == 0) {
-      if (module_qconfig_map.count(module.module_object()) == 0) {
-        // the module is added by us, it's an observer module
-        continue;
-      }
       values_observed.emplace(v);
-=======
-    if (v->type()->isSubtypeOf(TensorType::get()) &&
-        values_to_skip.count(v) == 0) {
->>>>>>> ca57e9c2
       auto qconfig = module_qconfig_map.at(module.module_object());
       if (qconfig) {
         auto observer_node =

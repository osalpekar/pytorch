#include <torch/csrc/Dtype.h>
#include <torch/csrc/Layout.h>
#include <torch/csrc/jit/script/module_python.h>
#include <torch/csrc/jit/script/python_sugared_value.h>
#include <torch/csrc/jit/script/schema_matching.h>
#include <memory>
#include <sstream>
#include <string>
#include <tuple>
#include <vector>

#include <Python.h>

namespace torch {
namespace jit {
namespace script {

std::string typeString(py::handle h) {
  return py::str(h.get_type().attr("__name__"));
}

c10::optional<StrongFunctionPtr> as_function(const py::object& obj) {
  if (py::isinstance<StrongFunctionPtr>(obj)) {
    return py::cast<StrongFunctionPtr>(obj);
  }
  return c10::nullopt;
}

FunctionSchema PythonValue::getSchema(
    const size_t n_args,
    const size_t n_binders,
    const SourceRange& loc) {
  auto annotations = py::module::import("torch.jit.annotations");
  const auto fn_to_get_signature =
      moduleSelf_ ? py::getattr(self, "original_fn") : self;
  auto signature = annotations.attr("get_signature")(
      fn_to_get_signature, rcb ? *rcb : py::none(), loc);
  std::vector<Argument> args, rets;

  if (moduleSelf_) {
    args.push_back(Argument("self", moduleSelf_->type(), {}, {}, false));
  }
  // We may mutate this if we can determine the number of args from Python
  // introspection.
  size_t actual_n_args = moduleSelf_ ? n_args + 1 : n_args;
  if (!signature.is_none()) {
    std::vector<TypePtr> arg_types;
    TypePtr ret_type;
    std::tie(arg_types, ret_type) =
        py::cast<std::pair<std::vector<TypePtr>, TypePtr>>(signature);
    args.reserve(arg_types.size());
    size_t idx = 0; // Fake argument names by putting in the index
    for (auto& arg_type : arg_types) {
      args.push_back(
          Argument(std::to_string(idx++), std::move(arg_type), {}, {}, false));
    }
    rets.push_back(Argument("0", std::move(ret_type), {}, {}, false));
  } else {
    // Create a default signature using what information we have

    // First see if we can introspect the number of function parameters
    // irrespective of the presence of explicit type annotations
    auto num_params =
        annotations.attr("get_num_params")(fn_to_get_signature, loc);
    if (!num_params.is_none()) {
      // Return a signature with the correct number of params according to the
      // Python function. The error handling in call() will catch any mismatch
      // later.
      actual_n_args = py::cast<size_t>(num_params);
      if (moduleSelf_) {
        TORCH_INTERNAL_ASSERT(actual_n_args > 0);
        --actual_n_args;
      }
    }
    // Construct the default signature: all arguments and returns will be
    // DynamicType
    args.reserve(actual_n_args);
    for (size_t i = 0; i < actual_n_args; ++i) {
      args.push_back(
          Argument(std::to_string(i), TensorType::get(), {}, {}, false));
    }
    TypePtr ret_type = TensorType::get();
    if (n_binders == 0) {
      ret_type = NoneType::get();
    } else if (n_binders > 1) {
      std::vector<TypePtr> tuple_values(n_binders, ret_type);
      ret_type = TupleType::create(std::move(tuple_values));
    }
    rets.push_back(Argument("0", ret_type, {}, {}, false));
  }
  std::string name("");
  // Use the qualified name if possible
  if (py::hasattr(self, "__qualname__")) {
    name = py::str(py::getattr(self, "__qualname__"));
  } else if (py::hasattr(self, "__name__")) {
    name = py::str(py::getattr(self, "__name__"));
  }
  return FunctionSchema("", "", std::move(args), std::move(rets));
}

std::shared_ptr<SugaredValue> PythonValue::call(
    const SourceRange& loc,
    Function& m,
    at::ArrayRef<NamedValue> inputs_,
    at::ArrayRef<NamedValue> attributes,
    size_t n_binders) {
  std::vector<NamedValue> inputsWithSelf;
  if (moduleSelf_) {
    inputsWithSelf.emplace_back(NamedValue("self", moduleSelf_));
  }
  inputsWithSelf.insert(inputsWithSelf.end(), inputs_.begin(), inputs_.end());
  inputs_ = inputsWithSelf;

<<<<<<< HEAD
  auto schema = getSchema(inputs_.size(), n_binders, loc);
  auto inputs = toValues(*m.graph(), inputs_);
  std::stringstream failure_messages;
  c10::optional<MatchedSchema> matched_schema = tryMatchSchema(
      schema,
      loc,
      *m.graph(),
      c10::nullopt,
      inputs_,
      attributes,
      &failure_messages,
      /*conv_tensor_to_num*/ true);
  if (!matched_schema)
    throw ErrorReport(loc) << failure_messages.str();
=======
  MatchedSchema matched_schema =
      matchSchema(schema, loc, *m.graph(), inputs_, attributes);
>>>>>>> e5ab5a3e

  // If if a function is marked as dropped,
  // we throw an exception if it is invoked.
  if (py::cast<bool>(py::module::import("torch._jit_internal")
                         .attr("should_drop")(self))) {
    auto g = m.graph();
    auto err_msg = insertConstant(
        *g,
        IValue(
            "This Python function is annotated to be ignored and cannot be run"));
    g->insert(prim::RaiseException, {err_msg}, {}, loc);
    return std::make_shared<SimpleValue>(
        g->insertNode(g->createUninitialized(matched_schema.return_types.at(0)))
            ->output());
  }

  // Release the function object so we can wrap it in a PythonOp
  py::object func = self;
  std::string cconv(inputs.size(), 'd');
  Node* new_node = m.graph()->insertNode(
      m.graph()->createPythonOp(THPObjectPtr(func.release().ptr()), cconv, {}));

  new_node->setSourceRange(loc);
  for (auto& i : matched_schema.inputs)
    new_node->addInput(i);

  Value* output =
      new_node->addOutput()->setType(matched_schema.return_types.at(0));
  return std::make_shared<SimpleValue>(output);
}

std::string PythonValue::kind() const {
  std::stringstream ss;
  ss << "python value of type '" << typeString(self) << "'";
  return ss.str();
}

std::vector<std::shared_ptr<SugaredValue>> PythonValue::asTuple(
    const SourceRange& loc,
    Function& m,
    const c10::optional<size_t>& size_hint) {
  const std::string type_str = typeString(self);
  std::stringstream ss;
  ss << kind() << " cannot be used as a tuple";
  checkForAddToConstantsError(ss);
  throw ErrorReport(loc) << ss.str();
}

std::shared_ptr<SugaredValue> PythonValue::attr(
    const SourceRange& loc,
    Function& m,
    const std::string& field) {
  const std::string type_str = typeString(self);
  std::stringstream ss;
  ss << "attribute lookup is not defined on " << kind();
  checkForAddToConstantsError(ss);
  throw ErrorReport(loc) << ss.str();
}

py::object PythonValue::getattr(
    const SourceRange& loc,
    const std::string& name) {
  try {
    return py::getattr(self, name.c_str());
  } catch (py::error_already_set& e) {
    throw ErrorReport(loc) << "object has no attribute " << name;
  }
}

void PythonValue::checkForAddToConstantsError(std::stringstream& ss) {
  auto nn = py::module::import("torch.nn");
  if (py::isinstance(self, nn.attr("ModuleList")) ||
      py::isinstance(self, nn.attr("Sequential"))) {
    ss << ". Did you forget to add it to __constants__? ";
  }
}

std::shared_ptr<SugaredValue> PythonModuleValue::attr(
    const SourceRange& loc,
    Function& m,
    const std::string& field) {
  py::object member = getattr(loc, field);
  // note: is_constant = true because we consider that global properties
  // on modules like math.pi or torch.float to be constants
  // eventhough it is possible, though rare, for someone to mutate them
  return toSugaredValue(member, m, loc, /*is_constant=*/true);
}

std::vector<std::shared_ptr<SugaredValue>> ConstantPythonTupleValue::asTuple(
    const SourceRange& loc,
    Function& m,
    const c10::optional<size_t>& size_hint) {
  py::tuple tup = self;
  std::vector<std::shared_ptr<SugaredValue>> result;
  result.reserve(tup.size());
  for (py::handle t : tup) {
    py::object obj = py::reinterpret_borrow<py::object>(t);
    result.push_back(toSugaredValue(obj, m, loc, true));
  }
  return result;
}

Value* ConstantPythonTupleValue::asValue(const SourceRange& loc, Function& m) {
  std::vector<Value*> values;
  for (const auto& sugared_item : asTuple(loc, m)) {
    values.push_back(sugared_item->asValue(loc, m));
  }
  auto node = m.graph()->createTuple(values);
  return m.graph()->insertNode(node)->output();
}

Value* ModuleValue::asValue(const SourceRange& loc, Function& m) {
  return self_;
}

static bool isModuleType(const TypePtr& type) {
  TORCH_INTERNAL_ASSERT(type);
  if (auto classType = type->cast<ClassType>()) {
    return classType->is_module();
  }
  return false;
}

std::vector<std::shared_ptr<SugaredValue>> ModuleValue::desugarModuleContainer(
    bool get_keys,
    bool get_values,
    const SourceRange& loc,
    Function& m) {
  std::vector<std::shared_ptr<SugaredValue>> result;

  std::vector<std::string> submoduleNames;
  const auto& selfType = concreteType_->getJitType();
  for (size_t i = 0; i < selfType->numAttributes(); ++i) {
    const auto& attrType = selfType->getAttribute(i);
    if (!attrType) {
      continue;
    }

    if (isModuleType(attrType)) {
      submoduleNames.push_back(selfType->getAttributeName(i));
    }
  }

  for (const auto& name : submoduleNames) {
    auto name_v =
        std::make_shared<SimpleValue>(insertConstant(*m.graph(), name));
    Value* module_v = m.graph()->insertGetAttr(self_, name);
    auto mod_v = std::make_shared<ModuleValue>(
        module_v, concreteType_->findSubmoduleConcreteType(name));

    if (get_keys && get_values) {
      std::vector<std::shared_ptr<SugaredValue>> tup;
      tup.push_back(name_v);
      tup.push_back(mod_v);
      result.push_back(
          std::make_shared<ConstantTupleValue>(ConstantTupleValue(tup)));
    } else if (get_keys) {
      result.push_back(name_v);
    } else if (get_values) {
      result.push_back(mod_v);
    } else {
      TORCH_INTERNAL_ASSERT(false);
    }
  }
  return result;
}

// This method controls how we desugar attribute lookups on ScriptModules.
std::shared_ptr<SugaredValue> ModuleValue::attr(
    const SourceRange& loc,
    Function& m,
    const std::string& field) {
  // 1. Look inside script::Module object for the field.
  const auto& selfType = concreteType_->getJitType();
  if (selfType->hasAttribute(field) && isModuleType(selfType->getAttribute(field))) {
    // ...if it's a submodule, return it as a new ModuleValue.
    const auto submoduleConcreteType =
        concreteType_->findSubmoduleConcreteType(field);
    TORCH_INTERNAL_ASSERT(submoduleConcreteType);
    return std::make_shared<ModuleValue>(
        m.graph()->insertGetAttr(self_, field), submoduleConcreteType);
  } else if (selfType->hasAttribute(field) || selfType->getMethod(field)) {
      // ...otherwise, methods, parameters, attributes, and buffers are all
      // first class so they get returned as SimpleValues
      return SimpleValue(self_).attr(loc, m, field);

<<<<<<< HEAD
=======
  // This can also be a call to a non-script module, or a plain
  // python method. If so return this as a python value.
  py::object overloads =
      py_module_.attr("_overloads").attr("get")(field, py::none());
  if (!overloads.is_none()) {
    return std::make_shared<MethodValue>(
        self_, py::cast<std::vector<std::string>>(overloads));
>>>>>>> e5ab5a3e
  }

  // 2. Check if it's a user-provided constant property.
  if (auto constant = concreteType_->findConstant(field)) {
    // If it is, just insert the constant and return a SimpleValue for it.
    return toSugaredValue(*constant, m, loc, true);
  }

  // 3. Special case: for module dicts we manually desugar items(), keys(),
  // values() calls into the appropriate method.
  // TODO: These could be represented as first class methods probably.
  if (concreteType_->getIterableModuleKind() == IterableModuleKind::DICT) {
    if (field == "items" || field == "keys" || field == "values") {
      bool get_keys = false;
      bool get_values = false;
      if (field == "items") {
        get_keys = true;
        get_values = true;
      } else if (field == "values") {
        get_values = true;
      } else {
        get_keys = true;
      }
      return std::make_shared<ConstantTupleMethod>(
          desugarModuleContainer(get_keys, get_values, loc, m), field);
    }
  }

  // 4. Check if this is the name of an overloaded method.
  if (const auto overloads = concreteType_->findOverloads(field)) {
    return std::make_shared<OverloadedMethodValue>(self_, *overloads);
  }

  // 5. Check if it's a function attribute.
  if (const auto fnAttr = concreteType_->findFunctionAttribute(field)) {
    return std::make_shared<FunctionValue>(*fnAttr);
  }

  // 6. Check if it's a property of the original Python class that this
  // ScriptModule was derived from. The only class properties we handle are
  // methods.
  py::object unboundMethod = py::getattr(
      concreteType_->getPyClass(),
      field.c_str(),
      pybind11::cast<pybind11::none>(Py_None));
  if (py::isinstance<py::function>(unboundMethod)) {
    // For Python methods that we're trying to call directly, we need to bind
    // the method to a self. TODO say more about tis
    //
    // If the function is @ignored
    bool isIgnoredFn =
        py::cast<bool>(py::module::import("torch._jit_internal")
                           .attr("is_ignored_fn")(unboundMethod));
    if (isIgnoredFn) {
      // Create a generated ScriptModule type with module_ set as cpp_module
      auto boundMethod = py::module::import("torch.jit._recursive")
                             .attr("lazy_bind")(concreteType_, unboundMethod);
      TORCH_CHECK(py::isinstance<py::function>(boundMethod));
      auto rcb =
          py::module::import("torch._jit_internal")
              .attr("createResolutionCallbackFromClosure")(unboundMethod);
      return std::make_shared<PythonValue>(boundMethod, rcb, self_);
    }

    // If we reach here, it's because this is a "normal" method that just hasn't
    // been compiled yet (directly exported methods would have been returned by
    // step 1). Just compile it.
    auto stub =
        py::module::import("torch.jit._recursive")
            .attr("compile_unbound_method")(concreteType_, unboundMethod);
    TORCH_INTERNAL_ASSERT(!stub.is_none());
    return SimpleValue(self_).attr(loc, m, field);
  }

  // We've exhausted all possibilities. Bailout with a hint to the user.
  std::string hint;
  if (auto failureReason = concreteType_->findFailedAttribute(field)) {
    hint = *failureReason;
  }

  throw ErrorReport(loc) << "Module '" << selfType->name()->name() << "'"
                         << " has no attribute '" << field << "' " << hint;
}

std::vector<std::shared_ptr<SugaredValue>> ModuleValue::asTuple(
    const SourceRange& loc,
    Function& m,
    const c10::optional<size_t>& size_hint) {
  const auto iterableModuleKind = concreteType_->getIterableModuleKind();
  if (iterableModuleKind == IterableModuleKind::NONE) {
    return SugaredValue::asTuple(loc, m, size_hint);
  }

  // iterating over a dictionary returns the keys, iterating over a
  // list returns the values
  const bool get_keys = iterableModuleKind == IterableModuleKind::DICT;
  const bool get_values = iterableModuleKind == IterableModuleKind::LIST;
  return desugarModuleContainer(get_keys, get_values, loc, m);
}

void ModuleValue::setAttr(
    const SourceRange& loc,
    Function& m,
    const std::string& field,
    Value* newValue) {
  // Forward to SimpleValue::setAttr
  SimpleValue simple(self_);
  simple.setAttr(loc, m, field, newValue);
}

std::shared_ptr<SugaredValue> BooleanDispatchValue::call(
    const SourceRange& loc,
    Function& caller,
    at::ArrayRef<NamedValue> inputs,
    at::ArrayRef<NamedValue> attributes,
    size_t n_binders) {
  c10::optional<bool> result;
  Graph& graph = *(caller.graph());

  auto index = py::cast<size_t>(dispatched_fn_["index"]);
  auto arg_name = py::str(dispatched_fn_["arg_name"]);

  ErrorReport error(loc);
  if (index < inputs.size()) {
    // Dispatch flag is in arg list
    result = constant_as<bool>(inputs.at(index).value(graph));
    error << "Argument for boolean dispatch at position " << index
          << " was not constant";
  } else if (auto i = findInputWithName(arg_name, attributes)) {
    // Dispatch flag is in kwargs
    result = constant_as<bool>(attributes[*i].value(graph));
    error << "Keyword argument '" << arg_name
          << "' for boolean dispatch at position was not constant";
  } else {
    // Didn't find dispatch flag, so use default value
    result = py::cast<bool>(dispatched_fn_["default"]);
    TORCH_INTERNAL_ASSERT(result);
  }

  if (!result) {
    throw error;
  }

  std::shared_ptr<SugaredValue> value;
  if (*result) {
    value = toSugaredValue(dispatched_fn_["if_true"], caller, loc);
  } else {
    value = toSugaredValue(dispatched_fn_["if_false"], caller, loc);
  }
  return value->call(loc, caller, inputs, attributes, n_binders);
}
std::shared_ptr<SugaredValue> toSugaredValue(
    py::object obj,
    Function& m,
    SourceRange loc,
    bool is_constant) {

  // directly create SimpleValues when possible, because they are first-class
  // and can be re-assigned. Otherwise, this would be invalid:
  // f = python_constant
  // while ...
  //   f = f + 1
  auto& g = *m.graph();
  if (is_constant) {
    if (py::isinstance<py::bool_>(obj)) {
      return toSimple(g.insertConstant(py::cast<bool>(obj), loc));
    } else if (py::isinstance<py::int_>(obj)) {
      return toSimple(g.insertConstant(py::cast<int64_t>(obj), loc));
    } else if (py::isinstance<py::float_>(obj)) {
      return toSimple(g.insertConstant(py::cast<double>(obj), loc));
    } else if (py::isinstance<py::str>(obj)) {
      return toSimple(g.insertConstant(py::cast<std::string>(obj), loc));
    } else if (obj.is(py::none())) {
      return toSimple(g.insertConstant(IValue(), loc));
    } else if (THPDevice_Check(obj.ptr())) {
      auto device = reinterpret_cast<THPDevice*>(obj.ptr());
      return toSimple(g.insertConstant(device->device));
    } else if (THPLayout_Check(obj.ptr())) {
      auto layout = reinterpret_cast<THPLayout*>(obj.ptr());
      const auto v = static_cast<int64_t>(layout->layout);
      return toSimple(g.insertConstant(v, loc));
    } else if (THPDtype_Check(obj.ptr())) {
      auto dtype = reinterpret_cast<THPDtype*>(obj.ptr());
      const auto v = static_cast<int64_t>(dtype->scalar_type);
      return toSimple(g.insertConstant(v, loc));
    } else if (THPQScheme_Check(obj.ptr())) {
      auto qscheme = reinterpret_cast<THPQScheme*>(obj.ptr());
      const auto v = static_cast<uint8_t>(qscheme->qscheme);
      return toSimple(g.insertConstant(v, loc));
    } else if (THPLayout_Check(obj.ptr())) {
      auto layout = reinterpret_cast<THPLayout*>(obj.ptr());
      const auto l = static_cast<int8_t>(layout->layout);
      return toSimple(g.insertConstant(l, loc));
    } else if (py::isinstance<py::tuple>(obj)) {
      return std::make_shared<ConstantPythonTupleValue>(obj);
    }
  }

  if (auto callee = as_function(obj)) {
    return std::make_shared<FunctionValue>(callee->function_);
  } else if (py::isinstance<py::module>(obj)) {
    return std::make_shared<PythonModuleValue>(obj);
  } else if (obj.ptr() == py::module::import("torch.jit").attr("_fork").ptr()) {
    return SpecialFormValue::create(prim::fork);
  } else if (
      obj.ptr() == py::module::import("torch.jit").attr("annotate").ptr()) {
    return SpecialFormValue::create(prim::annotate);
  } else if (auto callee = as_module(obj)) {
    throw ErrorReport(loc) << "Cannot call a ScriptModule that is not"
                           << " a submodule of the caller";
  }

  py::object builtin_name =
      py::module::import("torch.jit").attr("_find_builtin")(obj);
  if (!builtin_name.is_none()) {
    return std::make_shared<BuiltinFunction>(
        Symbol::fromQualString(py::str(builtin_name)), c10::nullopt);
  }

  if (py::isinstance<py::function>(obj)) {
    if (typeString(obj) == "builtin_function_or_method") {
      throw ErrorReport(loc) << "Python builtin " << py::str(obj)
                             << " is currently not supported in Torchscript";
    }
  }

  py::object dispatched_fn =
      py::module::import("torch.jit").attr("_try_get_dispatched_fn")(obj);
  if (!dispatched_fn.is_none()) {
    return std::make_shared<BooleanDispatchValue>(std::move(dispatched_fn));
  }

  py::bool_ isClass = py::module::import("inspect").attr("isclass")(obj);
  if (py::cast<bool>(isClass)) {
    py::str qualifiedName =
        py::module::import("torch.jit").attr("_qualified_name")(obj);
    auto pyCu = get_python_cu();
    auto qualname = c10::QualifiedName(qualifiedName);
    if (auto classType = pyCu->get_class(qualname)) {
      return std::make_shared<ClassValue>(classType);
    } else {
      // If we can't get the source code for the type, it's implemented in C and
      // probably part of the standard library, so give up and leave it as a
      // call to Python
      bool can_compile_class =
          py::cast<bool>(py::module::import("torch._jit_internal")
                             .attr("can_compile_class")(obj));
      if (can_compile_class) {
        // Register class
        auto rcb = py::module::import("torch._jit_internal")
                       .attr("createResolutionCallbackForClassMethods")(obj);

        {
          // We're starting a new compilation, so update the error call stack in
          // case it fails
          ErrorReport::CallStack stack(qualname.name());
          ErrorReport::CallStack::update_pending_range(loc);

          py::module::import("torch.jit")
              .attr("_compile_and_register_class")(obj, rcb, qualifiedName);
        }

        // Return class
        auto newClassType = pyCu->get_class(qualname);
        AT_ASSERT(
            newClassType,
            "Class '",
            qualifiedName,
            "' should have been compiled but was not");
        return std::make_shared<ClassValue>(newClassType);
      }
    }
  }

  py::bool_ isFunction = py::module::import("inspect").attr("isfunction")(obj);
  if (py::cast<bool>(isFunction)) {
    auto overloads =
        py::module::import("torch.jit").attr("_get_overloads")(obj);
    if (!overloads.is_none()) {
      auto compiled_fns = py::cast<std::vector<StrongFunctionPtr>>(overloads);
      return std::make_shared<FunctionValue>(std::move(compiled_fns));
    }

    auto compiled_fn =
        py::module::import("torch.jit._recursive").attr("try_compile_fn")(obj, loc);
    if (auto callee = as_function(compiled_fn)) {
      return std::make_shared<FunctionValue>(*callee);
    }
  }

  py::bool_ isMethod = py::module::import("inspect").attr("ismethod")(obj);
  // methods here have been explicitly annotated to not be compiled,
  // so they do not have the same overload and compile checks as for functions
  if (isFunction || isMethod) {
    auto rcb = py::module::import("torch._jit_internal")
                   .attr("createResolutionCallbackFromClosure")(obj);
    return std::make_shared<PythonValue>(obj, rcb);
  }

  return std::make_shared<PythonValue>(obj);
}
} // namespace script
} // namespace jit
} // namespace torch<|MERGE_RESOLUTION|>--- conflicted
+++ resolved
@@ -111,25 +111,10 @@
   inputsWithSelf.insert(inputsWithSelf.end(), inputs_.begin(), inputs_.end());
   inputs_ = inputsWithSelf;
 
-<<<<<<< HEAD
   auto schema = getSchema(inputs_.size(), n_binders, loc);
   auto inputs = toValues(*m.graph(), inputs_);
-  std::stringstream failure_messages;
-  c10::optional<MatchedSchema> matched_schema = tryMatchSchema(
-      schema,
-      loc,
-      *m.graph(),
-      c10::nullopt,
-      inputs_,
-      attributes,
-      &failure_messages,
-      /*conv_tensor_to_num*/ true);
-  if (!matched_schema)
-    throw ErrorReport(loc) << failure_messages.str();
-=======
   MatchedSchema matched_schema =
       matchSchema(schema, loc, *m.graph(), inputs_, attributes);
->>>>>>> e5ab5a3e
 
   // If if a function is marked as dropped,
   // we throw an exception if it is invoked.
@@ -315,17 +300,6 @@
       // ...otherwise, methods, parameters, attributes, and buffers are all
       // first class so they get returned as SimpleValues
       return SimpleValue(self_).attr(loc, m, field);
-
-<<<<<<< HEAD
-=======
-  // This can also be a call to a non-script module, or a plain
-  // python method. If so return this as a python value.
-  py::object overloads =
-      py_module_.attr("_overloads").attr("get")(field, py::none());
-  if (!overloads.is_none()) {
-    return std::make_shared<MethodValue>(
-        self_, py::cast<std::vector<std::string>>(overloads));
->>>>>>> e5ab5a3e
   }
 
   // 2. Check if it's a user-provided constant property.
@@ -355,8 +329,11 @@
   }
 
   // 4. Check if this is the name of an overloaded method.
+
+  // This can also be a call to a non-script module, or a plain
+  // python method. If so return this as a python value.
   if (const auto overloads = concreteType_->findOverloads(field)) {
-    return std::make_shared<OverloadedMethodValue>(self_, *overloads);
+    return std::make_shared<MethodValue>(self_, *overloads);
   }
 
   // 5. Check if it's a function attribute.

--- conflicted
+++ resolved
@@ -154,7 +154,7 @@
 C10_TENSOR_METHOD_DEFINITION = CodeTemplate("""\
 inline ${return_type} Tensor::${api_name}(${method_formals}) const {
 #ifdef USE_STATIC_DISPATCH
-    ${mobile_method_body}
+    ${static_dispatch_method_body}
 #else
     static c10::OperatorHandle op = c10::Dispatcher::singleton().findSchema({"aten::${name}", "${overload_name}"}).value();
     if (is_variable()) {
@@ -185,11 +185,10 @@
 }
 """)
 
-<<<<<<< HEAD
 C10_FUNCTION_DEFINITION = CodeTemplate("""\
 static inline ${return_type} ${api_name}(${formals}) {
 #ifdef USE_STATIC_DISPATCH
-    ${mobile_function_body}
+    ${static_dispatch_function_body}
 #else
     static c10::OperatorHandle op = c10::Dispatcher::singleton().findSchema({"aten::${name}", "${overload_name}"}).value();
     if (${inferred_is_variable}) {
@@ -201,14 +200,9 @@
 }
 """)
 
-# for mobile builds, we rely on the linker to strip unused ops.
-# this requires us to dispatch statically in Functions.h and TensorMethods.h
-MOBILE_FUNCTION_DEFAULT_BODY = CodeTemplate("""\
-=======
 # In order to rely on the linker to strip unused ops, it requires us to dispatch statically
 # in Functions.h and TensorMethods.h.
 STATIC_DISPATCH_FUNCTION_DEFAULT_BODY = CodeTemplate("""\
->>>>>>> f8d3ad77
 ${return_call} TypeDefault::${native_type_method_dispatch}(${native_arguments});
 """)
 STATIC_DISPATCH_FUNCTION_SWITCH_BODY = CodeTemplate("""\
@@ -1169,20 +1163,14 @@
                 static_dispatch_method_body = STATIC_DISPATCH_FUNCTION_DEFAULT_BODY.substitute(
                     option, native_arguments=option['method_actuals'])
 
-<<<<<<< HEAD
             if not option['use_c10_dispatcher']:
                 return FunctionCode(
-                    declaration=TENSOR_METHOD_DECLARATION.substitute(option, mobile_method_body=mobile_method_body),
-                    definition=TENSOR_METHOD_DEFINITION.substitute(option, mobile_method_body=mobile_method_body))
+                    declaration=TENSOR_METHOD_DECLARATION.substitute(option, static_dispatch_method_body=static_dispatch_method_body),
+                    definition=TENSOR_METHOD_DEFINITION.substitute(option, static_dispatch_method_body=static_dispatch_method_body))
             else:
                 return FunctionCode(
-                    declaration=TENSOR_METHOD_DECLARATION.substitute(option, mobile_method_body=mobile_method_body),
-                    definition=C10_TENSOR_METHOD_DEFINITION.substitute(option, mobile_method_body=mobile_method_body))
-=======
-            return FunctionCode(
-                declaration=TENSOR_METHOD_DECLARATION.substitute(option, static_dispatch_method_body=static_dispatch_method_body),
-                definition=TENSOR_METHOD_DEFINITION.substitute(option, static_dispatch_method_body=static_dispatch_method_body))
->>>>>>> f8d3ad77
+                    declaration=TENSOR_METHOD_DECLARATION.substitute(option, static_dispatch_method_body=static_dispatch_method_body),
+                    definition=C10_TENSOR_METHOD_DEFINITION.substitute(option, static_dispatch_method_body=static_dispatch_method_body))
 
         def gen_namespace_function(option, dispatch_tensor, dispatch_options):
             # type: (Any, Optional[str], Any) -> FunctionCode
@@ -1219,14 +1207,10 @@
             if is_factory_method:
                 fn_definition = FACTORY_DEFINITION.substitute(option, static_dispatch_function_body=static_dispatch_function_body)
             else:
-<<<<<<< HEAD
                 if not option['use_c10_dispatcher']:
-                    fn_definition = FUNCTION_DEFINITION.substitute(option, mobile_function_body=mobile_function_body)
+                    fn_definition = FUNCTION_DEFINITION.substitute(option, static_dispatch_function_body=static_dispatch_function_body)
                 else:
-                    fn_definition = C10_FUNCTION_DEFINITION.substitute(option, mobile_function_body=mobile_function_body)
-=======
-                fn_definition = FUNCTION_DEFINITION.substitute(option, static_dispatch_function_body=static_dispatch_function_body)
->>>>>>> f8d3ad77
+                    fn_definition = C10_FUNCTION_DEFINITION.substitute(option, static_dispatch_function_body=static_dispatch_function_body)
             return FunctionCode(definition=fn_definition, declaration=fn_declaration)
 
         # Emit #ifdef BUILD_NAMEDTENSOR macros for any code generated here

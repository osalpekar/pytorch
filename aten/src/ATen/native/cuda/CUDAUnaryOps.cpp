#include <ATen/ATen.h>
#include <ATen/LegacyTHFunctionsCUDA.h>

namespace at { namespace native {

Tensor& _clamp__cuda(Tensor& self, optional<Scalar> min, optional<Scalar> max) {
  return _clamp_out_cuda(self, self, min, max);
}

Tensor& _clamp_out_cuda(
    Tensor& result,
    const Tensor& self,
    optional<Scalar> min,
    optional<Scalar> max) {
  if (min && max) {
<<<<<<< HEAD
    at::legacy::cuda::_th_clamp_out(result, self, *min, *max);
  } else if (max) {
    at::legacy::cuda::_th_clamp_max_out(result, self, *max);
  } else if (min) {
    at::legacy::cuda::_th_clamp_min_out(result, self, *min);
=======
    legacy::cuda::_th_clamp_out(result, self, *min, *max);
  } else if (max) {
    legacy::cuda::_th_clamp_max_out(result, self, *max);
  } else if (min) {
    legacy::cuda::_th_clamp_min_out(result, self, *min);
>>>>>>> 9daf4852
  } else {
    AT_ERROR("At least one of 'min' or 'max' must not be None");
  }
  return result;
}

Tensor& _clamp_max__cuda(Tensor& self, Scalar max) {
<<<<<<< HEAD
  return at::legacy::cuda::_th_clamp_max_out(self, self, max);
}

Tensor& _clamp_max_out_cuda(Tensor& result, const Tensor& self, Scalar max) {
  return at::legacy::cuda::_th_clamp_max_out(result, self, max);
}

Tensor& _clamp_min__cuda(Tensor& self, Scalar min) {
  return at::legacy::cuda::_th_clamp_min_out(self, self, min);
}

Tensor& _clamp_min_out_cuda(Tensor& result, const Tensor& self, Scalar min) {
  return at::legacy::cuda::_th_clamp_min_out(result, self, min);
=======
  return legacy::cuda::_th_clamp_max_out(self, self, max);
}

Tensor& _clamp_max_out_cuda(Tensor& result, const Tensor& self, Scalar max) {
  return legacy::cuda::_th_clamp_max_out(result, self, max);
}

Tensor& _clamp_min__cuda(Tensor& self, Scalar min) {
  return legacy::cuda::_th_clamp_min_out(self, self, min);
}

Tensor& _clamp_min_out_cuda(Tensor& result, const Tensor& self, Scalar min) {
  return legacy::cuda::_th_clamp_min_out(result, self, min);
>>>>>>> 9daf4852
}

// These are just forwarding stubs

#define IMPLEMENT_UNARY_OP_PREQUEL(op)                           \
  Tensor& _##op##__cuda(Tensor& self) {                          \
<<<<<<< HEAD
    return at::legacy::cuda::_th_##op##_out(self, self);         \
  }                                                              \
  Tensor& _##op##_out_cuda(Tensor& result, const Tensor& self) { \
    return at::legacy::cuda::_th_##op##_out(result, self);       \
=======
    return legacy::cuda::_th_##op##_out(self, self);         \
  }                                                              \
  Tensor& _##op##_out_cuda(Tensor& result, const Tensor& self) { \
    return legacy::cuda::_th_##op##_out(result, self);       \
>>>>>>> 9daf4852
  }


IMPLEMENT_UNARY_OP_PREQUEL(abs)
IMPLEMENT_UNARY_OP_PREQUEL(acos)
IMPLEMENT_UNARY_OP_PREQUEL(asin)
IMPLEMENT_UNARY_OP_PREQUEL(atan)
IMPLEMENT_UNARY_OP_PREQUEL(ceil)
IMPLEMENT_UNARY_OP_PREQUEL(cos)
IMPLEMENT_UNARY_OP_PREQUEL(cosh)
IMPLEMENT_UNARY_OP_PREQUEL(erf)
IMPLEMENT_UNARY_OP_PREQUEL(erfc)
IMPLEMENT_UNARY_OP_PREQUEL(exp)
IMPLEMENT_UNARY_OP_PREQUEL(expm1)
IMPLEMENT_UNARY_OP_PREQUEL(frac)
IMPLEMENT_UNARY_OP_PREQUEL(floor)
IMPLEMENT_UNARY_OP_PREQUEL(log)
IMPLEMENT_UNARY_OP_PREQUEL(log10)
IMPLEMENT_UNARY_OP_PREQUEL(log1p)
IMPLEMENT_UNARY_OP_PREQUEL(log2)
IMPLEMENT_UNARY_OP_PREQUEL(neg)
IMPLEMENT_UNARY_OP_PREQUEL(reciprocal)
IMPLEMENT_UNARY_OP_PREQUEL(round)
IMPLEMENT_UNARY_OP_PREQUEL(rsqrt)
IMPLEMENT_UNARY_OP_PREQUEL(sigmoid)
IMPLEMENT_UNARY_OP_PREQUEL(sin)
IMPLEMENT_UNARY_OP_PREQUEL(sinh)
IMPLEMENT_UNARY_OP_PREQUEL(sqrt)
IMPLEMENT_UNARY_OP_PREQUEL(tan)
IMPLEMENT_UNARY_OP_PREQUEL(tanh)
IMPLEMENT_UNARY_OP_PREQUEL(trunc)

}}<|MERGE_RESOLUTION|>--- conflicted
+++ resolved
@@ -13,19 +13,11 @@
     optional<Scalar> min,
     optional<Scalar> max) {
   if (min && max) {
-<<<<<<< HEAD
-    at::legacy::cuda::_th_clamp_out(result, self, *min, *max);
-  } else if (max) {
-    at::legacy::cuda::_th_clamp_max_out(result, self, *max);
-  } else if (min) {
-    at::legacy::cuda::_th_clamp_min_out(result, self, *min);
-=======
     legacy::cuda::_th_clamp_out(result, self, *min, *max);
   } else if (max) {
     legacy::cuda::_th_clamp_max_out(result, self, *max);
   } else if (min) {
     legacy::cuda::_th_clamp_min_out(result, self, *min);
->>>>>>> 9daf4852
   } else {
     AT_ERROR("At least one of 'min' or 'max' must not be None");
   }
@@ -33,21 +25,6 @@
 }
 
 Tensor& _clamp_max__cuda(Tensor& self, Scalar max) {
-<<<<<<< HEAD
-  return at::legacy::cuda::_th_clamp_max_out(self, self, max);
-}
-
-Tensor& _clamp_max_out_cuda(Tensor& result, const Tensor& self, Scalar max) {
-  return at::legacy::cuda::_th_clamp_max_out(result, self, max);
-}
-
-Tensor& _clamp_min__cuda(Tensor& self, Scalar min) {
-  return at::legacy::cuda::_th_clamp_min_out(self, self, min);
-}
-
-Tensor& _clamp_min_out_cuda(Tensor& result, const Tensor& self, Scalar min) {
-  return at::legacy::cuda::_th_clamp_min_out(result, self, min);
-=======
   return legacy::cuda::_th_clamp_max_out(self, self, max);
 }
 
@@ -61,24 +38,16 @@
 
 Tensor& _clamp_min_out_cuda(Tensor& result, const Tensor& self, Scalar min) {
   return legacy::cuda::_th_clamp_min_out(result, self, min);
->>>>>>> 9daf4852
 }
 
 // These are just forwarding stubs
 
 #define IMPLEMENT_UNARY_OP_PREQUEL(op)                           \
   Tensor& _##op##__cuda(Tensor& self) {                          \
-<<<<<<< HEAD
-    return at::legacy::cuda::_th_##op##_out(self, self);         \
-  }                                                              \
-  Tensor& _##op##_out_cuda(Tensor& result, const Tensor& self) { \
-    return at::legacy::cuda::_th_##op##_out(result, self);       \
-=======
     return legacy::cuda::_th_##op##_out(self, self);         \
   }                                                              \
   Tensor& _##op##_out_cuda(Tensor& result, const Tensor& self) { \
     return legacy::cuda::_th_##op##_out(result, self);       \
->>>>>>> 9daf4852
   }
 
 

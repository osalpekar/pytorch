#include <ATen/ATen.h>
#include <ATen/SmallVector.h>
#include <ATen/core/op_registration/op_registration.h>
#include <ATen/cpp_custom_type_hack.h>
#include <ATen/native/quantized/cpu/fbgemm_utils.h>
#include <cmath>

namespace at {
namespace native {
namespace {

SmallVector<int64_t, 4> convOutputShape(
    int N, // mini-batch
    int K, // output channels
    int H, // input height
    int W, // input width
    const std::vector<int64_t>& kernel,
    const torch::List<int64_t>& stride,
    const torch::List<int64_t>& padding,
    const torch::List<int64_t>& dilation) {
  SmallVector<int64_t, 4> out_shape;
  out_shape.push_back(N);
  out_shape.push_back(K);

  int H_out = std::floor(
      (H + 2 * padding[0] - dilation[0] * (kernel[0] - 1) - 1) / stride[0] + 1);
  int W_out = std::floor(
      (W + 2 * padding[1] - dilation[1] * (kernel[1] - 1) - 1) / stride[1] + 1);
  out_shape.push_back(H_out);
  out_shape.push_back(W_out);

  return out_shape;
}

/*
 * FBGEMM uses vpmaddubsw instruction to multiply activations (uint8_t) and
 * weights (int8_t).
 *
 * https://software.intel.com/sites/landingpage/IntrinsicsGuide/#text=_mm256_maddubs_epi16&expand=3284,3530
 *
 * vpmaddubsw operates on a vector of activations and a vector of
 * weights. If these vectors are
 *
 *    A (uint8_t) = a0, a1, a2, a3 ...
 *
 * and
 *
 *    B (int8_t)  = b0, b1, b2, b3 ...
 *
 * the result of this instruction is an int16_t vector with values
 *
 *    C (int16_t) = a0*b0 + a1*b1, a2*b2 + a3*b3 ...
 *
 * For large values of A and/or B the result (a0*b0 + a1*b1) might not fit into
 * an int16_t number. So the instruction saturates them to max (or min) possible
 * value of an int16_t number. Such behavior is expected for the
 * implementation below.
 *
 * For example, a0 = 255, a1 = 255, b0 = 127 and b1 = 127 the actual result
 * 64770 overflows for an int16_t number (-32768, 32767) so the returned result
 * is 32767.
 *
 */
template <bool ReluFused>
class QConv2dInt8 final : public c10::OperatorKernel {
 public:
#ifdef USE_FBGEMM
  Tensor operator()(
      Tensor act,
      Tensor packed_weight,
      torch::List<int64_t> stride,
      torch::List<int64_t> padding,
      torch::List<int64_t> dilation,
      int64_t groups,
      double output_scale,
      int64_t output_zero_point) {
    // Quantized kernels are all written with NHWC (channels last) layout in
    // mind. Ideally, we'd be compatible with conv2d behavior and preserve the
    // inputs layout as is (doing necessary upconversions).
    //
    // However, to be more robust, we'd just force output layout to always be
    // NHWC (channels last) right now, thus opportunistically improving perf.
    //
    // This might change when full memory format support lands
    // See https://github.com/pytorch/pytorch/issues/23403
    TORCH_CHECK(
        fbgemm::fbgemmSupportedCPU(), "Your CPU does not support FBGEMM.");
    TORCH_CHECK(
        act.ndimension() == 4,
        "Activations are supposed to have 4 dimensions.");
    TORCH_CHECK(stride.size() == 2, "2D convolution only");
    TORCH_CHECK(padding.size() == 2, "2D convolution only");
    TORCH_CHECK(dilation.size() == 2, "2D convolution only");
<<<<<<< HEAD
    TORCH_CHECK(
        (dilation[0] == 1 && dilation[1] == 1),
        "Currently dilation should be 1");

    // inputs are strided differently, but logically they are always NCHW
=======
    // inputs are in NHWC format
>>>>>>> 2fa19bde
    int N = act.size(0);
    int C = act.size(1);
    int H = act.size(2);
    int W = act.size(3);

    // FBGEMM requires NHWC
    Tensor act_contig = act.contiguous(MemoryFormat::ChannelsLast);
    const uint8_t* act_ptr =
        reinterpret_cast<uint8_t*>(act_contig.data_ptr<c10::quint8>());

    PackedConvWeight& pack_ptr =
        cpp_custom_type_hack::cast<PackedConvWeight>(packed_weight);
    auto packB = pack_ptr.w.get();
    auto& col_offsets = pack_ptr.col_offsets;
    auto& kernel = pack_ptr.kernel;

    int K = packB->outputChannels();

    int pad_l = padding[0];
    int pad_t = padding[1];
    int stride_h = stride[0];
    int stride_w = stride[1];
    int kernel_h = kernel[0];
    int kernel_w = kernel[1];

    TORCH_CHECK(C == (packB->inputChannels()),
        "[QConv2D] Given groups=", groups, ", weight of size ",
        K, ", ",  kernel_h, ", ", kernel_w, ", ", packB->inputChannels(),
        ", expected input (NCHW) ", N, ", ", C, ", ", H, ", ", W,
        " to have ", (packB->inputChannels() * groups),
        " channels, but got ", C, " channels instead");

    fbgemm::conv_param_t<> conv_p(
        N, // Batch size
        C, // Number of input channels
        K, // Number of output channels
        {H, W},
        groups,
        {kernel_h, kernel_w},
        {stride_h, stride_w},
        {pad_l, pad_t, pad_l, pad_t},
        {static_cast<int>(dilation[0]), static_cast<int>(dilation[1])});

    fbgemm::DoNothing<> NoOpObj{};

    float act_scale = act.q_scale();
    int32_t act_zero_point = act.q_zero_point();

    const float* bias_ptr = nullptr;
    at::Tensor bias;
    if (pack_ptr.bias.has_value()) {
      bias = pack_ptr.bias.value();
      TORCH_CHECK(
          bias.dtype() == at::kFloat,
          "[QConv2D] The 'bias' tensor must have 'torch.float' dtype");
      bias = bias.contiguous();
      TORCH_CHECK(bias.dim() == 1, "bias should be a vector (1D Tensor)");
      TORCH_CHECK(
          bias.size(0) == K,
          "bias should have K elements: " + std::to_string(K));
      bias_ptr = bias.data_ptr<float>();
    }

    std::vector<float> output_multiplier_float(1, 0.0);
    std::vector<float> act_times_w_scale(1, 1.0);
    TORCH_CHECK(
        pack_ptr.w_scale.size() == pack_ptr.w_zp.size(),
        "Weight scales and zero points vectors should have the same size.");

    if (pack_ptr.q_scheme == kPerTensorAffine) {
      act_times_w_scale[0] = (act_scale * pack_ptr.w_scale[0]);
      output_multiplier_float[0] =
          act_times_w_scale[0] / static_cast<float>(output_scale);
    } else if (pack_ptr.q_scheme == kPerChannelAffine) {
      output_multiplier_float.resize(K, 0.0);
      act_times_w_scale.resize(K, 1.0);
      for (int i = 0; i < K; ++i) {
        act_times_w_scale[i] = (act_scale * pack_ptr.w_scale[i]);
        output_multiplier_float[i] =
            act_times_w_scale[i] / static_cast<float>(output_scale);
      }
    } else {
      TORCH_CHECK(false, "[QConv2D] Unknown quantization scheme");
    }

    auto outShape =
        convOutputShape(N, K, H, W, kernel, stride, padding, dilation);
    TORCH_CHECK(
        std::all_of(
            outShape.begin(), outShape.end(), [](int64_t i) { return i > 0; }),
        "[QConv2D] each dimension of output tensor should be greater than 0")

    // Force output format to be NHWC
    // TODO: consider preserving input format
    Tensor output = _empty_affine_quantized(
        outShape, device(kCPU).dtype(kQUInt8), output_scale, output_zero_point,
        MemoryFormat::ChannelsLast);
    auto buffer = at::zeros_like(output, output.options().dtype(at::kInt));

    if (pack_ptr.q_scheme == kPerTensorAffine) {
      fbgemm::ReQuantizeOutput<
          ReluFused,
          fbgemm::QuantizationGranularity::TENSOR,
          float>
          outputProcObj(
              NoOpObj,
              output_multiplier_float.data(),
              output_zero_point,
              act_zero_point,
              pack_ptr.w_zp.data(),
              nullptr, /* row offset buffer */
              col_offsets.data(),
              bias_ptr,
              K,
              groups,
              act_times_w_scale.data());
      fbgemm::fbgemmConv(
          conv_p,
          act_ptr,
          *packB,
          reinterpret_cast<uint8_t*>(output.data_ptr<c10::quint8>()),
          buffer.data_ptr<int32_t>(),
          outputProcObj,
          0 /* thread_id*/,
          1 /* num_threads */);

    } else if (pack_ptr.q_scheme == kPerChannelAffine) {
      fbgemm::ReQuantizeOutput<
          ReluFused,
          fbgemm::QuantizationGranularity::OUT_CHANNEL,
          float>
          outputProcObj(
              NoOpObj,
              output_multiplier_float.data(),
              output_zero_point,
              act_zero_point,
              pack_ptr.w_zp.data(),
              nullptr, /* row offset buffer */
              col_offsets.data(),
              bias_ptr,
              K,
              groups,
              act_times_w_scale.data());

      fbgemm::fbgemmConv(
          conv_p,
          act_ptr,
          *packB,
          reinterpret_cast<uint8_t*>(output.data_ptr<c10::quint8>()),
          buffer.data_ptr<int32_t>(),
          outputProcObj,
          0 /* thread_id*/,
          1 /* num_threads */);
    }

    return output;
  }
#else // USE_FBGEMM
  Tensor operator()(
      Tensor /* activation */,
      Tensor /* packed_weight */,
      torch::List<int64_t> /* stride */,
      torch::List<int64_t> /* padding */,
      torch::List<int64_t> /* dilation */,
      torch::List<int64_t> /* output padding */,
      int64_t /* groups */,
      double /* output scale */,
      int64_t /* output_zero_point */) {
    TORCH_CHECK(
        false,
        "This PyTorch installation was not built "
        "with FBGEMM operators");
  }
#endif // USE_FBGEMM
};

static auto registry =
    c10::RegisterOperators()
        .op("quantized::conv2d",
            c10::RegisterOperators::options().kernel<QConv2dInt8<false>>(
                TensorTypeId::QuantizedCPUTensorId))
        .op("quantized::conv2d_relu",
            c10::RegisterOperators::options().kernel<QConv2dInt8<true>>(
                TensorTypeId::QuantizedCPUTensorId));

} // namespace
} // namespace native
} // namespace at<|MERGE_RESOLUTION|>--- conflicted
+++ resolved
@@ -91,15 +91,6 @@
     TORCH_CHECK(stride.size() == 2, "2D convolution only");
     TORCH_CHECK(padding.size() == 2, "2D convolution only");
     TORCH_CHECK(dilation.size() == 2, "2D convolution only");
-<<<<<<< HEAD
-    TORCH_CHECK(
-        (dilation[0] == 1 && dilation[1] == 1),
-        "Currently dilation should be 1");
-
-    // inputs are strided differently, but logically they are always NCHW
-=======
-    // inputs are in NHWC format
->>>>>>> 2fa19bde
     int N = act.size(0);
     int C = act.size(1);
     int H = act.size(2);

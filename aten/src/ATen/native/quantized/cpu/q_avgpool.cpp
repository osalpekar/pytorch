#include <ATen/ATen.h>
#include <ATen/NativeFunctions.h>
#include <ATen/Parallel.h>
#include <ATen/native/Pool.h>
#include <ATen/native/quantized/cpu/init_qnnpack.h>
#include <ATen/native/quantized/cpu/qnnpack_utils.h>
#include <ATen/native/quantized/cpu/quantized_ops.h>
#include <caffe2/utils/threadpool/ThreadPoolMobile.h>

#include <algorithm>
#include <cmath>
#include <limits>
#include <vector>

namespace at {
namespace native {
namespace {

DEFINE_DISPATCH(qavg_pool2d_nhwc_stub);

template <typename scalar_t>
static void avg_pool2d_out_frame(
    const Tensor& input,
    Tensor& output,
    int64_t b,
    int64_t nInputPlane,
    int64_t inputWidth,
    int64_t inputHeight,
    int64_t outputWidth,
    int64_t outputHeight,
    int kW,
    int kH,
    int dW,
    int dH,
    int padW,
    int padH,
    bool count_include_pad,
    c10::optional<int64_t> divisor_override) {
  at::parallel_for(0, nInputPlane, 0, [&](int64_t start, int64_t end) {
    for (auto k = start; k < end; k++) {
      int64_t xx, yy;
      /* For all output pixels... */
      auto input_data = input.contiguous().data_ptr<scalar_t>();
      auto output_data = output.data_ptr<scalar_t>();
      scalar_t* ptr_output = output_data +
          b * nInputPlane * outputWidth * outputHeight +
          k * outputWidth * outputHeight;
      const scalar_t* ptr_input = input_data +
          b * nInputPlane * inputWidth * inputHeight +
          k * inputWidth * inputHeight;
      auto minimum =
          std::numeric_limits<typename scalar_t::underlying>::lowest();
      auto maximum = std::numeric_limits<typename scalar_t::underlying>::max();

      for (yy = 0; yy < outputHeight; yy++) {
        for (xx = 0; xx < outputWidth; xx++) {
          /* Compute the mean of the input image... */
          int64_t hstart = yy * dH - padH;
          int64_t wstart = xx * dW - padW;
          int64_t hend = std::min(hstart + kH, inputHeight + padH);
          int64_t wend = std::min(wstart + kW, inputWidth + padW);
          int64_t pool_size = (hend - hstart) * (wend - wstart);
          hstart = std::max(hstart, (int64_t)0);
          wstart = std::max(wstart, (int64_t)0);
          hend = std::min(hend, inputHeight);
          wend = std::min(wend, inputWidth);

          int sum_int = 0;
          ptr_output->val_ = 0;

          int64_t divide_factor;
          int64_t size;
          if (divisor_override.has_value()) {
            divide_factor = divisor_override.value();
            size = (hend - hstart) * (wend - wstart);
          } else {
            if (count_include_pad) {
              divide_factor = pool_size;
            } else {
              divide_factor = (hend - hstart) * (wend - wstart);
            }
            size = divide_factor;
          }
          int64_t kx, ky;
          for (ky = hstart; ky < hend; ky++) {
            for (kx = wstart; kx < wend; kx++)
              sum_int += (ptr_input + ky * inputWidth + kx)->val_;
          }
          float multiplier = input.q_scale() / output.q_scale() / divide_factor;

          sum_int -= size * input.q_zero_point();
          float sum = sum_int * 1.0;
          /* Update output by requantizing the result */
          ptr_output->val_ =
              static_cast<typename scalar_t::underlying>(std::min<int32_t>(
                  std::max<int32_t>(
                      std::nearbyint(sum * multiplier + output.q_zero_point()),
                      minimum),
                  maximum));
          ptr_output++;
        }
      }
    }
  });
}

inline std::pair<int, int> get_kernel(IntArrayRef kernel_size) {
  TORCH_CHECK(
      kernel_size.size() == 1 || kernel_size.size() == 2,
      "avg_pool2d: kernel_size must either be a single int, or a tuple of two ints");
  const int kH = safe_downcast<int, int64_t>(kernel_size[0]);
  const int kW = kernel_size.size() == 1
      ? kH
      : safe_downcast<int, int64_t>(kernel_size[1]);
  return std::make_pair(kW, kH);
}

inline std::pair<int, int> get_stride(IntArrayRef stride, int kW, int kH) {
  TORCH_CHECK(
      stride.empty() || stride.size() == 1 || stride.size() == 2,
      "avg_pool2d: stride must either be omitted, a single int, or a tuple of two ints");
  const int dH = stride.empty() ? kH : safe_downcast<int, int64_t>(stride[0]);
  const int dW = stride.empty()
      ? kW
      : stride.size() == 1 ? dH : safe_downcast<int, int64_t>(stride[1]);
  return std::make_pair(dW, dH);
}

inline std::pair<int, int> get_padding(IntArrayRef padding) {
  TORCH_CHECK(
      padding.size() == 1 || padding.size() == 2,
      "avg_pool2d: padding must either be a single int, or a tuple of two ints");
  const int padH = safe_downcast<int, int64_t>(padding[0]);
  const int padW =
      padding.size() == 1 ? padH : safe_downcast<int, int64_t>(padding[1]);
  return std::make_pair(padW, padH);
}

std::vector<int64_t> get_output_shape(
    const Tensor& input_,
    int kW,
    int kH,
    int dW,
    int dH,
    int padW,
    int padH,
    bool ceil_mode) {
  const int64_t nbatch = input_.ndimension() == 4 ? input_.size(-4) : 1;
  const int64_t nInputPlane = input_.size(-3);
  const int64_t inputHeight = input_.size(-2);
  const int64_t inputWidth = input_.size(-1);
  const int64_t outputHeight =
      pooling_output_shape<int64_t>(inputHeight, kH, padH, dH, 1, ceil_mode);
  const int64_t outputWidth =
      pooling_output_shape<int64_t>(inputWidth, kW, padW, dW, 1, ceil_mode);
  if (input_.ndimension() == 3) {
    return {nInputPlane, outputHeight, outputWidth};
  }
  return {nbatch, nInputPlane, outputHeight, outputWidth};
}

template <typename scalar_t>
Tensor q_avg_pool2d(
    const Tensor& input,
    IntArrayRef kernel_size,
    IntArrayRef stride,
    IntArrayRef padding,
    bool ceil_mode,
    bool count_include_pad,
    c10::optional<int64_t> divisor_override) {
  int kW, kH, dW, dH, padW, padH;
  std::tie(kW, kH) = get_kernel(kernel_size);
  std::tie(dW, dH) = get_stride(stride, kW, kH);
  std::tie(padW, padH) = get_padding(padding);

  const int64_t nbatch = input.ndimension() == 4 ? input.size(-4) : 1;
  const int64_t nInputPlane = input.size(-3);
  const int64_t inputHeight = input.size(-2);
  const int64_t inputWidth = input.size(-1);

  TORCH_CHECK(
      !divisor_override.has_value() || divisor_override.value() != 0,
      "divisor must be not zero");

  auto output_shape =
      get_output_shape(input, kW, kH, dW, dH, padW, padH, ceil_mode);
  const int64_t outputHeight = output_shape[output_shape.size() - 2];
  const int64_t outputWidth = output_shape[output_shape.size() - 1];
  if (input.is_contiguous(c10::MemoryFormat::ChannelsLast)) {
    auto output = at::_empty_affine_quantized(
        output_shape,
        input.options(),
        input.q_scale(),
        input.q_zero_point(),
        input.suggest_memory_format());
    // fast path for channel last: qavg_pool_2d_nhwc_stub
    if (output_shape.size() == 3) {
      qavg_pool2d_nhwc_stub(
          input.device().type(),
          input,
          output,
          0,
          nInputPlane,
          inputWidth,
          inputHeight,
          outputWidth,
          outputHeight,
          kW,
          kH,
          dW,
          dH,
          padW,
          padH,
          count_include_pad,
          divisor_override);
    } else {
      at::parallel_for(0, nbatch, 0, [&](int64_t start, int64_t end) {
        for (auto b = start; b < end; b++) {
          qavg_pool2d_nhwc_stub(
              input.device().type(),
              input,
              output,
              b,
              nInputPlane,
              inputWidth,
              inputHeight,
              outputWidth,
              outputHeight,
              kW,
              kH,
              dW,
              dH,
              padW,
              padH,
              count_include_pad,
              divisor_override);
        }
      });
    }
    return output;
  } else {
    auto output = at::_empty_affine_quantized(
        output_shape, input.options(), input.q_scale(), input.q_zero_point());
    if (output_shape.size() == 3) {
      avg_pool2d_out_frame<scalar_t>(
          input,
          output,
          0,
          nInputPlane,
          inputWidth,
          inputHeight,
          outputWidth,
          outputHeight,
          kW,
          kH,
          dW,
          dH,
          padW,
          padH,
          count_include_pad,
          divisor_override);
    } else {
      at::parallel_for(0, nbatch, 0, [&](int64_t start, int64_t end) {
        for (auto b = start; b < end; b++) {
          avg_pool2d_out_frame<scalar_t>(
              input,
              output,
              b,
              nInputPlane,
              inputWidth,
              inputHeight,
              outputWidth,
              outputHeight,
              kW,
              kH,
              dW,
              dH,
              padW,
              padH,
              count_include_pad,
              divisor_override);
        }
      });
    }
    return output;
  }
}
#ifdef USE_PYTORCH_QNNPACK
Tensor qnnpack_avg_pool2d(
    Tensor input,
    IntArrayRef kernel_size,
    IntArrayRef stride,
    IntArrayRef padding,
    bool ceil_mode,
    bool count_include_pad,
    c10::optional<int64_t> divisor_override) {
  Tensor output;
  int kW, kH, dW, dH, padW, padH;
  std::tie(kW, kH) = get_kernel(kernel_size);
  std::tie(dW, dH) = get_stride(stride, kW, kH);
  std::tie(padW, padH) = get_padding(padding);
  TORCH_CHECK(
      input.ndimension() == 4,
      "qnnpack_avg_pool2d(): Expected input to be 4-dimensional: got ",
      input.ndimension());

  int64_t batch_size = input.size(0);
  int64_t inC = input.size(1);
  int64_t inH = input.size(2);
  int64_t inW = input.size(3);
  auto output_shape =
      get_output_shape(input, kW, kH, dW, dH, padW, padH, ceil_mode);
  const int64_t oH = output_shape[output_shape.size() - 2];
  const int64_t oW = output_shape[output_shape.size() - 1];
  const auto outC = inC;

  Tensor input_contig = input.permute({0, 2, 3, 1}).contiguous();

  initQNNPACK();
  const auto scale = input_contig.q_scale();
  const auto zero_point = input_contig.q_zero_point();

<<<<<<< HEAD
  // TODO fix the kernels. Currently it appears that if input zero point and
  // padding are non-zero, qnnpack does not treat the extra padded values as 0,
  // but possibly scales them based on input_zero_point, producing incorrect results.
  TORCH_CHECK(
      padW == 0 && padH == 0, "qnnpack_avg_pool2d(): currently does "
      "not support non-zero padding");
=======
>>>>>>> 3629974c
  TORCH_CHECK(
      oH > 0 && oW > 0,
      "qnnpack_avg_pool2d(): the resulting output Tensor size should be >= 0");
  // NHWC output
  output = at::_empty_affine_quantized(
      {batch_size, oH, oW, outC},
      at::device(kCPU).dtype(kQUInt8),
      scale,
      zero_point);

  pytorch_qnnp_operator_t qnnpack_operator{nullptr};
  const pytorch_qnnp_status createStatus =
      pytorch_qnnp_create_average_pooling2d_nhwc_q8(
          padH /* input_padding_top */,
          padW /* input_padding_right */,
          padH /* input_padding_bottom */,
          padW /* input_padding_left */,
          kH /* kernel height */,
          kW /* kernel width */,
          dH /* stride height */,
          dW /* stride width */,
          inC /* input channels */,
          zero_point /* input zero_point */,
          scale /* input scale */,
          zero_point /* output zero_point */,
          scale /* output scale */,
          std::numeric_limits<uint8_t>::min() /* output min */,
          std::numeric_limits<uint8_t>::max() /* output max */,
          0 /* flags */,
          &qnnpack_operator);
  CAFFE_ENFORCE(
      createStatus == pytorch_qnnp_status_success,
      "failed to create QNNPACK Average Pooling operator");
  std::unique_ptr<pytorch_qnnp_operator, QnnpackOperatorDeleter>
      qnnpack_uniq_ptr(qnnpack_operator);

  const pytorch_qnnp_status setupStatus =
      pytorch_qnnp_setup_average_pooling2d_nhwc_q8(
          qnnpack_operator,
          batch_size,
          inH,
          inW,
          (uint8_t*)input_contig.data_ptr<c10::quint8>() /* input data */,
          inC,
          (uint8_t*)output.data_ptr<c10::quint8>() /* output data */,
          outC,
          nullptr /* thread pool */);
  CAFFE_ENFORCE(
      setupStatus == pytorch_qnnp_status_success,
      "failed to setup QNNPACK Average Pooling operator");
  pthreadpool_t threadpool = caffe2::mobile_pthreadpool();
  const pytorch_qnnp_status runStatus =
      pytorch_qnnp_run_operator(qnnpack_operator, threadpool);
  TORCH_INTERNAL_ASSERT(
      runStatus == pytorch_qnnp_status_success,
      "failed to run QNNPACK Average Pool operator");
  // TODO: remove permute once MemoryLayout is added above
  return output.permute({0, 3, 1, 2});
}
#endif
} // namespace

Tensor quantized_avg_pool2d(
    const Tensor& input,
    IntArrayRef kernel_size,
    IntArrayRef stride,
    IntArrayRef padding,
    bool ceil_mode,
    bool count_include_pad,
    c10::optional<int64_t> divisor_override) {
  Tensor output;
#ifdef USE_PYTORCH_QNNPACK
  if (at::globalContext().qEngine() == at::QEngine::QNNPACK &&
      input.scalar_type() == kQUInt8) {
    return qnnpack_avg_pool2d(
        input,
        kernel_size,
        stride,
        padding,
        ceil_mode,
        count_include_pad,
        divisor_override);
  }
#endif
  AT_DISPATCH_QINT_TYPES(input.scalar_type(), "quantized_avg_pool2d", [&]() {
    output = q_avg_pool2d<scalar_t>(
        input,
        kernel_size,
        stride,
        padding,
        ceil_mode,
        count_include_pad,
        divisor_override);
  });
  return output;
}

} // namespace native
} // namespace at<|MERGE_RESOLUTION|>--- conflicted
+++ resolved
@@ -320,15 +320,6 @@
   const auto scale = input_contig.q_scale();
   const auto zero_point = input_contig.q_zero_point();
 
-<<<<<<< HEAD
-  // TODO fix the kernels. Currently it appears that if input zero point and
-  // padding are non-zero, qnnpack does not treat the extra padded values as 0,
-  // but possibly scales them based on input_zero_point, producing incorrect results.
-  TORCH_CHECK(
-      padW == 0 && padH == 0, "qnnpack_avg_pool2d(): currently does "
-      "not support non-zero padding");
-=======
->>>>>>> 3629974c
   TORCH_CHECK(
       oH > 0 && oW > 0,
       "qnnpack_avg_pool2d(): the resulting output Tensor size should be >= 0");

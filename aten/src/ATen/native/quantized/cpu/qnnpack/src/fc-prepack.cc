#include <pytorch_qnnpack.h>
#include <qnnpack/pack.h>
#include <qnnpack_func.h>
#include <cstring>
#include <cstdlib>

namespace qnnpack {
PackBMatrix::PackBMatrix(
    const size_t input_channels,
    const size_t output_channels,
    const uint8_t kernel_zero_point,
    const float kernel_scale,
    const uint8_t* kernel,
    const int32_t* bias) {
  if (kernel_scale <= 0.0f || !std::isnormal(kernel_scale)) {
    pytorch_qnnp_log_error(
        "failed to create fully connected operator with %.7g kernel scale: "
        "scale must be finite and positive",
        kernel_scale);
    assert("QNNPACK Runtime Error.");
  }

  const uint32_t nr = pytorch_qnnp_params.q8conv.nr;
  const uint32_t kr = pytorch_qnnp_params.q8conv.kr;

  const uint32_t n_stride = (output_channels + (nr - 1)) & -nr;
  const uint32_t k_stride = (input_channels + (kr - 1)) & -kr;

  input_channels_ = input_channels;
  output_channels_ = output_channels;
  packed_weights_ =
<<<<<<< HEAD
      malloc(n_stride * (k_stride * sizeof(uint8_t) + sizeof(int32_t)));
=======
      malloc( n_stride * (k_stride * sizeof(uint8_t) + sizeof(int32_t)));
>>>>>>> 4a68fca6
  if (packed_weights_ == NULL) {
    pytorch_qnnp_log_error(
        "failed to allocate %zu bytes for packed weights",
        n_stride * (k_stride * sizeof(uint8_t) + sizeof(int32_t)));
    assert("QNNPACK Runtime Error.");
  }
  memset(
      packed_weights_,
      kernel_zero_point,
      n_stride * (k_stride * sizeof(uint8_t) + sizeof(int32_t)));

  pytorch_pack_q8gemm_wrq(
      output_channels,
      input_channels,
      nr,
      nr,
      kr,
      kernel,
      bias,
      packed_weights_);
}
} // namespace qnnpack<|MERGE_RESOLUTION|>--- conflicted
+++ resolved
@@ -29,11 +29,7 @@
   input_channels_ = input_channels;
   output_channels_ = output_channels;
   packed_weights_ =
-<<<<<<< HEAD
       malloc(n_stride * (k_stride * sizeof(uint8_t) + sizeof(int32_t)));
-=======
-      malloc( n_stride * (k_stride * sizeof(uint8_t) + sizeof(int32_t)));
->>>>>>> 4a68fca6
   if (packed_weights_ == NULL) {
     pytorch_qnnp_log_error(
         "failed to allocate %zu bytes for packed weights",

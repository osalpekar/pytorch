import numpy as np
import unittest

import torch
import torch.jit
import torch.nn.functional as F
from torch.nn.modules.utils import _pair

from hypothesis import assume, given
from hypothesis import strategies as st
import hypothesis_utils as hu
from hypothesis_utils import no_deadline

<<<<<<< HEAD
from common_utils import TEST_WITH_UBSAN, TestCase, run_tests, IS_WINDOWS, IS_PPC
=======
from common_utils import TEST_WITH_UBSAN, TestCase, run_tests, IS_WINDOWS, IS_PPC, \
    TEST_WITH_QNNPACK
>>>>>>> 52d999e1
from common_quantized import _quantize, _dequantize, _calculate_dynamic_qparams, \
    enable_mobile_quantized_engine

# Make sure we won't have overflows from vpmaddubsw instruction used in FBGEMM.
# On the current Intel x86 architecture, we need to utilize vpmaddubsw instruction
# for the 8-bit int multiplication. This instruction vertically multiplies each
# unsigned 8-bit integer from a with the corresponding signed 8-bit integer from
# b, producing intermediate signed 16-bit integers. This function modifies the
# weights to eliminate the overflow on the signed 16-bit integers.
def avoid_vpmaddubsw_overflow_linear(
    batch_size, input_channels, output_channels, X, X_min, X_max, W, W_min, W_max
):
    for i, j in np.ndindex((batch_size, output_channels)):
        for k in range(0, input_channels // 2 * 2, 2):
            x0 = X[i, k] - X_min
            x1 = X[i, k + 1] - X_min
            w0 = W[j, k] - 128 - W_min
            w1 = W[j, k + 1] - 128 - W_min
            if x0 * w0 + x1 * w1 < -(1 << 15):
                w1_adjusted = (-(1 << 15) - float(x0) * w0) / x1
                W[j, k + 1] = int(w1_adjusted) + 128 + W_min
            elif x0 * w0 + x1 * w1 > (1 << 15) - 1:
                w1_adjusted = ((1 << 15) - 1 - float(x0) * w0) / x1
                W[j, k + 1] = int(w1_adjusted) + 128 + W_min

    # Go through the same loop again to double check we don't have any overflow
    for i, j in np.ndindex((batch_size, output_channels)):
        for k in range(0, input_channels // 2 * 2, 2):
            x0 = X[i, k] - X_min
            x1 = X[i, k + 1] - X_min
            w0 = W[j, k] - 128 - W_min
            w1 = W[j, k + 1] - 128 - W_min
            assert -(1 << 15) <= x0 * w0 + x1 * w1 < (1 << 15)


# Reference quantized Linear operator
def qlinear_ref(X_q, X_scale, X_zp, W_q, W_scale, W_zp, b_q, Y_scale, Y_zp):
    X_q = np.reshape(X_q, (-1, X_q.shape[X_q.ndim - 1]))
    row_offsets_ref = X_q.sum(axis=1).astype(np.int32).reshape((-1, 1))
    col_offsets_ref = W_q.sum(axis=1).astype(np.int32).reshape((1, -1))
    assert X_q.ndim == 2
    batch_size, input_channels = X_q.shape
    Prod_XqWq_ref = (
        np.matmul(X_q.astype(np.int32), W_q.astype(np.int32).T)
        - W_zp * row_offsets_ref
        - X_zp * col_offsets_ref
        + input_channels * X_zp * W_zp
    )
    if b_q is not None:
        Prod_XqWq_ref += b_q
    Y_q_ref = _quantize(Prod_XqWq_ref, Y_scale / (X_scale * W_scale), Y_zp)
    return Y_q_ref

"""Computes the output shape given pooling parameters."""
def pool_output_shape(input_size, kernel_size, padding, stride,
                      dilation, ceiling_mode=False):
    if stride is None:
        stride = kernel_size
    output_size = (
        (input_size + 2 * padding - dilation * (kernel_size - 1) - 1
         + (stride - 1 if ceiling_mode else 0)) // stride + 1)
    if (padding > 0 and
            ((output_size - 1) * stride >= input_size + padding)):
        output_size += 1
    return output_size

class TestQuantizedOps(TestCase):

    """Tests the correctness of the quantized::relu op."""
    @given(X=hu.tensor(shapes=hu.array_shapes(1, 5, 1, 5),
                       qparams=hu.qparams()))
    def test_qrelu(self, X):
        X, (scale, zero_point, torch_type) = X

        Y = X.copy()
        Y[Y < 0] = 0
        qY = torch.quantize_linear(torch.from_numpy(Y), scale=scale,
                                   zero_point=zero_point, dtype=torch_type)
        X = torch.from_numpy(X)
        qX = torch.quantize_linear(X, scale=scale, zero_point=zero_point,
                                   dtype=torch_type)

        ops_under_test = {
            'native': torch.relu,
            'nn.functional': torch.nn.functional.relu,
        }

        for name, op in ops_under_test.items():
            qY_hat = op(qX)
            self.assertEqual(qY, qY_hat, message="{} relu failed".format(name))

        ops_under_test_inplace = {
            'inplace native': torch.relu_,
            'inplace nn.functional': torch.nn.functional.relu_,
        }

        for name, op_ in ops_under_test_inplace.items():
            qY_hat = qX.clone()
            op_(qY_hat)
            self.assertEqual(qY, qY_hat, message="{} relu failed".format(name))

    """Tests the correctness of the quantized::relu op."""
    @given(X=hu.tensor(shapes=hu.array_shapes(1, 5, 1, 5),
                       qparams=hu.qparams()))
    def test_qrelu6(self, X):
        X, (scale, zero_point, torch_type) = X

        Y = X.copy()
        Y[Y < 0] = 0
        Y[Y > 6.0] = 6.0
        qY = torch.quantize_linear(torch.from_numpy(Y), scale=scale,
                                   zero_point=zero_point, dtype=torch_type)
        X = torch.from_numpy(X)
        qX = torch.quantize_linear(X, scale=scale, zero_point=zero_point,
                                   dtype=torch_type)

        ops_under_test = {
            'ops.quantized': torch.ops.quantized.relu6,
            'module': torch.nn.quantized.ReLU6(),
        }

        for name, op in ops_under_test.items():
            qY_hat = op(qX)
            self.assertEqual(qY, qY_hat, message="{} relu failed".format(name))

    """Tests the correctness of the scalar addition."""
    @unittest.skip("temporarily disable until failures are fixed. " +
                   "See https://github.com/pytorch/pytorch/issues/26279")
    @no_deadline
    @given(A=hu.tensor(shapes=hu.array_shapes(1, 4, 1, 5),
                       elements=st.floats(-1e6, 1e6, allow_nan=False),
                       qparams=hu.qparams()),
           b=st.floats(-1e6, 1e6, allow_nan=False, allow_infinity=False))
    def test_qadd_scalar_relu(self, A, b):
        import copy
        add_scalar = torch.ops.quantized.add_scalar
        add_scalar_relu = torch.ops.quantized.add_scalar_relu

        A, (scale, zero_point, dtype) = A
        A = A.astype(np.float32)
        qA = torch.quantize_linear(torch.from_numpy(A), scale, zero_point, dtype)

        C = qA.dequantize() + b
        C_relu = copy.deepcopy(C)
        C_relu[C_relu < 0] = 0

        C_ref = torch.quantize_linear(C, scale, zero_point, dtype)
        C_relu_ref = torch.quantize_linear(C_relu, scale, zero_point, dtype)

        C_hat = add_scalar(qA, b, scale=scale, zero_point=zero_point)
        C_relu_hat = add_scalar_relu(qA, b, scale=scale, zero_point=zero_point)

        self.assertEqual(C_ref, C_hat,
                         message="Scalar add results don't match:\
                         {} vs {}".format(C_ref, C_hat))
        self.assertEqual(C_relu_ref, C_relu_hat,
                         message="Scalar add relu results don't match:\
                         {} vs {}".format(C_relu_ref, C_relu_hat))

    """Tests the correctness of the add and add_relu op."""
    def test_qadd_relu_same_qparams(self):
        for dtype in [torch.quint8, torch.qint8, torch.qint32]:
            add_relu = torch.ops.quantized.add_relu
            add = torch.ops.quantized.add
            add_out = torch.ops.quantized.add_out
            add_relu_out = torch.ops.quantized.add_relu_out

            # NB: This is a strange size so that we exercise both the vectorized
            # implementation (64-element chunks at at time) as well as the scalar
            # implementation
            A = torch.arange(-128, 130, dtype=torch.float)
            B = torch.arange(-128, 130, dtype=torch.float)
            scale = 2.0
            zero_point = 127
            qA = torch.quantize_linear(A, scale=scale, zero_point=zero_point,
                                       dtype=dtype)
            qB = torch.quantize_linear(B, scale=scale, zero_point=zero_point,
                                       dtype=dtype)

            # Add ReLU ground truth
            C = (qA.dequantize() + qB.dequantize()).numpy()
            np_dtype = {
                torch.quint8 : np.uint8,
                torch.qint8 : np.int8,
                torch.qint32 : np.int32
            }
            qC = _quantize(C, scale, zero_point, dtype=np_dtype[dtype])
            qC_hat = add(qA, qB, scale=scale, zero_point=zero_point)
            np.testing.assert_equal(qC, qC_hat.int_repr(),
                                    "Quantized addition failed.")
            qC_out_hat = torch._empty_affine_quantized(qC.shape,
                                                       scale=scale,
                                                       zero_point=zero_point,
                                                       dtype=dtype)
            add_out(qA, qB, out=qC_out_hat)
            self.assertEqual(qC_hat, qC_out_hat, message="Add.out failed")

            # Add + ReLU ground truth
            Crelu = C.copy()
            Crelu[C < 0] = 0
            qCrelu = _quantize(Crelu, scale, zero_point, dtype=np_dtype[dtype])
            qCrelu_hat = add_relu(qA, qB, scale=scale, zero_point=zero_point)
            np.testing.assert_equal(qCrelu, qCrelu_hat.int_repr(),
                                    "Quantized addition with ReLU failed.")
            qCrelu_out_hat = torch._empty_affine_quantized(qCrelu.shape,
                                                           scale=scale,
                                                           zero_point=zero_point,
                                                           dtype=dtype)
            add_relu_out(qA, qB, out=qCrelu_out_hat)
            self.assertEqual(qCrelu_hat, qCrelu_out_hat,
                             message="AddReLU.out failed")


    """Tests the correctness of the add and add_relu op."""
    def test_qadd_relu_different_qparams(self):
        for dtype in [torch.quint8, torch.qint8, torch.qint32]:
            add_relu = torch.ops.quantized.add_relu
            add = torch.ops.quantized.add
            add_out = torch.ops.quantized.add_out
            add_relu_out = torch.ops.quantized.add_relu_out

            # NB: This is a strange size so that we exercise both the vectorized
            # implementation (64-element chunks at at time) as well as the scalar
            # implementation
            A = torch.arange(-128, 130, dtype=torch.float)
            B = torch.arange(-128, 130, dtype=torch.float)
            scale_A = 3.0
            zero_point_A = 7
            scale_B = 5.0
            zero_point_B = 127

            scale_C = 0.5
            zero_point_C = 5

            qA = torch.quantize_linear(A, scale=scale_A, zero_point=zero_point_A,
                                       dtype=dtype)
            qB = torch.quantize_linear(B, scale=scale_B, zero_point=zero_point_B,
                                       dtype=dtype)

            # Add ground truth
            C = (qA.dequantize() + qB.dequantize()).numpy()
            np_dtype = {
                torch.quint8 : np.uint8,
                torch.qint8 : np.int8,
                torch.qint32 : np.int32
            }
            qC = _quantize(C, scale_C, zero_point_C, dtype=np_dtype[dtype])
            qC_hat = add(qA, qB, scale=scale_C, zero_point=zero_point_C)
            np.testing.assert_equal(qC, qC_hat.int_repr(),
                                    "Quantized addition failed.")
            qC_out_hat = torch._empty_affine_quantized(qC.shape,
                                                       scale=scale_C,
                                                       zero_point=zero_point_C,
                                                       dtype=dtype)
            add_out(qA, qB, out=qC_out_hat)
            self.assertEqual(qC_hat, qC_out_hat, message="Add.out failed")

            # Add + ReLU ground truth
            Crelu = C.copy()
            Crelu[C < 0] = 0
            qCrelu = _quantize(Crelu, scale_C, zero_point_C, dtype=np_dtype[dtype])
            qCrelu_hat = add_relu(qA, qB, scale=scale_C, zero_point=zero_point_C)
            np.testing.assert_equal(qCrelu, qCrelu_hat.int_repr(),
                                    "Quantized addition with ReLU failed.")
            qCrelu_out_hat = torch._empty_affine_quantized(qCrelu.shape,
                                                           scale=scale_C,
                                                           zero_point=zero_point_C,
                                                           dtype=dtype)
            add_relu_out(qA, qB, out=qCrelu_out_hat)
            self.assertEqual(qCrelu_hat, qCrelu_out_hat,
                             message="AddReLU.out failed")

    """Tests the correctness of the mul and mul_relu op."""
    def test_qmul_relu_same_qparams(self):
        mul_relu = torch.ops.quantized.mul_relu
        mul = torch.ops.quantized.mul
        mul_out = torch.ops.quantized.mul_out
        mul_relu_out = torch.ops.quantized.mul_relu_out

        A = torch.arange(-25, 25, dtype=torch.float)
        B = torch.arange(-25, 25, dtype=torch.float)
        scale = 2.0
        zero_point = 127
        qA = torch.quantize_linear(A, scale=scale, zero_point=zero_point,
                                   dtype=torch.quint8)
        qB = torch.quantize_linear(B, scale=scale, zero_point=zero_point,
                                   dtype=torch.quint8)

        # mul ReLU ground truth
        C = (qA.dequantize() * qB.dequantize()).numpy()
        qC = _quantize(C, scale, zero_point)
        qC_hat = mul(qA, qB, scale=scale, zero_point=zero_point)
        np.testing.assert_equal(qC, qC_hat.int_repr(),
                                "Quantized mulition failed.")
        qC_out_hat = torch._empty_affine_quantized(qC.shape,
                                                   scale=scale,
                                                   zero_point=zero_point,
                                                   dtype=torch.quint8)
        mul_out(qA, qB, out=qC_out_hat)
        self.assertEqual(qC_hat, qC_out_hat, message="mul.out failed")

        # mul + ReLU ground truth
        Crelu = C.copy()
        Crelu[C < 0] = 0
        qCrelu = _quantize(Crelu, scale, zero_point)
        qCrelu_hat = mul_relu(qA, qB, scale=scale, zero_point=zero_point)
        np.testing.assert_equal(qCrelu, qCrelu_hat.int_repr(),
                                "Quantized mulition with ReLU failed.")
        qCrelu_out_hat = torch._empty_affine_quantized(qCrelu.shape,
                                                       scale=scale,
                                                       zero_point=zero_point,
                                                       dtype=torch.quint8)
        mul_relu_out(qA, qB, out=qCrelu_out_hat)
        self.assertEqual(qCrelu_hat, qCrelu_out_hat,
                         message="mulReLU.out failed")

        # Scalar addition
        mul = torch.ops.quantized.mul_scalar
        for b in B:
            C_ref = qA.dequantize().numpy() * b.item()
            qC = _quantize(C_ref, scale, zero_point)
            dqC = _dequantize(qC, scale, zero_point)
            qC_hat = mul(qA, b.item(), scale, zero_point)
            dqC_hat = qC_hat.dequantize()
            self.assertEqual(dqC, dqC_hat)

    """Tests the correctness of the mul and mul_relu op."""
    def test_qmul_relu_different_qparams(self):
        mul_relu = torch.ops.quantized.mul_relu
        mul = torch.ops.quantized.mul
        mul_out = torch.ops.quantized.mul_out
        mul_relu_out = torch.ops.quantized.mul_relu_out

        A = torch.arange(-25, 25, dtype=torch.float)
        B = torch.arange(-25, 25, dtype=torch.float)
        scale_A = 3.0
        zero_point_A = 7
        scale_B = 5.0
        zero_point_B = 127

        scale_C = 0.5
        zero_point_C = 5

        qA = torch.quantize_linear(A, scale=scale_A, zero_point=zero_point_A,
                                   dtype=torch.quint8)
        qB = torch.quantize_linear(B, scale=scale_B, zero_point=zero_point_B,
                                   dtype=torch.quint8)

        # mul ground truth
        C = (qA.dequantize() * qB.dequantize()).numpy()
        qC = _quantize(C, scale_C, zero_point_C)
        qC_hat = mul(qA, qB, scale=scale_C, zero_point=zero_point_C)
        np.testing.assert_equal(qC, qC_hat.int_repr(),
                                "Quantized multiplication failed.")
        qC_out_hat = torch._empty_affine_quantized(qC.shape,
                                                   scale=scale_C,
                                                   zero_point=zero_point_C,
                                                   dtype=torch.quint8)
        mul_out(qA, qB, out=qC_out_hat)
        self.assertEqual(qC_hat, qC_out_hat, message="mul.out failed")

        # mul + ReLU ground truth
        Crelu = C.copy()
        Crelu[C < 0] = 0
        qCrelu = _quantize(Crelu, scale_C, zero_point_C)
        qCrelu_hat = mul_relu(qA, qB, scale=scale_C, zero_point=zero_point_C)
        np.testing.assert_equal(qCrelu, qCrelu_hat.int_repr(),
                                "Quantized multiplication with ReLU failed.")
        qCrelu_out_hat = torch._empty_affine_quantized(qCrelu.shape,
                                                       scale=scale_C,
                                                       zero_point=zero_point_C,
                                                       dtype=torch.quint8)
        mul_relu_out(qA, qB, out=qCrelu_out_hat)
        self.assertEqual(qCrelu_hat, qCrelu_out_hat,
                         message="mulReLU.out failed")

    """Tests max pool operation on quantized tensors."""
    @given(X=hu.tensor(shapes=hu.array_shapes(min_dims=3, max_dims=4,
                                              min_side=1, max_side=10),
                       qparams=hu.qparams()),
           kernel=st.sampled_from((3, 5, 7)),
           stride=st.sampled_from((None, 1, 2)),
           dilation=st.integers(1, 2),
           padding=st.integers(0, 2))
    def test_max_pool2d(self, X, kernel, stride, dilation, padding):
        X, (scale, zero_point, torch_type) = X
        # Check constraints
        assume(kernel // 2 >= padding)  # Kernel cannot be overhanging!
        iH, iW = X.shape[-2:]
        oH = pool_output_shape(iH, kernel, padding, stride, dilation)
        assume(oH > 0)
        oW = pool_output_shape(iW, kernel, padding, stride, dilation)
        assume(oW > 0)

        a = torch.from_numpy(X)
        a_pool = torch.nn.functional.max_pool2d(a, kernel_size=kernel,
                                                stride=stride,
                                                padding=padding, dilation=dilation)
        a_ref = torch.quantize_linear(a_pool, scale=scale,
                                      zero_point=zero_point, dtype=torch_type)
        a_ref = a_ref.dequantize()
        qa = torch.quantize_linear(a, scale=scale, zero_point=zero_point,
                                   dtype=torch_type)

        ops_under_test = {
            "torch": torch.max_pool2d,
            "nn.functional": torch.nn.functional.max_pool2d,
            "nn.quantized.functional": torch.nn.quantized.functional.max_pool2d
        }

        for name, op in ops_under_test.items():
            a_hat = op(qa, kernel_size=kernel, stride=stride, padding=padding,
                       dilation=dilation)
            self.assertEqual(a_ref, a_hat.dequantize(),
                             message="{} results are off".format(name))
        # Test the ops.quantized separately, because None is not treated.
        a_hat = torch.ops.quantized.max_pool2d(
            qa, kernel_size=_pair(kernel),
            stride=_pair(kernel if stride is None else stride),
            padding=_pair(padding), dilation=_pair(dilation))
        self.assertEqual(a_ref, a_hat.dequantize(),
                         message="ops.quantized.max_pool2d results are off")

    """Tests max pool operation on NHWC quantized tensors."""
    @given(X=hu.tensor(shapes=hu.array_shapes(min_dims=4, max_dims=4,
                                              min_side=1, max_side=10),
                       qparams=hu.qparams()),
           kernel=st.sampled_from((3, 5, 7)),
           stride=st.sampled_from((None, 1, 2)),
           dilation=st.integers(1, 2),
           padding=st.integers(0, 2))
    def test_max_pool2d_nhwc(self, X, kernel, stride, dilation, padding):
        X, (scale, zero_point, torch_type) = X
        # Ensure we hit the vectorized paths
        # 176 = 128 + 32 + 16
        # 128 hits the interleaved path
        # 32 hits the non-interleaved path
        # 16 hits the scalar path
        if X.shape[1] < 176:
            X = np.repeat(X, 176 / X.shape[1], 1)
        # Check constraints
        assume(kernel // 2 >= padding)  # Kernel cannot be overhanging!
        iH, iW = X.shape[-2:]
        oH = pool_output_shape(iH, kernel, padding, stride, dilation)
        assume(oH > 0)
        oW = pool_output_shape(iW, kernel, padding, stride, dilation)
        assume(oW > 0)

        X_nchw = np.ascontiguousarray(X.transpose([0, 2, 3, 1]))
        a = torch.from_numpy(X_nchw).permute([0, 3, 1, 2])
        a_pool = torch.nn.functional.max_pool2d(a, kernel_size=kernel,
                                                stride=stride,
                                                padding=padding, dilation=dilation)
        a_ref = torch.quantize_linear(a_pool, scale=scale,
                                      zero_point=zero_point, dtype=torch_type)
        a_ref = a_ref.dequantize()
        qa = torch.quantize_linear(torch.from_numpy(X_nchw), scale=scale, zero_point=zero_point,
                                   dtype=torch_type).permute([0, 3, 1, 2])
        self.assertTrue(qa.stride() != sorted(qa.stride()))

        ops_under_test = {
            "torch": torch.max_pool2d,
            "nn.functional": torch.nn.functional.max_pool2d,
            "nn.quantized.functional": torch.nn.quantized.functional.max_pool2d
        }

        for name, op in ops_under_test.items():
            a_hat = op(qa, kernel_size=kernel, stride=stride, padding=padding,
                       dilation=dilation)
            self.assertTrue(a_hat.stride() != sorted(a_hat.stride()))
            self.assertEqual(a_ref, a_hat.dequantize(),
                             message="{} results are off".format(name))
        # Test the ops.quantized separately, because None is not treated.
        a_hat = torch.ops.quantized.max_pool2d(
            qa, kernel_size=_pair(kernel),
            stride=_pair(kernel if stride is None else stride),
            padding=_pair(padding), dilation=_pair(dilation))
        self.assertEqual(a_ref, a_hat.dequantize(),
                         message="ops.quantized.max_pool2d results are off")

    @no_deadline
    @given(X=hu.tensor(shapes=hu.array_shapes(min_dims=3, max_dims=4,
                                              min_side=1, max_side=10),
                       qparams=hu.qparams()),
           output_size_h=st.integers(1, 10),
           output_size_w=st.integers(1, 10))
    def test_adaptive_avg_pool2d(self, X, output_size_h, output_size_w):
        X, (scale, zero_point, torch_type) = X

        H, W = X.shape[-2:]
        assume(output_size_h <= H)
        assume(output_size_w <= W)
        if output_size_h == output_size_w:
            output_size = output_size_h
        else:
            output_size = (output_size_h, output_size_w)

        X = torch.from_numpy(X)
        qX = torch.quantize_linear(X, scale=scale, zero_point=zero_point,
                                   dtype=torch_type)

        # Run reference on int_repr + round to avoid double rounding error.
        X_ref = torch.nn.functional.adaptive_avg_pool2d(
            qX.int_repr().to(torch.float), output_size).round()

        ops_under_test = {
            "nn.functional": torch.nn.functional.adaptive_avg_pool2d,
            "nn.quantized.functional":
                torch.nn.quantized.functional.adaptive_avg_pool2d
        }

        error_message = r"Results are off for {}:\n\tExpected:\n{}\n\tGot:\n{}"

        for name, op in ops_under_test.items():
            qX_hat = op(qX, output_size=output_size)
            self.assertEqual(X_ref, qX_hat.int_repr(), prec=1.0,
                             message=error_message.format(name, X_ref, qX_hat))
            self.assertEqual(scale, qX_hat.q_scale(),
                             message=error_message.format(name + '.scale', scale, qX_hat.q_scale()))
            self.assertEqual(zero_point, qX_hat.q_zero_point(),
                             message=error_message.format(name + '.zero_point', scale,
                                                          qX_hat.q_zero_point()))

    """Tests quantize concatenation (both fused and not)."""
    @given(X=hu.tensor(shapes=hu.array_shapes(min_dims=3, max_dims=4,
                                              min_side=1, max_side=10),
                       qparams=hu.qparams()),
           num=st.integers(1, 4),
           dim=st.integers(1, 4),
           relu=st.booleans())
    def test_cat(self, X, num, dim, relu):
        tensors_q = []
        tensors_ref = []
        X, (scale, zero_point, torch_type) = X
        assume(dim < X.ndim)
        X = torch.from_numpy(X)
        new_shape = np.array(X.shape)
        new_shape[dim] = 0
        for idx in range(num):
            tensors_q.append(torch.quantize_linear(X, scale, zero_point,
                                                   torch_type))
            tensors_ref.append(X)
            new_shape[dim] += tensors_ref[-1].shape[dim]

        cat_ref = torch.cat(tensors_ref, dim=dim)
        cat_ref = torch.quantize_linear(cat_ref, scale, zero_point, torch_type)
        cat_ref = cat_ref.dequantize()

        if relu:
            cat_ref = F.relu(cat_ref)
            q_cat_op = torch.ops.quantized.cat_relu
            q_cat_out_op = torch.ops.quantized.cat_relu_out
        else:
            q_cat_op = torch.ops.quantized.cat
            q_cat_out_op = torch.ops.quantized.cat_out

        cat_q = q_cat_op(tensors_q, dim=dim, scale=scale,
                         zero_point=zero_point)
        cat_q = cat_q.dequantize()
        np.testing.assert_equal(cat_ref.numpy(), cat_q.numpy())

        cat_q_out = torch._empty_affine_quantized(
            list(new_shape), scale=scale,
            zero_point=zero_point, dtype=torch_type)
        q_cat_out_op(tensors_q, dim=dim, out=cat_q_out)
        cat_q_out = cat_q_out.dequantize()
        np.testing.assert_equal(cat_ref.numpy(), cat_q_out.numpy())

        # Test the cat on per-channel quantized tensor.
        ch_axis = 1
        scales = torch.from_numpy(np.array([1.0] * X.shape[ch_axis]))
        scales = scales.to(torch.float64)
        zero_points = torch.from_numpy(np.array([0] * X.shape[ch_axis]))
        zero_points = zero_points.to(torch.long)
        tensors_q[0] = torch.quantize_linear_per_channel(
            X, scales, zero_points, axis=[ch_axis], dtype=torch_type)
        with self.assertRaisesRegex(RuntimeError, "supported.*cat"):
            cat_q = q_cat_op(tensors_q, dim=ch_axis, scale=scale,
                             zero_point=zero_point)

    """Tests the correctness of the quantized equal op."""
    @given(X=hu.tensor(shapes=hu.array_shapes(1, 5, 1, 5),
                       qparams=hu.qparams()),
           X2=hu.tensor(shapes=hu.array_shapes(1, 5, 1, 5),
                        qparams=hu.qparams()),
           X_per_channel=st.booleans(),
           X2_per_channel=st.booleans())
    def test_equal(self, X, X2, X_per_channel, X2_per_channel):
        X, X_params = X
        (scale, zero_point, torch_type) = X_params
        X2, X2_params = X2
        (scale2, zero_point2, torch_type2) = X2_params

        X = torch.from_numpy(X)
        if X_per_channel:
            X_scheme = 'per_channel'
            channels = X.shape[-1]
            qX = torch.quantize_linear_per_channel(
                X,
                scales=torch.tensor([scale] * channels),
                zero_points=torch.tensor([zero_point] * channels),
                dtype=torch_type,
                axis=[X.ndim - 1])
        else:
            X_scheme = 'per_tensor'
            qX = torch.quantize_linear(X, scale=scale, zero_point=zero_point,
                                       dtype=torch_type)
        X2 = torch.from_numpy(X2)
        if X2_per_channel:
            X2_scheme = 'per_channel'
            channels = X2.shape[-1]
            qX2 = torch.quantize_linear_per_channel(
                X2,
                scales=torch.tensor([scale2] * channels),
                zero_points=torch.tensor([zero_point2] * channels),
                dtype=torch_type2,
                axis=[X2.ndim - 1])
        else:
            X2_scheme = 'per_tensor'
            qX2 = torch.quantize_linear(X2, scale=scale2, zero_point=zero_point2,
                                        dtype=torch_type2)

        def equal_ref(qX, qX2):
            if qX.qscheme() != qX2.qscheme():
                return False
            if qX.shape != qX2.shape:
                return False
            if qX.qscheme() == torch.per_tensor_affine:
                if qX.q_scale() != qX2.q_scale():
                    return False
                if qX.q_zero_point() != qX2.q_zero_point():
                    return False
            elif qX.qscheme() == torch.per_channel_affine:
                if (qX.q_per_channel_scales() !=
                   qX2.q_per_channel_scales()).any():
                    return False
                if (qX.q_per_channel_zero_points() !=
                   qX2.q_per_channel_zero_points()).any():
                    return False
            else:
                raise NotImplementedError("Don't know what to do with",
                                          qX.qscheme())
            if (qX.int_repr().to(float) != qX2.int_repr().to(float)).any():
                return False
            return True

        self.assertEqual(qX.equal(qX), equal_ref(qX, qX))
        self.assertEqual(qX.equal(qX2), equal_ref(qX, qX2))


@unittest.skipIf(
    not torch.fbgemm_is_cpu_supported(),
    " Quantized operations require FBGEMM. FBGEMM is only optimized for CPUs"
    " with instruction set support avx2 or newer.",
)
class TestDynamicQuantizedLinear(TestCase):
    """Tests the correctness of the dynamic quantized linear and linear_relu op."""
    @given(
        batch_size=st.integers(1, 4),
        input_channels=st.integers(16, 32),
        output_channels=st.integers(4, 8),
        use_bias=st.booleans(),
        use_relu=st.booleans(),
        use_multi_dim_input=st.booleans(),
        use_channelwise=st.booleans())
    def test_qlinear(self, batch_size, input_channels, output_channels,
                     use_bias, use_relu, use_multi_dim_input, use_channelwise):
        qlinear_prepack = torch.ops.quantized.linear_prepack
        if use_relu:
            qlinear_dynamic = torch.ops.quantized.linear_relu_dynamic
        else:
            qlinear_dynamic = torch.ops.quantized.linear_dynamic

        if use_multi_dim_input:
            batch_size *= 3  # Test the multi-dim input tensor

        X_scale = 1.0
        X_zp = 0
        X_value_min = 0
        X_value_max = 255
        X_q0 = np.round(np.random.rand(batch_size, input_channels) *
                        (X_value_max - X_value_min)
                        + X_value_min
                        ).astype(np.uint8)
        X_q0 = np.round(np.random.rand(batch_size, input_channels) *
                        (X_value_max - X_value_min) + X_value_min).astype(np.uint8)
        X_q0[0, 0] = X_value_min
        X_q0[0, 1] = X_value_max

        # W_scale = 1.0
        # W_zp = 0
        W_scales = np.ones(output_channels)
        W_zps = np.zeros(output_channels)
        W_value_min = -128
        W_value_max = 127
        W_q0 = np.round(
            np.random.rand(output_channels, input_channels)
            * (W_value_max - W_value_min)
            + W_value_min
        ).astype(np.int8)
        W_q0[0, 0] = W_value_min
        W_q0[1, 0] = W_value_max

        b_value_min = -10
        b_value_max = 10
        b_q0 = np.round(
            np.random.rand(output_channels) *
            (b_value_max - b_value_min) + b_value_min
        ).astype(np.int32) if use_bias else None

        avoid_vpmaddubsw_overflow_linear(
            batch_size,
            input_channels,
            output_channels,
            X_q0,
            X_value_min,
            X_value_max,
            W_q0,
            W_value_min,
            W_value_max,
        )

        X_fp32 = torch.from_numpy(_dequantize(X_q0, X_scale, X_zp)).to(dtype=torch.float)
        if use_multi_dim_input:
            X_fp32 = X_fp32.view(3, int(batch_size / 3), input_channels)

        # W_scale, W_zp = _calculate_dynamic_qparams(W_fp32, torch.qint8)
        # We currently only check the case where W_scale = 1.0, W_zp = 0.

        if use_channelwise:
            W_fp32 = torch.from_numpy(_dequantize(W_q0, W_scales.reshape(
                (-1, 1)), W_zps.reshape((-1, 1)))).to(dtype=torch.float)
            W_q = torch.quantize_linear_per_channel(W_fp32, scales=torch.from_numpy(W_scales).to(
                torch.double), zero_points=torch.from_numpy(W_zps).to(torch.int64), axis=[0], dtype=torch.qint8)
            b_fp32 = torch.from_numpy(
                _dequantize(b_q0, X_scale * W_scales, 0)
            ).to(dtype=torch.float) if use_bias else None
        else:
            W_fp32 = torch.from_numpy(_dequantize(
                W_q0, W_scales[0], W_zps[0])).to(dtype=torch.float)
            W_q = torch.quantize_linear(W_fp32, scale=W_scales[0], zero_point=(
                W_zps[0].astype(int).item()), dtype=torch.qint8)
            b_fp32 = torch.from_numpy(
                _dequantize(b_q0, X_scale * int(W_scales[0].item()), 0)
            ).to(dtype=torch.float) if use_bias else None

        # Observe X_fp32 and determine X_scale and X_zero_point, this should match
        # internals of dynamic linear.
        X_scale, X_zp = _calculate_dynamic_qparams(X_fp32, torch.quint8)
        X_q = torch.quantize_linear(X_fp32, scale=X_scale, zero_point=X_zp, dtype=torch.quint8)

        # Weight prepacking operator for dynamic quantized Linear
        W_prepack = qlinear_prepack(W_q, b_fp32)
        # Dynamic quantized Linear operator with prepacked weight
        Y_fp32 = qlinear_dynamic(X_q.dequantize(), W_prepack)
        # Y_fp32 = qlinear_dynamic(X_fp32, W_prepack, b_fp32)

        Y_fp32_ref = F.linear(X_q.dequantize(), W_q.dequantize(), b_fp32)
        # Y_fp32_ref = F.linear(X_fp32, W_fp32, b_fp32)
        # if use_multi_dim_input:
        #     Y_fp32_ref = Y_fp32_ref.view(3, int(batch_size / 3), output_channels)

        if use_relu:
            Y_fp32_ref[Y_fp32_ref < 0.0] = 0.0

        self.assertEqual(Y_fp32, Y_fp32_ref,
                         message="torch.ops.quantized.linear_dynamic (fbgemm) results are off")

@unittest.skipIf(
    not torch.fbgemm_is_cpu_supported(),
    " Quantized operations require FBGEMM. FBGEMM is only optimized for CPUs"
    " with instruction set support avx2 or newer.",
)
class TestQuantizedLinear(unittest.TestCase):
    """Tests the correctness of the quantized linear and linear_relu op."""
    @given(batch_size=st.integers(1, 4),
           input_channels=st.integers(16, 32),
           output_channels=st.integers(4, 8),
           use_bias=st.booleans(),
           use_relu=st.booleans(),
           use_multi_dim_input=st.booleans(),
           use_channelwise=st.booleans())
    def test_qlinear(self, batch_size, input_channels, output_channels, use_bias,
                     use_relu, use_multi_dim_input, use_channelwise):
        qlinear_prepack = torch.ops.quantized.linear_prepack
        if use_relu:
            qlinear = torch.ops.quantized.linear_relu
        else:
            qlinear = torch.ops.quantized.linear

        if use_multi_dim_input:
            batch_size *= 3  # Test the multi-dim input tensor

        X_scale = 1.5
        X_zp = 5
        X_value_min = 0
        X_value_max = 225
        X_q0 = np.round(
            np.random.rand(batch_size, input_channels) *
            (X_value_max - X_value_min)
            + X_value_min
        ).astype(np.uint8)

        W_scales = np.random.rand(output_channels)
        W_zps = np.round(np.random.rand(output_channels) * 100 - 50)
        W_value_min = -128
        W_value_max = 127
        W_q0 = np.round(
            np.random.rand(output_channels, input_channels)
            * (W_value_max - W_value_min)
            + W_value_min
        ).astype(np.int8)

        b_value_min = -10
        b_value_max = 10
        b_q0 = np.round(
            np.random.rand(output_channels) *
            (b_value_max - b_value_min) + b_value_min
        ).astype(np.int32) if use_bias else None

        avoid_vpmaddubsw_overflow_linear(
            batch_size,
            input_channels,
            output_channels,
            X_q0,
            X_value_min,
            X_value_max,
            W_q0,
            W_value_min,
            W_value_max,
        )

        X = torch.from_numpy(_dequantize(
            X_q0, X_scale, X_zp)).to(dtype=torch.float)
        X_q = torch.quantize_linear(
            X, scale=X_scale, zero_point=X_zp, dtype=torch.quint8)

        if use_channelwise:
            W = torch.from_numpy(_dequantize(W_q0, W_scales.reshape(
                (-1, 1)), W_zps.reshape((-1, 1)))).to(dtype=torch.float)
            W_q = torch.quantize_linear_per_channel(W, scales=torch.from_numpy(W_scales).to(
                torch.double), zero_points=torch.from_numpy(W_zps).to(torch.int64), axis=[0], dtype=torch.qint8)
            b = torch.from_numpy(_dequantize(
                b_q0, X_scale * W_scales, 0)).to(dtype=torch.float) if use_bias else None
            b_q = torch.quantize_linear_per_channel(b, scales=torch.from_numpy(X_scale * W_scales).to(
                torch.double), zero_points=torch.zeros(output_channels, dtype=torch.long),
                axis=[0], dtype=torch.qint32) if use_bias else None
        else:
            W = torch.from_numpy(_dequantize(
                W_q0, W_scales[0], W_zps[0])).to(dtype=torch.float)
            W_q = torch.quantize_linear(W, scale=W_scales[0], zero_point=(
                W_zps[0].astype(int).item()), dtype=torch.qint8)
            b = torch.from_numpy(_dequantize(
                b_q0, X_scale * (W_scales[0].item()), 0)).to(dtype=torch.float) if use_bias else None
            b_q = torch.quantize_linear(
                b, scale=X_scale * (W_scales[0].item()), zero_point=0, dtype=torch.qint32) if use_bias else None

        # Compare X_scale * W_scale * input_channels * X_value_max * W_value_max with
        # Y_scale * 255 (max for uint8).
        Y_scale = 125.1234
        Y_zp = 5

        # Weight prepacking operator for quantized Linear
        float_bias = b if use_bias else None
        W_prepack = qlinear_prepack(W_q, float_bias)

        if use_multi_dim_input:
            X_q = X_q.view(3, int(batch_size / 3), input_channels)

        # Quantized Linear operator with prepacked weight
        Y_q = qlinear(X_q, W_prepack, Y_scale, Y_zp)

        if not use_channelwise:
            # Test the per-tensor quantization only
            # Reference quantized Linear operator
            Y_q_ref = qlinear_ref(X_q0, X_scale, X_zp, W_q0,
                                  W_scales[0], W_zps[0], b_q0, Y_scale, Y_zp)
            if use_relu:
                Y_q_ref[Y_q_ref < Y_zp] = Y_zp
            if use_multi_dim_input:
                Y_q_ref = np.reshape(
                    Y_q_ref, (3, int(batch_size / 3), output_channels))

            # Assert equal
            np.testing.assert_equal(Y_q_ref, Y_q.int_repr().numpy())

        # Test both per-tensor and per-channel quantization
        # Reference quantized result from PyTorch Linear operator
        W_fp32 = W_q.dequantize().to(dtype=torch.float)
        X_fp32 = X_q.dequantize().to(dtype=torch.float)
        b_fp32 = b_q.dequantize().to(dtype=torch.float) if use_bias else None
        Y_fp32_ref = F.linear(X_fp32, W_fp32, b_fp32)
        if use_relu:
            Y_fp32_ref[Y_fp32_ref < 0.0] = 0.0
        Y_q_ref2 = torch.quantize_linear(
            Y_fp32_ref, Y_scale, Y_zp, torch.quint8)
        # Assert equal
        np.testing.assert_equal(
            Y_q_ref2.int_repr().numpy(), Y_q.int_repr().numpy())

    """Tests the correctness of the quantized::linear_unpack (fbgemm) op."""
    @given(W=hu.tensor(shapes=hu.array_shapes(2, 2,),
                       qparams=hu.qparams(dtypes=torch.qint8)),
           use_channelwise=st.booleans())
    def test_qlinear_unpack(self, W, use_channelwise):
        W, (W_scale, W_zp, torch_type) = W
        if use_channelwise:
            output_channels = W.shape[0]
            W_scales = torch.rand(output_channels).to(torch.double)
            W_zps = torch.round(torch.rand(output_channels)
                                * 100 - 50).to(torch.int64)

        qlinear_prepack = torch.ops.quantized.linear_prepack
        qlinear_unpack = torch.ops.quantized.linear_unpack

        W = torch.from_numpy(W)

        if use_channelwise:
            W_q = torch.quantize_linear_per_channel(
                W, W_scales, W_zps, [0], dtype=torch_type)
        else:
            W_q = torch.quantize_linear(W, scale=W_scale, zero_point=W_zp,
                                        dtype=torch_type)

        # Weight prepacking operator for quantized Linear
        W_prepack = qlinear_prepack(W_q)
        # Weight unpack operator for quantized Linear (Used for serialization)
        W_q_origin = qlinear_unpack(W_prepack)[0]

        # Assert equal
        np.testing.assert_equal(W_q.int_repr(), W_q_origin.int_repr().numpy())
        if use_channelwise:
            np.testing.assert_array_almost_equal(np.float32(W_q.q_per_channel_scales().numpy()),
                                                 np.float32(
                                                     W_q_origin.q_per_channel_scales().numpy()),
                                                 decimal=4)
            np.testing.assert_equal(W_q.q_per_channel_zero_points(
            ).numpy(), W_q_origin.q_per_channel_zero_points().numpy())
        else:
            np.testing.assert_equal(np.float32(
                W_q.q_scale()), np.float32(W_q_origin.q_scale()))
            np.testing.assert_equal(
                W_q.q_zero_point(), W_q_origin.q_zero_point())


@unittest.skipIf(
    not torch.fbgemm_is_cpu_supported(),
    " Quantized operations require FBGEMM. FBGEMM is only optimized for CPUs"
    " with instruction set support avx2 or newer.",
)
class TestQuantizedConv(unittest.TestCase):
    """Tests the correctness of quantized convolution op."""
    @given(batch_size=st.integers(1, 3),
           input_channels_per_group=st.sampled_from([2, 4, 5, 8, 16, 32]),
           height=st.integers(10, 16),
           width=st.integers(7, 14),
           output_channels_per_group=st.sampled_from([2, 4, 5, 8, 16, 32]),
           groups=st.integers(1, 3),
           kernel_h=st.integers(1, 7),
           kernel_w=st.integers(1, 7),
           stride_h=st.integers(1, 2),
           stride_w=st.integers(1, 2),
           pad_h=st.integers(0, 2),
           pad_w=st.integers(0, 2),
           dilation=st.integers(1, 2),
           X_scale=st.floats(0.2, 1.6),
           X_zero_point=st.integers(0, 4),
           W_scale=st.lists(st.floats(0.2, 1.6), min_size=1, max_size=2),
           W_zero_point=st.lists(st.integers(-5, 5), min_size=1, max_size=2),
           Y_scale=st.floats(0.2, 1.6),
           Y_zero_point=st.integers(0, 4),
           use_bias=st.booleans(),
           use_relu=st.booleans(),
           use_channelwise=st.booleans())
    def test_qconv(
            self,
            batch_size,
            input_channels_per_group,
            height,
            width,
            output_channels_per_group,
            groups,
            kernel_h,
            kernel_w,
            stride_h,
            stride_w,
            pad_h,
            pad_w,
            dilation,
            X_scale,
            X_zero_point,
            W_scale,
            W_zero_point,
            Y_scale,
            Y_zero_point,
            use_bias,
            use_relu,
            use_channelwise
    ):

        qconv = torch.ops.quantized.conv2d
        if use_relu:
            qconv = torch.ops.quantized.conv2d_relu
        qconv_prepack = torch.ops.quantized.conv_prepack

        # C
        input_channels = input_channels_per_group * groups
        # K
        output_channels = output_channels_per_group * groups

        dilation_h = dilation_w = dilation

        # Padded input size should be at least as big as dilated kernel
        assume(height + 2 * pad_h >= dilation_h * (kernel_h - 1) + 1)
        assume(width + 2 * pad_w >= dilation_w * (kernel_w - 1) + 1)

        W_scale = W_scale * output_channels
        W_zero_point = W_zero_point * output_channels
        # Resize W_scale and W_zero_points arrays equal to output_channels
        W_scale = W_scale[:output_channels]
        W_zero_point = W_zero_point[:output_channels]

        # For testing, we use small values for weights and for activations so that no overflow occurs
        # in vpmaddubsw instruction. If the overflow occurs in qconv implementation and if there is no overflow
        # in reference we can't exactly match the results with reference.
        # Please see the comment in qconv implementation file (aten/src/ATen/native/quantized/cpu/qconv.cpp)
        # for more details.
        W_value_min = -5
        W_value_max = 5

        # the operator expects them in the format (output_channels, input_channels/groups, kernel_h, kernel_w)
        W_init = torch.from_numpy(
            np.random.randint(
                W_value_min,
                W_value_max,
                (output_channels, int(input_channels / groups), kernel_h, kernel_w)),
        )


        b_init = torch.from_numpy(np.random.randint(0, 10, (output_channels,)))

        stride = [stride_h, stride_w]
        pad = [pad_h, pad_w]
        dilation = [dilation_h, dilation_w]

        X_value_min = 0
        X_value_max = 4
        X_init = torch.from_numpy(np.random.randint(
            X_value_min, X_value_max, (batch_size, input_channels, height, width)))

        X = X_scale * (X_init - X_zero_point).to(dtype=torch.float)

        if use_channelwise:
            W_scales_tensor = torch.tensor(W_scale, dtype=torch.float)
            W_zero_points_tensor = torch.tensor(W_zero_point, dtype=torch.float)
            W = W_scales_tensor.reshape(-1, 1, 1, 1) * (W_init.to(dtype=torch.float) -
                                                        W_zero_points_tensor.reshape(-1, 1, 1, 1)).to(dtype=torch.float)
            b = X_scale * W_scales_tensor * (b_init - 0).to(dtype=torch.float)
        else:
            W = W_scale[0] * (W_init - W_zero_point[0]).to(dtype=torch.float)
            b = X_scale * W_scale[0] * (b_init - 0).to(dtype=torch.float)


        # Existing floating point conv operator
        conv_op = torch.nn.Conv2d(input_channels,
                                  output_channels,
                                  (kernel_h, kernel_w),
                                  (stride_h, stride_w),
                                  (pad_h, pad_w),
                                  (dilation_h, dilation_w),
                                  groups)

        # assign weights
        conv_op.weight = torch.nn.Parameter(W, requires_grad=False)

        conv_op.bias = torch.nn.Parameter(b, requires_grad=False) if use_bias else None

        result_ref = conv_op(X)
        if use_relu:
            relu = torch.nn.ReLU()
            result_ref = relu(result_ref)
        # quantize reference results for comparision
        result_ref_q = torch.quantize_linear(result_ref, scale=Y_scale, zero_point=Y_zero_point, dtype=torch.quint8)

        # reformat X_init and W_init in the required format by qconv operator
        # NCHW -> NHWC
        X_NHWC = X.permute([0, 2, 3, 1]).contiguous()
        # K(C/G)RS -> KRS(C/G)
        W_KRSC = W.permute([0, 2, 3, 1]).contiguous()

        X_q = torch.quantize_linear(X_NHWC, scale=X_scale, zero_point=X_zero_point, dtype=torch.quint8)
        if use_channelwise:
            W_q = torch.quantize_linear_per_channel(W_KRSC,
                                                    W_scales_tensor.to(dtype=torch.double),
                                                    W_zero_points_tensor.to(dtype=torch.long),
                                                    [0],
                                                    dtype=torch.qint8)
        else:
            W_q = torch.quantize_linear(W_KRSC, scale=W_scale[0], zero_point=W_zero_point[0], dtype=torch.qint8)

        bias_float = b if use_bias else None
        W_prepack = qconv_prepack(W_q, bias_float, stride, pad, dilation, groups)

        Y_q = qconv(
            X_q,
            W_prepack,
            stride,
            pad,
            dilation,
            groups,
            Y_scale,
            Y_zero_point,
        )

        # Back to NCHW format
        Y_q = Y_q.permute([0, 3, 1, 2]).contiguous()

        # Make sure the results match
        # assert_array_almost_equal compares using the following formula:
        #     abs(desired-actual) < 1.5 * 10**(-decimal)
        # (https://docs.scipy.org/doc/numpy/reference/generated/numpy.testing.assert_almost_equal.html)

        # We use decimal = 0 to ignore off-by-1 differences between reference and
        # test. Off-by-1 differences arise due to the order of round and
        # zero_point addition operation, i.e., if addition followed by round is
        # used by reference and round followed by addition is used by test, the
        # results may differ by 1.

        # For example, the result of round(2.5) + 1 is 3 while round(2.5 + 1) is 4
        # assuming the rounding mode is round-to-nearest, ties-to-even.
        np.testing.assert_array_almost_equal(result_ref_q.int_repr().numpy(), Y_q.int_repr().numpy(), decimal=0)

    """Tests the correctness of the quantized::qconv_unpack (fbgemm) op."""
    @given(X=hu.tensor_conv2d(min_batch=1, max_batch=3,
                              min_in_channels=1, max_in_channels=7,
                              min_out_channels=1, max_out_channels=7,
                              H_range=(6, 12), W_range=(6, 12),
                              kH_range=(3, 5), kW_range=(3, 5),
                              max_groups=4,
                              qparams=[hu.qparams(dtypes=torch.quint8,
                                                  zero_point_min=0,
                                                  zero_point_max=0),
                                       hu.qparams(dtypes=torch.qint8,
                                                  zero_point_min=0,
                                                  zero_point_max=0),
                                       hu.qparams(dtypes=torch.qint32,
                                                  zero_point_min=0,
                                                  zero_point_max=0)]),
           strideH=st.integers(1, 3), strideW=st.integers(1, 3),
           padH=st.integers(1, 2), padW=st.integers(1, 2),
           channelwise=st.booleans())
    def test_qconv_unpack(self, X, strideH, strideW, padH, padW, channelwise):
        (inputs, filters, bias, groups) = X
        inputs, (inputs_scale, inputs_zero_point, inputs_qtype) = inputs
        filters, (filters_scale, filters_zero_point, filters_qtype) = filters
        bias, (bias_scale, bias_zero_point, bias_qtype) = bias

        if channelwise:
            output_channels = filters.shape[0]
            filters_scale = torch.tensor([filters_scale] * output_channels).to(torch.double)
            filters_zero_point = torch.tensor([filters_zero_point] * output_channels).to(torch.long)

        qconv_prepack = torch.ops.quantized.conv_prepack
        qconv_unpack = torch.ops.quantized.conv_unpack

        # Orig tensor is assumed to be in K(C/G)RS format
        W = torch.from_numpy(filters).to(torch.float)
        # K(C/G)RS -> KRS(C/G)
        W_KRSC = W.permute([0, 2, 3, 1]).contiguous()
        if channelwise:
            W_q = torch.quantize_linear_per_channel(W_KRSC,
                                                    scales=filters_scale,
                                                    zero_points=filters_zero_point,
                                                    axis=[0],
                                                    dtype=filters_qtype)
        else:
            W_q = torch.quantize_linear(W_KRSC, scale=filters_scale, zero_point=filters_zero_point, dtype=filters_qtype)

        # Pack weights using weight packing operator
        strides = [strideH, strideW]
        paddings = [padH, padW]
        dilations = [1, 1]
        bias = torch.from_numpy(bias).to(torch.float)
        W_packed = qconv_prepack(W_q, bias, strides, paddings, dilations, groups)
        # Unpack weights weight unpacking operator (Used for serialization)
        W_unpacked = qconv_unpack(W_packed)[0]
        bias = qconv_unpack(W_packed)[1]

        # Assert equal
        np.testing.assert_equal(W_q.int_repr().numpy(), W_unpacked.int_repr().numpy())
        if channelwise:
            np.testing.assert_array_almost_equal(np.float32(W_q.q_per_channel_scales().numpy()),
                                                 np.float32(W_unpacked.q_per_channel_scales().numpy()),
                                                 decimal=4)
            np.testing.assert_equal(W_q.q_per_channel_zero_points().numpy(), W_unpacked.q_per_channel_zero_points().numpy())
        else:
            np.testing.assert_equal(np.float32(W_q.q_scale()), np.float32(W_unpacked.q_scale()))
            np.testing.assert_equal(W_q.q_zero_point(), W_unpacked.q_zero_point())

@unittest.skipIf(not TEST_WITH_QNNPACK, "This Pytorch Build has not been built with QNNPACK")
@unittest.skipIf(IS_WINDOWS, "QNNPACK has not been built for Windows")
@unittest.skipIf(IS_PPC, "QNNPACK is not currently supported on ppc64le")
@unittest.skipIf(TEST_WITH_UBSAN,
                 "QNNPACK does not play well with UBSAN at the moment,"
                 " so we skip the test if we are in a UBSAN environment.")
class TestQNNPackOps(TestCase):
    """Tests the correctness of the quantized::qnnpack_relu op."""
    @given(X=hu.tensor(shapes=hu.array_shapes(1, 5, 1, 5),
                       qparams=hu.qparams(dtypes=torch.quint8,
                                          zero_point_min=0,
                                          zero_point_max=0)))
    def test_qnnpack_relu(self, X):
        X, (scale, zero_point, torch_type) = X
        relu = torch.ops.quantized.qnnpack_relu

        X = torch.from_numpy(X)
        Y = X.clone()

        qX = torch.quantize_linear(X, scale=scale, zero_point=zero_point, dtype=torch_type)
        qY_hat = relu(qX)

        Y[Y < 0] = 0
        qY = torch.quantize_linear(Y, scale=scale, zero_point=zero_point, dtype=torch_type)
        self.assertEqual(qY, qY_hat)

    @given(batch_size=st.integers(1, 4),
           input_channels=st.integers(16, 32),
           output_channels=st.integers(4, 8),
           use_relu=st.booleans())
    def test_qlinear_qnnpack(self, batch_size, input_channels, output_channels, use_relu):

        with enable_mobile_quantized_engine():
            qlinear_prepack = torch.ops.quantized.linear_prepack
            if use_relu:
                qlinear = torch.ops.quantized.linear_relu
            else:
                qlinear = torch.ops.quantized.linear

            X_scale = 1.5
            X_zp = 5
            X_value_min = 0
            X_value_max = 225
            X_q0 = np.round(
                np.random.rand(batch_size, input_channels) *
                (X_value_max - X_value_min)
                + X_value_min
            ).astype(np.uint8)

            W_scales = np.random.rand(output_channels)
            W_zp = 2
            W_value_min = -128
            W_value_max = 127
            W_q0 = np.round(
                np.random.rand(output_channels, input_channels)
                * (W_value_max - W_value_min)
                + W_value_min
            ).astype(np.uint8)

            b_value_min = -10
            b_value_max = 10
            b_q0 = np.round(
                np.random.rand(output_channels) *
                (b_value_max - b_value_min) + b_value_min
            ).astype(np.int32)

            X = torch.from_numpy(_dequantize(
                X_q0, X_scale, X_zp)).to(dtype=torch.float)
            X_q = torch.quantize_linear(
                X, scale=X_scale, zero_point=X_zp, dtype=torch.quint8)

            W = torch.from_numpy(_dequantize(
                W_q0, W_scales[0], W_zp)).to(dtype=torch.float)
            W_q = torch.quantize_linear(W, scale=W_scales[0], zero_point=(
                W_zp), dtype=torch.quint8)
            b = torch.from_numpy(_dequantize(
                b_q0, X_scale * (W_scales[0].item()), 0)).to(dtype=torch.float)
            b_q = torch.quantize_linear(
                b, scale=X_scale * (W_scales[0].item()), zero_point=0, dtype=torch.qint32)

            # Compare X_scale * W_scale * input_channels * X_value_max * W_value_max with
            # Y_scale * 255 (max for uint8).
            Y_scale = 125.1234
            Y_zp = 5

            # Weight prepacking operator for quantized Linear
            W_prepack = qlinear_prepack(W_q, b_q)

            # Quantized Linear operator with prepacked weight
            Y_q = qlinear(X_q, W_prepack, Y_scale, Y_zp)

            # Reference quantized Linear operator
            Y_q_ref = qlinear_ref(X_q0, X_scale, X_zp, W_q0,
                                  W_scales[0], W_zp, b_q0, Y_scale, Y_zp)
            if use_relu:
                Y_q_ref[Y_q_ref < Y_zp] = Y_zp
            # Assert equal
            np.testing.assert_array_almost_equal(Y_q_ref, Y_q.int_repr().numpy(), decimal=4)

            # Test both per-tensor and per-channel quantization
            # Reference quantized result from PyTorch Linear operator
            W_fp32 = W_q.dequantize().to(dtype=torch.float)
            X_fp32 = X_q.dequantize().to(dtype=torch.float)
            b_fp32 = b_q.dequantize().to(dtype=torch.float)
            Y_fp32_ref = F.linear(X_fp32, W_fp32, b_fp32)
            if use_relu:
                Y_fp32_ref[Y_fp32_ref < 0.0] = 0.0
            Y_q_ref2 = torch.quantize_linear(
                Y_fp32_ref, Y_scale, Y_zp, torch.quint8)
            # Assert equal
            np.testing.assert_equal(
                Y_q_ref2.int_repr().numpy(), Y_q.int_repr().numpy())

    """Tests the correctness of the quantized::qnnpack_add op."""
    @given(A=hu.tensor(shapes=hu.array_shapes(1, 5, 1, 5),
                       qparams=hu.qparams(dtypes=torch.quint8,
                                          zero_point_min=0,
                                          zero_point_max=0)),
           scale_A=st.sampled_from([0.001, 0.057, 0.889, 12.3]),
           scale_B=st.sampled_from([0.008, 0.0821, 0.67, 7]),
           scale_C=st.sampled_from([0.003, 0.07821, 0.457, 7.34]),)
    def test_qnnpack_add(self, A, scale_A, scale_B, scale_C):
        A_temp = A
        A, (scale_a, zero_point_A, torch_type) = A_temp
        B, (scale_b, zero_point_B, torch_type) = A_temp
        A = torch.from_numpy(A)
        B = torch.from_numpy(B)

        assume(scale_A // scale_C >= 2**-14)
        assume(scale_A // scale_C < 2**8)
        assume(scale_B // scale_C >= 2**-14)
        assume(scale_B // scale_C < 2**8)

        zero_point_C = 127

        qA = torch.quantize_linear(A, scale=scale_A, zero_point=zero_point_A,
                                   dtype=torch.quint8)
        qB = torch.quantize_linear(B, scale=scale_B, zero_point=zero_point_B,
                                   dtype=torch.quint8)

        # Add ground truth
        C = (qA.dequantize() + qB.dequantize()).numpy()

        qC = _quantize(C, scale_C, zero_point_C)

        qC_qnnp = torch.ops.quantized.qnnpack_add(qA, qB, scale_C, zero_point_C)

        np.testing.assert_equal(qC, qC_qnnp.int_repr(),
                                "Quantized addition failed.")

        A = torch.ones((0, 2), dtype=torch.float32)
        qA = torch.quantize_linear(A, scale=scale_A, zero_point=zero_point_A,
                                   dtype=torch.quint8)
        qC = torch.ops.quantized.qnnpack_add(qA, qA, scale_C, zero_point_C)
        np.testing.assert_equal(qC.size(), qA.size(),
                                "Quantized addition with batch size 0 failed.")

    """Tests the correctness of quantized::qnnpack_maxpool2d op."""
    @given(A=hu.tensor(shapes=hu.array_shapes(4, 4, 3, 5),
                       qparams=hu.qparams(dtypes=torch.quint8,
                                          zero_point_min=0,
                                          zero_point_max=0)),
           kernel=st.sampled_from([2, 4]),
           stride=st.sampled_from([1, 2]),
           padding=st.sampled_from([1, 2]))
    def test_qnnpack_maxpool2d(self, A, kernel, stride, padding):
        import torch.nn.functional as F

        A, (scale, zero_point, torch_type) = A
        X = torch.from_numpy(A)
        np_type = np.uint8
        dilation = 1

        # Check constraints
        assume(kernel // 2 >= padding)  # Kernel cannot be overhanging!

        iH, iW = X.shape[-2:]

        oH = pool_output_shape(iH, kernel, padding, stride, dilation)
        assume(oH > 0)
        oW = pool_output_shape(iW, kernel, padding, stride, dilation)
        assume(oW > 0)

        k = (kernel, kernel)
        s = (stride, stride)
        d = (dilation, dilation)
        p = (padding, padding)

        q_max_pool = torch.ops.quantized.qnnpack_maxpool2d

        a = scale * (X - zero_point).to(dtype=torch.float)
        qa = torch.quantize_linear(a, scale=scale, zero_point=zero_point,
                                   dtype=torch_type)

        qa_nhwc = qa.permute([0, 2, 3, 1]).contiguous()
        a_ref = qa.dequantize()

        a_pool = F.max_pool2d(a_ref, kernel_size=k, stride=s, padding=p,
                              dilation=d)

        a_pool_nhwc = a_pool.permute([0, 2, 3, 1])

        qa_pool = q_max_pool(qa_nhwc, k, s, p, d)

        qa_pool_int = qa_pool.dequantize()
        np.testing.assert_equal(a_pool_nhwc.numpy(), qa_pool_int.numpy())

        A = torch.ones((0, 4, 4, 2), dtype=torch.float32)
        qa = torch.quantize_linear(A, scale=scale, zero_point=zero_point,
                                   dtype=torch_type)
        qc = q_max_pool(qa, k, s, p, d)
        oH = pool_output_shape(4, kernel, padding, stride, dilation)
        oW = pool_output_shape(4, kernel, padding, stride, dilation)
        np.testing.assert_equal(qc.size(), (0, oH, oW, 2),
                                "Quantized maxpool2d with batch size 0 failed.")


"""Tests the correctness of the tensor comparators."""
class TestComparatorOps(TestCase):
    """Tests the element-wise equality ops."""
    @given(A=hu.tensor(shapes=((3, 4, 5),),
                       qparams=hu.qparams()),
           B=hu.tensor(shapes=((5,), (1, 5), (1, 1, 5), (4, 5), (3, 4, 5)),
                       qparams=hu.qparams()))
    def test_compare_tensor_tensor(self, A, B):
        A, (scale_a, zero_point_a, dtype_a) = A
        B, (scale_b, zero_point_b, dtype_b) = B
        tA = torch.from_numpy(A)
        tB = torch.from_numpy(B)

        qA = torch.quantize_linear(tA, scale=scale_a, zero_point=zero_point_a,
                                   dtype=dtype_a)
        qB = torch.quantize_linear(tB, scale=scale_b, zero_point=zero_point_b,
                                   dtype=dtype_b)
        dqA = qA.dequantize()
        dqB = qB.dequantize()

        ops_under_test = ('__eq__', '__ne__', '__ge__', '__le__', '__gt__',
                          '__lt__', 'eq', 'ne', 'ge', 'le', 'gt', 'lt')

        for op in ops_under_test:
            result_ref = getattr(dqA, op)(dqB)
            result = getattr(qA, op)(qB)
            self.assertEqual(result_ref, result,
                             "'tensor.{}(tensor)'' failed".format(op))
            # Reversed broadcasting.
            result_ref = getattr(dqB, op)(dqA)
            result = getattr(qB, op)(qA)
            self.assertEqual(result_ref, result,
                             "'tensor.{}(tensor)'' failed".format(op))

    @unittest.skip("FIXME: Failing due to overflow error without width option")
    @given(A=hu.tensor(shapes=((3, 4, 5),),
                       qparams=hu.qparams()),
           b=st.floats(allow_infinity=False, allow_nan=False))
    def test_compare_tensor_scalar(self, A, b):
        A, (scale_a, zero_point_a, dtype_a) = A
        tA = torch.from_numpy(A)

        qA = torch.quantize_linear(tA, scale=scale_a, zero_point=zero_point_a,
                                   dtype=dtype_a)
        dqA = qA.dequantize()

        ops_under_test_reversible = ('__eq__', '__ne__', '__ge__', '__le__',
                                     '__gt__', '__lt__')
        ops_under_test_nonreversible = ('eq', 'ne', 'ge', 'le', 'gt', 'lt')

        for op in ops_under_test_reversible:
            result_ref = getattr(dqA, op)(b)
            result = getattr(qA, op)(b)
            self.assertEqual(result_ref, result,
                             "'tensor.{}(scalar)'' failed".format(op))
            # Reversed broadcasting.
            result_ref = getattr(b, op)(dqA)
            result = getattr(b, op)(qA)
            self.assertEqual(result_ref, result,
                             "'scalar.{}(tensor)'' failed".format(op))

        for op in ops_under_test_nonreversible:
            result_ref = getattr(dqA, op)(b)
            result = getattr(qA, op)(b)
            self.assertEqual(result_ref, result,
                             "'tensor.{}(scalar)'' failed".format(op))


if __name__ == "__main__":
    run_tests()<|MERGE_RESOLUTION|>--- conflicted
+++ resolved
@@ -11,12 +11,8 @@
 import hypothesis_utils as hu
 from hypothesis_utils import no_deadline
 
-<<<<<<< HEAD
-from common_utils import TEST_WITH_UBSAN, TestCase, run_tests, IS_WINDOWS, IS_PPC
-=======
 from common_utils import TEST_WITH_UBSAN, TestCase, run_tests, IS_WINDOWS, IS_PPC, \
     TEST_WITH_QNNPACK
->>>>>>> 52d999e1
 from common_quantized import _quantize, _dequantize, _calculate_dynamic_qparams, \
     enable_mobile_quantized_engine
 

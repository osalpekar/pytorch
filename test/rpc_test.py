--- conflicted
+++ resolved
@@ -114,15 +114,14 @@
     if ttl > 0:
         current_dst = "worker{}".format(dst)
         next_dst = (dst + 1) % world_size
-        dist.rpc(
+        dist.rpc_async(
             current_dst,
             multi_layer_nested_async_rpc,
             args=(
                 next_dst,
                 world_size,
                 ttl - 1
-            ),
-            async_call=True
+            )
         )
         return 0
 
@@ -140,7 +139,7 @@
 
 def rref_forward_chain(dst, world_size, rref, ttl):
     if ttl > 0:
-        current_dst = 'worker{}'.format(dst)
+        current_dst = "worker{}".format(dst)
         next_dst = (dst + 1) % world_size
         ret_rref = dist.remote(
             current_dst,
@@ -195,7 +194,7 @@
         n = self.rank + 1
         peer_rank = n % self.world_size
         self_worker_info = dist.get_worker_info()
-        peer_worker_info = dist.get_worker_info('worker{}'.format(peer_rank))
+        peer_worker_info = dist.get_worker_info("worker{}".format(peer_rank))
 
         self.assertEqual(self_worker_info.name, "worker{}".format(self.rank))
         self.assertEqual(peer_worker_info.name, "worker{}".format(peer_rank))
@@ -206,7 +205,7 @@
     @dist_init
     def test_self_add(self):
         self_worker_info = dist.get_worker_info()
-        self_worker_name = 'worker{}'.format(self.rank)
+        self_worker_name = "worker{}".format(self.rank)
 
         with self.assertRaisesRegex(
             RuntimeError, "does not support making RPC calls to self"
@@ -326,7 +325,7 @@
     def test_add_with_id(self):
         n = self.rank + 1
         dst_rank = n % self.world_size
-        workder_info = dist.get_worker_info('worker{}'.format(dst_rank))
+        workder_info = dist.get_worker_info("worker{}".format(dst_rank))
 
         ret = dist.rpc_sync(
             workder_info, torch.add, args=(torch.ones(n, n), torch.ones(n, n))
@@ -509,10 +508,11 @@
         n = self.rank + 1
         dst_rank = n % self.world_size
         for i in range(100):
-            fut = dist.rpc("worker{}".format(dst_rank),
-                           my_tensor_function,
-                           args=(torch.ones(i, i), torch.ones(i, i)),
-                           async_call=True)
+            fut = dist.rpc_async(
+                "worker{}".format(dst_rank),
+                my_tensor_function,
+                args=(torch.ones(i, i), torch.ones(i, i))
+            )
             futs.append(fut)
 
         j = 0
@@ -529,9 +529,11 @@
         a = [torch.ones(n, n), torch.ones(n, n)]
         b = TensorClass(build_complex_tensors())
         c = {"foo": torch.ones(n, n), "bar": torch.ones(n, n)}
-        ret = dist.rpc("worker{}".format(dst_rank),
-                       my_complex_tensor_function,
-                       args=(a, b, c))
+        ret = dist.rpc_sync(
+            "worker{}".format(dst_rank),
+            my_complex_tensor_function,
+            args=(a, b, c)
+        )
         self.assertEqual(ret, my_complex_tensor_function(a, b, c))
 
     @dist_init
@@ -539,9 +541,11 @@
         n = self.rank + 1
         dst_rank = n % self.world_size
 
-        ret = dist.rpc("worker{}".format(dst_rank),
-                       run_nested_pickle,
-                       args=(MyPickleClass(), torch.ones(2, 2)))
+        ret = dist.rpc_sync(
+            "worker{}".format(dst_rank),
+            run_nested_pickle,
+            args=(MyPickleClass(), torch.ones(2, 2))
+        )
 
         m = MyPickleClass()
         m.set(my_tensor_function(torch.ones(2, 2), torch.ones(2, 2)))
@@ -616,14 +620,9 @@
         )
         self.assertEqual(rref.to_here(), torch.ones(n, n) * 2)
 
-<<<<<<< HEAD
     def _test_multi_remote_call(
         self, fn, args_fn=lambda x: (), kwargs_fn=lambda x: {}
     ):
-=======
-    @dist_init
-    def test_multi_builtin_remote_ret(self):
->>>>>>> 0c350783
         m = 10
         n = self.rank + 1
         dst_rank = n % self.world_size
@@ -642,13 +641,13 @@
         for i in range(m):
             self.assertEqual(rrefs[i].to_here(), expected[i])
 
-    @_wrap_with_rpc
+    @dist_init
     def test_multi_builtin_remote_ret(self):
         def args_fn(n):
             return (torch.ones(n, n), torch.ones(n, n))
         self._test_multi_remote_call(torch.add, args_fn=args_fn)
 
-    @_wrap_with_rpc
+    @dist_init
     def test_py_udf_remote(self):
         n = self.rank + 1
         dst_rank = n % self.world_size
@@ -659,7 +658,7 @@
         )
         self.assertEqual(rref.to_here(), my_function(n, n + 1, n + 2))
 
-    @_wrap_with_rpc
+    @dist_init
     def test_multi_py_udf_remote(self):
         def kwargs_fn(n):
             return {
@@ -669,7 +668,7 @@
             }
         self._test_multi_remote_call(my_function, kwargs_fn=kwargs_fn)
 
-    @_wrap_with_rpc
+    @dist_init
     def test_py_rref_args(self):
         n = self.rank + 1
         dst_rank = n % self.world_size
@@ -690,7 +689,7 @@
         )
         self.assertEqual(rref_c.to_here(), torch.ones(n, n) + 4)
 
-    @_wrap_with_rpc
+    @dist_init
     def test_py_rref_args_user_share(self):
         n = self.rank + 1
         owner_rank = n % self.world_size
@@ -713,57 +712,57 @@
         self.assertEqual(rref_c.to_here(), torch.ones(n, n) + 4)
 
 
-    @_wrap_with_rpc
+    @dist_init
     def test_py_rpc_rref_args(self):
         n = self.rank + 1
         dst_rank = n % self.world_size
         rref_a = dist.remote(
-            'worker{}'.format(dst_rank),
+            "worker{}".format(dst_rank),
             my_function,
             args=(torch.ones(n, n), 2, 0)
         )
         rref_b = dist.remote(
-            'worker{}'.format(dst_rank),
+            "worker{}".format(dst_rank),
             my_function,
             args=(torch.ones(n, n), 1, 0)
         )
 
-        c = dist.rpc(
-            'worker{}'.format(dst_rank),
+        c = dist.rpc_sync(
+            "worker{}".format(dst_rank),
             my_rref_function,
             args=(rref_a, rref_b)
         )
 
         self.assertEqual(c, torch.ones(n, n) + 4)
 
-    @_wrap_with_rpc
+    @dist_init
     def test_nested_remote(self):
         n = self.rank + 1
         dst_rank1 = n % self.world_size
         dst_rank2 = (n + 1) % self.world_size
         rref = dist.remote(
-            'worker{}'.format(dst_rank1),
+            "worker{}".format(dst_rank1),
             nested_remote,
-            args=('worker{}'.format(dst_rank2),)
+            args=("worker{}".format(dst_rank2),)
         )
         self.assertEqual(rref.to_here(), torch.ones(2, 2) + 3)
 
-    @_wrap_with_rpc
+    @dist_init
     def test_nested_rref(self):
         n = self.rank + 1
         dst_rank1 = n % self.world_size
         dst_rank2 = (n + 1) % self.world_size
         rref_of_rrefs = dist.remote(
-            'worker{}'.format(dst_rank1),
+            "worker{}".format(dst_rank1),
             nested_rref,
-            args=('worker{}'.format(dst_rank2),)
+            args=("worker{}".format(dst_rank2),)
         )
         rrefs = rref_of_rrefs.to_here()
         self.assertEqual(len(rrefs), 2)
         self.assertEqual(rrefs[0].to_here(), torch.ones(2, 2) + 1)
         self.assertEqual(rrefs[1].to_here(), torch.ones(2, 2) + 2)
 
-    @_wrap_with_rpc
+    @dist_init
     def test_nested_rref_stress(self):
         n = self.rank + 1
         dst_rank1 = n % self.world_size
@@ -772,9 +771,9 @@
         for _ in range(20):
             all_rrefs.append(
                 dist.remote(
-                    'worker{}'.format(dst_rank1),
+                    "worker{}".format(dst_rank1),
                     nested_rref,
-                    args=('worker{}'.format(dst_rank2),)
+                    args=("worker{}".format(dst_rank2),)
                 )
             )
 
@@ -797,7 +796,7 @@
 
         multi_layer_nested_async_rpc(dst_rank, self.world_size, ttl)
 
-    @_wrap_with_rpc
+    @dist_init
     def test_remote_with_exception(self):
         n = self.rank + 1
         dst_rank = n % self.world_size
@@ -808,26 +807,26 @@
         with self.assertRaisesRegex(Exception, "ValueError"):
             rref.to_here()
 
-    @_wrap_with_rpc
+    @dist_init
     def test_rpc_return_rref(self):
         n = self.rank + 1
         dst_rank1 = n % self.world_size
         dst_rank2 = (n + 1) % self.world_size
-        rref = dist.rpc(
-            'worker{}'.format(dst_rank1),
+        rref = dist.rpc_sync(
+            "worker{}".format(dst_rank1),
             rpc_return_rref,
-            args=('worker{}'.format(dst_rank2),)
+            args=("worker{}".format(dst_rank2),)
         )
         self.assertEqual(rref.to_here(), torch.ones(2, 2) + 1)
 
-    @_wrap_with_rpc
+    @dist_init
     def test_rref_forward_chain(self):
         ttl = 8
         n = self.rank + 1
         dst_rank = n % self.world_size
 
         rref = dist.remote(
-            'worker{}'.format(dst_rank),
+            "worker{}".format(dst_rank),
             torch.add,
             args=(torch.ones(n, n), 1)
         )
@@ -841,22 +840,22 @@
         ret = ret_rref
         self.assertEqual(ret, torch.add(torch.ones(n, n), 1))
 
-    @_wrap_with_rpc
+    @dist_init
     def test_remote_same_worker(self):
         n = self.rank + 1
         dst_rank = n % self.world_size
         rref_a = dist.remote(
-            'worker{}'.format(dst_rank),
+            "worker{}".format(dst_rank),
             torch.add,
             args=(torch.ones(n, n), 2)
         )
         rref_b = dist.remote(
-            'worker{}'.format(dst_rank),
+            "worker{}".format(dst_rank),
             torch.add,
             args=(torch.ones(n, n), 1)
         )
         rref_c = dist.remote(
-            'worker{}'.format(dst_rank),
+            "worker{}".format(dst_rank),
             my_rref_function,
             args=(rref_a, rref_b)
         )

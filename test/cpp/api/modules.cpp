--- conflicted
+++ resolved
@@ -1146,29 +1146,6 @@
   ASSERT_TRUE(torch::allclose(y, y_exp, 1e-4, 1e-7));
 }
 
-<<<<<<< HEAD
-TEST_F(ModulesTest, PReLU) {
-  const auto num_parameters = 42;
-  const auto init = 0.42;
-
-  PReLU model {PReLUOptions().num_parameters(num_parameters).init(init)};
-
-  ASSERT_EQ(model->weight.sizes(), torch::IntArrayRef({num_parameters}));
-  ASSERT_TRUE(torch::allclose(model->weight,
-              torch::full(num_parameters, init)));
-
-  const auto x = torch::rand({100, num_parameters}) * 200 - 100;
-  const auto y = model(x);
-  const auto s = y.sum();
-
-  s.backward();
-  ASSERT_EQ(s.ndimension(), 0);
-
-  ASSERT_EQ(y.ndimension(), x.ndimension());
-  ASSERT_EQ(y.sizes(), x.sizes());
-  const auto y_exp = (x < 0) * model->weight * x  + (x >= 0) * x;
-  ASSERT_TRUE(torch::allclose(y, y_exp));
-=======
 TEST_F(ModulesTest, Softmax) {
   Softmax m(/*dim=*/1);
   auto input = torch::arange(10, torch::kFloat).reshape({2, 5});
@@ -1179,7 +1156,29 @@
     auto expected = torch::exp(input[i]) / sum[i];
     ASSERT_TRUE(torch::allclose(output[i], expected));
   }
->>>>>>> 46753ecf
+}
+
+TEST_F(ModulesTest, PReLU) {
+  const auto num_parameters = 42;
+  const auto init = 0.42;
+
+  PReLU model {PReLUOptions().num_parameters(num_parameters).init(init)};
+
+  ASSERT_EQ(model->weight.sizes(), torch::IntArrayRef({num_parameters}));
+  ASSERT_TRUE(torch::allclose(model->weight,
+              torch::full(num_parameters, init)));
+
+  const auto x = torch::rand({100, num_parameters}) * 200 - 100;
+  const auto y = model(x);
+  const auto s = y.sum();
+
+  s.backward();
+  ASSERT_EQ(s.ndimension(), 0);
+
+  ASSERT_EQ(y.ndimension(), x.ndimension());
+  ASSERT_EQ(y.sizes(), x.sizes());
+  const auto y_exp = (x < 0) * model->weight * x  + (x >= 0) * x;
+  ASSERT_TRUE(torch::allclose(y, y_exp));
 }
 
 TEST_F(ModulesTest, PrettyPrintIdentity) {
@@ -1464,13 +1463,12 @@
   ASSERT_EQ(c10::str(LogSigmoid()), "torch::nn::LogSigmoid()");
 }
 
-<<<<<<< HEAD
+TEST_F(ModulesTest, PrettyPrintSoftmax) {
+  ASSERT_EQ(c10::str(Softmax(SoftmaxOptions(1))), "torch::nn::Softmax(dim=1)");
+}
+
 TEST_F(ModulesTest, PrettyPrintPReLU) {
   ASSERT_EQ(c10::str(PReLU()), "torch::nn::PReLU(num_parameters=1)");
   ASSERT_EQ(c10::str(PReLU(PReLUOptions().num_parameters(42))),
             "torch::nn::PReLU(num_parameters=42)");
-=======
-TEST_F(ModulesTest, PrettyPrintSoftmax) {
-  ASSERT_EQ(c10::str(Softmax(SoftmaxOptions(1))), "torch::nn::Softmax(dim=1)");
->>>>>>> 46753ecf
 }
--- conflicted
+++ resolved
@@ -1280,17 +1280,13 @@
 TEST_F(ModulesTest, PrettyPrintHardshrink) {
   ASSERT_EQ(c10::str(Hardshrink()), "torch::nn::Hardshrink(0.5)");
   ASSERT_EQ(c10::str(Hardshrink(HardshrinkOptions().lambda(42.42))),
-<<<<<<< HEAD
-            "torch::nn::Hardshrink(lambda=42.42)");
+            "torch::nn::Hardshrink(42.42)");
 }
 
 TEST_F(ModulesTest, PrettyPrintHardtanh) {
   ASSERT_EQ(c10::str(Hardtanh()),
-    "torch::nn::Hardtanh(min_val=-1, max_val=1, inplace=false)");
+    "torch::nn::Hardtanh(min_val=-1, max_val=1)");
   ASSERT_EQ(c10::str(Hardtanh(
       HardtanhOptions().min_val(-42.42).max_val(0.42).inplace(true))),
     "torch::nn::Hardtanh(min_val=-42.42, max_val=0.42, inplace=true)");
-=======
-            "torch::nn::Hardshrink(42.42)");
->>>>>>> 002bba67
 }
--- conflicted
+++ resolved
@@ -572,7 +572,27 @@
   ASSERT_EQ(y.sizes(), torch::IntArrayRef({1, 1, 5}));
 }
 
-<<<<<<< HEAD
+TEST_F(ModulesTest, MaxPool1d_MaxUnpool1d) {
+  MaxPool1d pool {MaxPool1dOptions(2).stride(2)};
+  MaxUnpool1d unpool {MaxUnpool1dOptions(2).stride(2)};
+  auto input = torch::tensor({{{1, 2, 3, 4, 5, 6, 7, 8}}}, torch::kFloat);
+  torch::Tensor output, indices;
+  std::tie(output, indices) = pool->forward_with_indices(input);
+  ASSERT_TRUE(torch::allclose(
+    unpool(output, indices),
+    torch::tensor({{{0, 2, 0, 4, 0, 6, 0, 8}}} , torch::kFloat)));
+
+  // Example showcasing the use of output_size
+  input = torch::tensor({{{1, 2, 3, 4, 5, 6, 7, 8, 9}}}, torch::kFloat);
+  std::tie(output, indices) = pool->forward_with_indices(input);
+  ASSERT_TRUE(torch::allclose(
+    unpool(output, indices, input.sizes()),
+    torch::tensor({{{0, 2, 0, 4, 0, 6, 0, 8, 0}}} , torch::kFloat)));
+  ASSERT_TRUE(torch::allclose(
+    unpool(output, indices),
+    torch::tensor({{{0, 2, 0, 4, 0, 6, 0, 8}}} , torch::kFloat)));
+}
+
 TEST_F(ModulesTest, MaxUnpool2d) {
   auto indices = torch::tensor({
   {{{ 6,  8,  9},
@@ -604,27 +624,31 @@
       { 0, 41,  0, 43, 44},
       { 0, 46,  0, 48, 49}}}} , torch::kFloat)));
   ASSERT_EQ(y.sizes(), torch::IntArrayRef({2, 1, 5, 5}));
-=======
-TEST_F(ModulesTest, MaxPool1d_MaxUnpool1d) {
-  MaxPool1d pool {MaxPool1dOptions(2).stride(2)};
-  MaxUnpool1d unpool {MaxUnpool1dOptions(2).stride(2)};
-  auto input = torch::tensor({{{1, 2, 3, 4, 5, 6, 7, 8}}}, torch::kFloat);
+}
+
+TEST_F(ModulesTest, MaxPool2d_MaxUnpool2d) {
+  MaxPool2d pool {MaxPool2dOptions(2).stride(2)};
+  MaxUnpool2d unpool {MaxUnpool2dOptions(2).stride(2)};
+  auto input = torch::tensor({{{{ 1,  2,  3,  4},
+                                { 5,  6,  7,  8},
+                                { 9, 10, 11, 12},
+                                {13, 14, 15, 16}}}}, torch::kFloat);
   torch::Tensor output, indices;
   std::tie(output, indices) = pool->forward_with_indices(input);
   ASSERT_TRUE(torch::allclose(
     unpool(output, indices),
-    torch::tensor({{{0, 2, 0, 4, 0, 6, 0, 8}}} , torch::kFloat)));
-
-  // Example showcasing the use of output_size
-  input = torch::tensor({{{1, 2, 3, 4, 5, 6, 7, 8, 9}}}, torch::kFloat);
-  std::tie(output, indices) = pool->forward_with_indices(input);
+    torch::tensor({{{{ 0,  0, 0,  0},
+                     { 0,  6, 0,  8},
+                     { 0,  0, 0,  0},
+                     { 0, 14, 0, 16}}}} , torch::kFloat)));
+
   ASSERT_TRUE(torch::allclose(
-    unpool(output, indices, input.sizes()),
-    torch::tensor({{{0, 2, 0, 4, 0, 6, 0, 8, 0}}} , torch::kFloat)));
-  ASSERT_TRUE(torch::allclose(
-    unpool(output, indices),
-    torch::tensor({{{0, 2, 0, 4, 0, 6, 0, 8}}} , torch::kFloat)));
->>>>>>> ec1834f7
+    unpool(output, indices, torch::IntArrayRef{1, 1, 5, 5}),
+    torch::tensor({{{{ 0, 0, 0,  0, 0},
+                     { 6, 0, 8,  0, 0},
+                     { 0, 0, 0, 14, 0},
+                     { 16, 0, 0, 0, 0},
+                     { 0, 0, 0,  0, 0}}}}, torch::kFloat)));
 }
 
 TEST_F(ModulesTest, Linear) {

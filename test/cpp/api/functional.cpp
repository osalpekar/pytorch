#include <gtest/gtest.h>

#include <torch/torch.h>

#include <test/cpp/api/support.h>

namespace F = torch::nn::functional;

using namespace torch::nn;

struct FunctionalTest : torch::test::SeedingFixture {};

TEST_F(FunctionalTest, MaxPool1d) {
  auto x = torch::ones({1, 1, 5});
  auto y = F::max_pool1d(x, MaxPool1dOptions(3).stride(2));

  ASSERT_EQ(y.ndimension(), 3);
  ASSERT_TRUE(torch::allclose(y, torch::ones({1, 1, 2})));
  ASSERT_EQ(y.sizes(), torch::IntArrayRef({1, 1, 2}));
}

TEST_F(FunctionalTest, MaxPool2d) {
  auto x = torch::ones({2, 5, 5});
  auto y = F::max_pool2d(x, MaxPool2dOptions(3).stride(2));

  ASSERT_EQ(y.ndimension(), 3);
  ASSERT_TRUE(torch::allclose(y, torch::ones({2, 2, 2})));
  ASSERT_EQ(y.sizes(), torch::IntArrayRef({2, 2, 2}));
}

TEST_F(FunctionalTest, MaxPool3d) {
  auto x = torch::ones({2, 5, 5, 5});
  auto y = F::max_pool3d(x, MaxPool3dOptions(3).stride(2));

  ASSERT_EQ(y.ndimension(), 4);
  ASSERT_TRUE(torch::allclose(y, torch::ones({2, 2, 2, 2})));
  ASSERT_EQ(y.sizes(), torch::IntArrayRef({2, 2, 2, 2}));
}

TEST_F(FunctionalTest, AvgPool1d) {
  auto x = torch::ones({1, 1, 5});
  auto y = F::avg_pool1d(x, AvgPool1dOptions(3).stride(2));

  ASSERT_EQ(y.ndimension(), 3);
  ASSERT_TRUE(torch::allclose(y, torch::ones({1, 1, 2})));
  ASSERT_EQ(y.sizes(), torch::IntArrayRef({1, 1, 2}));
}

TEST_F(FunctionalTest, AvgPool2d) {
  auto x = torch::ones({2, 5, 5});
  auto y = F::avg_pool2d(x, AvgPool2dOptions(3).stride(2));

  ASSERT_EQ(y.ndimension(), 3);
  ASSERT_TRUE(torch::allclose(y, torch::ones({2, 2, 2})));
  ASSERT_EQ(y.sizes(), torch::IntArrayRef({2, 2, 2}));
}

TEST_F(FunctionalTest, AvgPool3d) {
  auto x = torch::ones({2, 5, 5, 5});
  auto y = F::avg_pool3d(x, AvgPool3dOptions(3).stride(2));

  ASSERT_EQ(y.ndimension(), 4);
  ASSERT_TRUE(torch::allclose(y, torch::ones({2, 2, 2, 2})));
  ASSERT_EQ(y.sizes(), torch::IntArrayRef({2, 2, 2, 2}));
}

TEST_F(FunctionalTest, CosineSimilarity) {
  auto input1 = torch::tensor({{1, 2, 3}, {4, 5, 6}}, torch::kFloat);
  auto input2 = torch::tensor({{1, 8, 3}, {2, 1, 6}}, torch::kFloat);
  auto output =
      F::cosine_similarity(input1, input2, CosineSimilarityOptions().dim(1));
  auto expected = torch::tensor({0.8078, 0.8721}, torch::kFloat);
  ASSERT_TRUE(output.allclose(expected, 1e-04));
}

<<<<<<< HEAD
=======
TEST_F(FunctionalTest, MultiLabelSoftMarginLossDefaultOptions) {
  auto input = torch::tensor({{0., 2., 2., 0.}, {2., 1., 0., 1.}}, torch::requires_grad());
  auto target = torch::tensor({{0., 0., 1., 0.}, {1., 0., 1., 1.}}, torch::kFloat);
  auto output =
      F::multilabel_soft_margin_loss(input, target);
  auto expected = torch::tensor({0.7608436}, torch::kFloat);
  auto s = output.sum();
  s.backward();

  ASSERT_TRUE(output.allclose(expected));
  ASSERT_EQ(input.sizes(), input.grad().sizes());
}

TEST_F(FunctionalTest, MultiLabelSoftMarginLossWeightedNoReduction) {
  auto input = torch::tensor({{0., 2., 2., 0.}, {2., 1., 0., 1.}}, torch::requires_grad());
  auto target = torch::tensor({{0., 0., 1., 0.}, {1., 0., 1., 1.}}, torch::kFloat);
  auto weight = torch::tensor({0.1, 0.6, 0.4, 0.8}, torch::kFloat);
  auto options = MultiLabelSoftMarginLossOptions().reduction(torch::Reduction::None).weight(weight);
  auto output =
      F::multilabel_soft_margin_loss(input, target, options);
  auto expected = torch::tensor({0.4876902, 0.3321295}, torch::kFloat);
  auto s = output.sum();
  s.backward();

  ASSERT_TRUE(output.allclose(expected));
  ASSERT_EQ(input.sizes(), input.grad().sizes());
}

>>>>>>> 182abb25
TEST_F(FunctionalTest, PairwiseDistance) {
  auto input1 = torch::tensor({{1, 2, 3}, {4, 5, 6}}, torch::kFloat);
  auto input2 = torch::tensor({{1, 8, 3}, {2, 1, 6}}, torch::kFloat);
  auto output =
      F::pairwise_distance(input1, input2, PairwiseDistanceOptions(1));
  auto expected = torch::tensor({6, 6}, torch::kFloat);
  ASSERT_TRUE(output.allclose(expected));
}

TEST_F(FunctionalTest, PDist) {
  {
    auto input = torch::tensor({{-1.0, -5.0, -1.0}, {2.0, 4.0, 6.0}});
    auto output = F::pdist(input);
    auto expected = torch::tensor({11.7898});
    ASSERT_TRUE(output.allclose(expected));
  }
  {
    auto input = torch::tensor({{1.0, -1.0}, {1.0, 3.0}, {3.0, 3.0}});
    auto output = F::pdist(input, 1.5);
    auto expected = torch::tensor({4.0, 4.8945, 2.0});
    ASSERT_TRUE(output.allclose(expected));
  }
}

TEST_F(FunctionalTest, AdaptiveMaxPool1d) {
  auto x = torch::ones({1, 1, 5});
  auto y = F::adaptive_max_pool1d(x, AdaptiveMaxPool1dOptions(3));

  ASSERT_EQ(y.ndimension(), 3);
  ASSERT_TRUE(torch::allclose(y, torch::ones({1, 1, 3})));
  ASSERT_EQ(y.sizes(), torch::IntArrayRef({1, 1, 3}));
}

TEST_F(FunctionalTest, AdaptiveMaxPool2d) {
  auto x = torch::ones({2, 5, 5});
  auto y = F::adaptive_max_pool2d(x, AdaptiveMaxPool2dOptions(3));

  ASSERT_EQ(y.ndimension(), 3);
  ASSERT_TRUE(torch::allclose(y, torch::ones({2, 3, 3})));
  ASSERT_EQ(y.sizes(), torch::IntArrayRef({2, 3, 3}));
}

TEST_F(FunctionalTest, AdaptiveMaxPool3d) {
  auto x = torch::ones({2, 5, 5, 5});
  auto y = F::adaptive_max_pool3d(x, AdaptiveMaxPool3dOptions(3));

  ASSERT_EQ(y.ndimension(), 4);
  ASSERT_TRUE(torch::allclose(y, torch::ones({2, 3, 3, 3})));
  ASSERT_EQ(y.sizes(), torch::IntArrayRef({2, 3, 3, 3}));
}

TEST_F(FunctionalTest, AdaptiveAvgPool1d) {
  auto x = torch::ones({1, 1, 5});
  auto y = F::adaptive_avg_pool1d(x, AdaptiveAvgPool1dOptions(3));

  ASSERT_EQ(y.ndimension(), 3);
  ASSERT_TRUE(torch::allclose(y, torch::ones({1, 1, 3})));
  ASSERT_EQ(y.sizes(), torch::IntArrayRef({1, 1, 3}));
}

TEST_F(FunctionalTest, AdaptiveAvgPool2d) {
  auto x = torch::ones({2, 5, 5});
  auto y = F::adaptive_avg_pool2d(x, AdaptiveAvgPool2dOptions(3));

  ASSERT_EQ(y.ndimension(), 3);
  ASSERT_TRUE(torch::allclose(y, torch::ones({2, 3, 3})));
  ASSERT_EQ(y.sizes(), torch::IntArrayRef({2, 3, 3}));
}

TEST_F(FunctionalTest, AdaptiveAvgPool3d) {
  auto x = torch::ones({2, 5, 5, 5});
  auto y = F::adaptive_avg_pool3d(x, AdaptiveAvgPool3dOptions(3));

  ASSERT_EQ(y.ndimension(), 4);
  ASSERT_TRUE(torch::allclose(y, torch::ones({2, 3, 3, 3})));
  ASSERT_EQ(y.sizes(), torch::IntArrayRef({2, 3, 3, 3}));
}

TEST_F(FunctionalTest, HingeEmbeddingLoss) {
  auto input = torch::tensor({{2, 22, 4}, {20, 10, 0}}, torch::kFloat);
  auto target = torch::tensor({{2, 6, 4}, {1, 10, 0}}, torch::kFloat);
  auto output = F::hinge_embedding_loss(
      input, target, HingeEmbeddingLossOptions().margin(2));
  auto expected = torch::tensor({10}, torch::kFloat);

  ASSERT_TRUE(output.allclose(expected));
}

TEST_F(FunctionalTest, AffineGrid) {
  {
    // 2D affine.
    auto theta = torch::arange(1, 13, torch::kDouble)
                     .view(torch::IntArrayRef({2, 2, 3}));
    auto size = torch::IntArrayRef({2, 3, 2, 2}).vec();
    auto align_corners = true;
    auto output = F::affine_grid(theta, size, !align_corners);
    auto expected = torch::tensor(
        {{{{1.50, 1.50}, {2.50, 5.50}}, {{3.50, 6.50}, {4.50, 10.50}}},
         {{{1.50, 1.50}, {8.50, 11.50}}, {{9.50, 12.50}, {16.50, 22.50}}}});
    auto output_aligned = F::affine_grid(theta, size, align_corners);
    auto expected_aligned = torch::tensor(
        {{{{0.0, -3.0}, {2.0, 5.0}}, {{4.0, 7.0}, {6.0, 15.0}}},
         {{{-6.0, -9.0}, {8.0, 11.0}}, {{10.0, 13.0}, {24.0, 33.0}}}});

    ASSERT_TRUE(output.allclose(expected));
    ASSERT_TRUE(output_aligned.allclose(expected_aligned));
  }
  {
    // 3D affine.
    auto theta = torch::arange(1, 13, torch::kDouble)
                     .view(torch::IntArrayRef({1, 3, 4}));
    auto size = torch::IntArrayRef({1, 1, 3, 2, 2}).vec();
    auto align_corners = true;
    auto output = F::affine_grid(theta, size, !align_corners);
    auto expected = torch::tensor(
        {{{{{0.5000, -2.1667, -4.8333}, {1.5000, 2.8333, 4.1667}},
           {{2.5000, 3.8333, 5.1667}, {3.5000, 8.8333, 14.1667}}},
          {{{2.5000, 2.5000, 2.5000}, {3.5000, 7.5000, 11.5000}},
           {{4.5000, 8.5000, 12.5000}, {5.5000, 13.5000, 21.5000}}},
          {{{4.5000, 7.1667, 9.8333}, {5.5000, 12.1667, 18.8333}},
           {{6.5000, 13.1667, 19.8333}, {7.5000, 18.1667, 28.8333}}}}});
    auto output_aligned = F::affine_grid(theta, size, align_corners);
    auto expected_aligned =
        torch::tensor({{{{{-2.0, -10.0, -18.0}, {0.0, 0.0, 0.0}},
                         {{2.0, 2.0, 2.0}, {4.0, 12.0, 20.0}}},
                        {{{1.0, -3.0, -7.0}, {3.0, 7.0, 11.0}},
                         {{5.0, 9.0, 13.0}, {7.0, 19.0, 31.0}}},
                        {{{4.0, 4.0, 4.0}, {6.0, 14.0, 22.0}},
                         {{8.0, 16.0, 24.0}, {10.0, 26.0, 42.0}}}}});

    ASSERT_TRUE(output.allclose(expected, 1e-2));
    ASSERT_TRUE(output_aligned.allclose(expected_aligned));
  }
  {
    auto theta = torch::empty({1, 2, 3}, torch::kDouble);
    auto size = torch::IntArrayRef({1, 1, 2, 2}).vec();
    ASSERT_THROWS_WITH(
        F::affine_grid(torch::empty({2, 2, 3}), {-1, 1, 2, 2}),
        "Expected non-zero, positive output size. Got [-1, 1, 2, 2]");
    ASSERT_THROWS_WITH(
        F::affine_grid(torch::empty({2, 2, 3}, torch::kInt), size),
        "Expected theta to have floating point type, but got int");
    ASSERT_THROWS_WITH(
        F::affine_grid(theta[0], size),
        "Expected a batch of 2D affine matrices of shape Nx2x3 for size "
        "[1, 1, 2, 2]. Got [2, 3].");
    ASSERT_THROWS_WITH(
        F::affine_grid(theta.unsqueeze(0), size),
        "Expected a batch of 2D affine matrices of shape Nx2x3 for size "
        "[1, 1, 2, 2]. Got [1, 1, 2, 3].");
    ASSERT_THROWS_WITH(
        F::affine_grid(theta.repeat({1, 2, 1}), size),
        "Expected a batch of 2D affine matrices of shape Nx2x3 for size "
        "[1, 1, 2, 2]. Got [1, 4, 3].");
    ASSERT_THROWS_WITH(
        F::affine_grid(theta.repeat({1, 1, 2}), size),
        "Expected a batch of 2D affine matrices of shape Nx2x3 for size "
        "[1, 1, 2, 2]. Got [1, 2, 6].");
  }
  {
    auto theta = torch::empty({1, 3, 4}, torch::kDouble);
    auto size = torch::IntArrayRef({1, 1, 2, 2, 3}).vec();
    ASSERT_THROWS_WITH(
        F::affine_grid(theta[0], size),
        "Expected a batch of 3D affine matrices of shape Nx3x4 for size "
        "[1, 1, 2, 2, 3]. Got [3, 4].");
    ASSERT_THROWS_WITH(
        F::affine_grid(theta.unsqueeze(0), size),
        "Expected a batch of 3D affine matrices of shape Nx3x4 for size "
        "[1, 1, 2, 2, 3]. Got [1, 1, 3, 4].");
    ASSERT_THROWS_WITH(
        F::affine_grid(theta.repeat({1, 2, 1}), size),
        "Expected a batch of 3D affine matrices of shape Nx3x4 for size "
        "[1, 1, 2, 2, 3]. Got [1, 6, 4].");
    ASSERT_THROWS_WITH(
        F::affine_grid(theta.repeat({1, 1, 2}), size),
        "Expected a batch of 3D affine matrices of shape Nx3x4 for size "
        "[1, 1, 2, 2, 3]. Got [1, 3, 8].");
    ASSERT_THROWS_WITH(
        F::affine_grid(theta, {1, 1, 1, 2, 2, 3}),
        "affine_grid only supports 4D and 5D sizes, for 2D and 3D affine "
        "transforms, respectively. Got size [1, 1, 1, 2, 2, 3]");
    ASSERT_THROWS_WITH(
        F::affine_grid(theta, {1, 1}),
        "affine_grid only supports 4D and 5D sizes, for 2D and 3D affine "
        "transforms, respectively. Got size [1, 1]");
  }
}

TEST_F(FunctionalTest, MultiMarginLoss) {
  auto weight = torch::tensor({0.3, 0.3, 0.4}, torch::kFloat);
  auto input = torch::tensor({{0.2, 0.2, 0.6}, {0.1, 0.8, 0.1}, {0.9, 0.09, 0.01}}, torch::requires_grad());
  auto target = torch::tensor({2, 1, 0}, torch::kLong);
  auto output = F::multi_margin_loss(
    input, target, MultiMarginLossOptions().margin(2).weight(weight));
  auto expected = torch::tensor({0.305556}, torch::kFloat);

  ASSERT_TRUE(output.allclose(expected, 1e-04));
}

TEST_F(FunctionalTest, CosineEmbeddingLoss) {
  auto input1 = torch::tensor({{2, 3, 4}, {6, 2, 4}});
  auto input2 = torch::tensor({{2, 3, 5}, {9, 12, 0}});
  auto target = torch::tensor({1, -1});
  auto output = F::cosine_embedding_loss(
      input1, input2, target, CosineEmbeddingLossOptions().margin(0.5));
  auto expected = torch::tensor({0.1004}, torch::kFloat);

  ASSERT_TRUE(output.allclose(expected, 1e-4));
}

TEST_F(FunctionalTest, TripletMarginLoss) {
  auto anchor = torch::tensor({{3., 3.}}, torch::kFloat);
  auto positive = torch::tensor({{2., 2.}}, torch::kFloat);
  auto negative = torch::tensor({{0., 0.}}, torch::kFloat);
  auto output = F::triplet_margin_loss(
      anchor, positive, negative, TripletMarginLossOptions().margin(1.0));
  auto expected = torch::tensor({0.}, torch::kFloat);

  ASSERT_TRUE(output.allclose(expected, 1e-04));
}

TEST_F(FunctionalTest, MaxUnpool1d) {
  auto x = torch::tensor({{{2, 4, 5}}}, torch::requires_grad());
  auto indices = torch::tensor({{{1, 3, 4}}}, torch::kLong);
  auto y = F::max_unpool1d(x, indices, MaxUnpool1dOptions(3));

  ASSERT_EQ(y.ndimension(), 3);
  ASSERT_TRUE(torch::allclose(
      y, torch::tensor({{{0, 2, 0, 4, 5, 0, 0, 0, 0}}}, torch::kFloat)));
  ASSERT_EQ(y.sizes(), torch::IntArrayRef({1, 1, 9}));

  x = torch::tensor({{{2, 4, 5}}}, torch::requires_grad());
  indices = torch::tensor({{{1, 3, 4}}}, torch::kLong);
  y = F::max_unpool1d(
      x, indices, MaxUnpool1dOptions(3), c10::IntArrayRef({1, 1, 9}));

  ASSERT_EQ(y.ndimension(), 3);
  ASSERT_TRUE(torch::allclose(
      y, torch::tensor({{{0, 2, 0, 4, 5, 0, 0, 0, 0}}}, torch::kFloat)));
  ASSERT_EQ(y.sizes(), torch::IntArrayRef({1, 1, 9}));

  x = torch::tensor({{{2, 4, 5}}}, torch::requires_grad());
  indices = torch::tensor({{{1, 3, 4}}}, torch::kLong);
  y = F::max_unpool1d(x, indices, MaxUnpool1dOptions(3).stride(2).padding(1));

  ASSERT_EQ(y.ndimension(), 3);
  ASSERT_TRUE(
      torch::allclose(y, torch::tensor({{{0, 2, 0, 4, 5}}}, torch::kFloat)));
  ASSERT_EQ(y.sizes(), torch::IntArrayRef({1, 1, 5}));
}

TEST_F(FunctionalTest, MaxUnpool2d) {
  auto indices = torch::tensor({
  {{{ 6,  8,  9},
    {16, 18, 19},
    {21, 23, 24}}},
  {{{ 6,  8,  9},
    {16, 18, 19},
    {21, 23, 24}}}}, torch::kLong);
  auto x = torch::tensor({
  {{{ 6,  8,  9},
    {16, 18, 19},
    {21, 23, 24}}},
  {{{31, 33, 34},
    {41, 43, 44},
    {46, 48, 49}}}}, torch::requires_grad());
  auto y = F::max_unpool2d(x, indices, MaxUnpool2dOptions(3).stride(2).padding(1));

  ASSERT_EQ(y.dim(), 4);
  ASSERT_TRUE(torch::allclose(y, torch::tensor(
   {{{{ 0,  0,  0,  0,  0},
      { 0,  6,  0,  8,  9},
      { 0,  0,  0,  0,  0},
      { 0, 16,  0, 18, 19},
      { 0, 21,  0, 23, 24}}},
    {{{ 0,  0,  0,  0,  0},
      { 0, 31,  0, 33, 34},
      { 0,  0,  0,  0,  0},
      { 0, 41,  0, 43, 44},
      { 0, 46,  0, 48, 49}}}} , torch::kFloat)));
  ASSERT_EQ(y.sizes(), torch::IntArrayRef({2, 1, 5, 5}));
}

TEST_F(FunctionalTest, ELU) {
  const auto size = 3;
  for (const auto inplace : {false, true}) {
    for (const auto alpha : {0.0, 0.42, 1.0, 4.2, 42.42}) {
      auto x = torch::linspace(-10.0, 10.0, size * size * size);
      x.resize_({size, size, size});
      auto y_exp = torch::max(torch::zeros_like(x), x) +
                torch::min(torch::zeros_like(x), alpha * (torch::exp(x) - 1.0));
      auto y = F::elu(x, ELUOptions().alpha(alpha).inplace(inplace));

      ASSERT_EQ(y.ndimension(), 3);
      ASSERT_EQ(y.sizes(), torch::IntArrayRef({size, size, size}));
      ASSERT_TRUE(torch::allclose(y, y_exp));
      if (inplace) {
        ASSERT_TRUE(torch::allclose(x, y_exp));
      }
    }
  }
}

TEST_F(FunctionalTest, SELU) {
  {
    const double scale = 1.0507009873554804934193349852946;
    const double alpha = 1.6732632423543772848170429916717;
    for (const auto inplace : {false, true}) {
      auto input = torch::randn({5, 5});
      auto expected = scale *
          (torch::max(torch::zeros_like(input), input) +
           torch::min(
               torch::zeros_like(input), alpha * (torch::exp(input) - 1)));
      auto output = F::selu(input, inplace);

      ASSERT_TRUE(output.allclose(expected));
      if (inplace) {
        ASSERT_TRUE(input.allclose(expected));
      }
    }
  }
  {
    auto input = torch::arange(0, 9, torch::kDouble).view({3, 3});
    auto output = F::selu(input);
    auto expected = F::selu(input, false);
    ASSERT_TRUE(output.allclose(expected));
  }
}

TEST_F(FunctionalTest, Hardshrink) {
  const auto size = 3;
  for (const auto lambda : {-4.2, -1.0, -0.42, 0.0, 0.42, 1.0, 4.2, 42.42}) {
    auto x = torch::linspace(-10.0, 10.0, size * size * size);
    x.resize_({size, size, size}).set_requires_grad(true);
    auto y = F::hardshrink(x, HardshrinkOptions().lambda(lambda));
    torch::Tensor s = y.sum();

    s.backward();
    ASSERT_EQ(s.ndimension(), 0);

    ASSERT_EQ(y.ndimension(), 3);
    ASSERT_EQ(y.sizes(), torch::IntArrayRef({size, size, size}));
    auto y_exp = (x.abs() > lambda) * x;
    ASSERT_TRUE(torch::allclose(y, y_exp));
  }
}

TEST_F(FunctionalTest, OneHot) {
  { // Test #1
    auto x = torch::arange(0, 5, torch::kLong);
    auto y = F::one_hot(x % 3);
    auto expected = torch::tensor(
        {{1, 0, 0}, {0, 1, 0}, {0, 0, 1}, {1, 0, 0}, {0, 1, 0}}, torch::kLong);

    ASSERT_EQ(y.ndimension(), 2);
    ASSERT_TRUE(torch::allclose(y, expected));
    ASSERT_EQ(y.sizes(), torch::IntArrayRef({5, 3}));
  }

  { // Test #2
    auto x = torch::arange(0, 5, torch::kLong);
    auto y = F::one_hot(x % 3, 5);
    auto expected = torch::tensor(
        {{1, 0, 0, 0, 0},
         {0, 1, 0, 0, 0},
         {0, 0, 1, 0, 0},
         {1, 0, 0, 0, 0},
         {0, 1, 0, 0, 0}},
        torch::kLong);

    ASSERT_EQ(y.ndimension(), 2);
    ASSERT_TRUE(torch::allclose(y, expected));
    ASSERT_EQ(y.sizes(), torch::IntArrayRef({5, 5}));
  }

  { // Test #3
    auto x = torch::arange(0, 6, torch::kLong);
    auto y = F::one_hot(x.view(torch::IntArrayRef({3, 2})) % 3);
    auto expected = torch::tensor(
        {{{1, 0, 0}, {0, 1, 0}},
         {{0, 0, 1}, {1, 0, 0}},
         {{0, 1, 0}, {0, 0, 1}}},
        torch::kLong);

    ASSERT_EQ(y.ndimension(), 3);
    ASSERT_TRUE(torch::allclose(y, expected));
    ASSERT_EQ(y.sizes(), torch::IntArrayRef({3, 2, 3}));
  }
}

TEST_F(FunctionalTest, Hardtanh) {
  const auto size = 3;
  for (const auto min_val : {-4.2, -1.0, -0.42, 0.0}) {
    for (const auto max_val : {0.0, 0.42, 1.0, 4.2}) {
      for (const auto inplace : {false, true}) {
        auto x = torch::linspace(-10.0, 10.0, size * size * size);
        x.resize_({size, size, size});
        auto y_exp = (x < min_val) * min_val +
                     ((x >= min_val) * (x <= max_val)) * x +
                     (x > max_val) * max_val;
        auto y = F::hardtanh(x,HardtanhOptions().min_val(min_val)
          .max_val(max_val).inplace(inplace));

        ASSERT_EQ(y.ndimension(), 3);
        ASSERT_EQ(y.sizes(), torch::IntArrayRef({size, size, size}));
        ASSERT_TRUE(torch::allclose(y, y_exp));
        if (inplace) {
          ASSERT_TRUE(torch::allclose(x, y_exp));
        }
      }
    }
  }
}

TEST_F(FunctionalTest, LeakyReLU) {
  const auto size = 3;
  for (const auto negative_slope : {0.0, 0.42, 1.0}) {
    for (const auto inplace : {false, true}) {
      auto x = torch::linspace(-10.0, 10.0, size * size * size);
      x.resize_({size, size, size});
      auto y_exp = (x < 0) * x * negative_slope + (x >= 0) * x;
      auto y = F::leaky_relu(x, LeakyReLUOptions()
        .negative_slope(negative_slope).inplace(inplace));

      ASSERT_EQ(y.ndimension(), 3);
      ASSERT_EQ(y.sizes(), torch::IntArrayRef({size, size, size}));
      ASSERT_TRUE(torch::allclose(y, y_exp));
      if (inplace) {
        ASSERT_TRUE(torch::allclose(x, y_exp));
      }
    }
  }
}

TEST_F(FunctionalTest, LogSigmoid) {
  const auto size = 3;
  LogSigmoid model;
  auto x = torch::linspace(-10.0, 10.0, size * size * size);
  x.resize_({size, size, size});
  auto y = F::logsigmoid(x);

  ASSERT_EQ(y.ndimension(), 3);
  ASSERT_EQ(y.sizes(), torch::IntArrayRef({size, size, size}));
  auto y_exp = torch::log(torch::ones_like(x)/(torch::ones_like(x) + torch::exp(torch::neg(x))));
  ASSERT_TRUE(torch::allclose(y, y_exp, 1e-4, 1e-7));
}

TEST_F(FunctionalTest, Softmax) {
  auto input = torch::arange(10, torch::kFloat).reshape({2, 5});
  auto output = F::softmax(input, /*dim=*/1);
  auto sum = torch::sum(torch::exp(input), 1);

  for (int i = 0; i < 2; i++) {
    auto expected = torch::exp(input[i]) / sum[i];
    ASSERT_TRUE(torch::allclose(output[i], expected));
  }
}

TEST_F(FunctionalTest, Softmin) {
  auto input = torch::arange(10, torch::kFloat).reshape({2, 5});
  auto output = F::softmin(input, /*dim=*/1);
  auto sum = torch::sum(torch::exp(-input), 1);

  for (int i = 0; i < 2; i++) {
    auto expected = torch::exp(-input[i]) / sum[i];
    ASSERT_TRUE(torch::allclose(output[i], expected));
  }
}

TEST_F(FunctionalTest, LogSoftmax) {
  auto input = torch::arange(10, torch::kFloat).reshape({2, 5});
  auto output = F::log_softmax(input, /*dim=*/1);
  auto sum = torch::sum(torch::exp(input), 1);

  for (int i = 0; i < 2; i++) {
    auto expected = torch::log(torch::exp(input[i]) / sum[i]);
    ASSERT_TRUE(torch::allclose(output[i], expected));
  }
}

TEST_F(FunctionalTest, PReLU) {
  const auto x = torch::rand({42, 24}) * 200 - 100;
  const auto w = torch::rand(24) * 200 - 100;
  const auto y = F::prelu(x, w);
  ASSERT_EQ(y.sizes(), torch::IntArrayRef({42, 24}));
  const auto y_exp = (x < 0) * w * x  + (x >= 0) * x;
  ASSERT_TRUE(torch::allclose(y, y_exp));
}

TEST_F(FunctionalTest, Normalize) {
  const auto expected = torch::tensor(
    {{{0.00000000, 0.10000000, 0.2000, 0.30000000, 0.40000000},
      {0.14285715, 0.17142858, 0.2000, 0.22857143, 0.25714287}}}, torch::requires_grad().dtype(torch::kFloat));
  { // Test #1 
    auto input = torch::tensor({{{0, 1, 2, 3, 4}, {5, 6, 7, 8, 9}}}, torch::dtype(torch::kFloat).requires_grad(true));
    auto norm = F::normalize(input, NormalizeOptions().p(1).dim(-1));
    
    // reduce to scalar to call .backward()
    torch::Tensor s = norm.sum();
    s.backward();

    ASSERT_EQ(s.ndimension(), 0);
    ASSERT_EQ(input.grad().numel(), 10);
    ASSERT_TRUE(torch::allclose(norm, expected));
  }

  { // Test #2 Check variations of optional arguments
    auto input = torch::tensor({{{0, 1, 2, 3, 4}, {5, 6, 7, 8, 9}}}, torch::dtype(torch::kFloat));
    auto output = torch::randn({1,2,5}, torch::dtype(torch::kFloat));
    // non-null output argument
    F::normalize(input, NormalizeOptions().p(1).dim(-1), output);
    // default options
    F::normalize(input);

    ASSERT_TRUE(torch::allclose(output, expected));
  }
  
  { // Test #3 Base case of scalar tensor
    auto input = torch::randn({}, torch::requires_grad());
    torch::Tensor norm = F::normalize(input, NormalizeOptions().p(1).dim(-1));
    norm.backward();

    ASSERT_EQ(input.grad().numel(), 1);
  }
}

TEST_F(FunctionalTest, ReLU) {
  const auto size = 3;
  for (const auto inplace : {false, true}) {
    auto x = torch::linspace(-10.0, 10.0, size * size * size);
    x.resize_({size, size, size});
    auto y_exp = (x < 0) * 0 + (x >= 0) * x;
    auto y = F::relu(x, ReLUOptions().inplace(inplace));

    ASSERT_EQ(y.ndimension(), 3);
    ASSERT_EQ(y.sizes(), torch::IntArrayRef({size, size, size}));
    ASSERT_TRUE(torch::allclose(y, y_exp));
    if (inplace) {
      ASSERT_TRUE(torch::allclose(x, y_exp));
    }

    y = F::relu(x, /*inplace=*/inplace);

    ASSERT_EQ(y.ndimension(), 3);
    ASSERT_EQ(y.sizes(), torch::IntArrayRef({size, size, size}));
    ASSERT_TRUE(torch::allclose(y, y_exp));
    if (inplace) {
      ASSERT_TRUE(torch::allclose(x, y_exp));
    }
  }
}

TEST_F(FunctionalTest, ReLUDefaultOptions) {
  const auto size = 3;
  auto x = torch::linspace(-10.0, 10.0, size * size * size);
  x.resize_({size, size, size});
  auto y_exp = (x < 0) * 0 + (x >= 0) * x;
  auto y = F::relu(x);

  ASSERT_EQ(y.ndimension(), 3);
  ASSERT_EQ(y.sizes(), torch::IntArrayRef({size, size, size}));
  ASSERT_TRUE(torch::allclose(y, y_exp));
}

TEST_F(FunctionalTest, ReLU6) {
  const auto size = 3;
  for (const auto inplace : {false, true}) {
    auto x = torch::linspace(-10.0, 10.0, size * size * size);
    x.resize_({size, size, size});
    auto y_exp = (x < 0) * 0 + ((x >= 0) * (x <= 6)) * x + (x > 6) * 6;
    auto y = F::relu6(x, ReLU6Options().inplace(inplace));

    ASSERT_EQ(y.ndimension(), 3);
    ASSERT_EQ(y.sizes(), torch::IntArrayRef({size, size, size}));
    ASSERT_TRUE(torch::allclose(y, y_exp));
    if (inplace) {
      ASSERT_TRUE(torch::allclose(x, y_exp));
    }

    y = F::relu6(x, /*inplace=*/inplace);

    ASSERT_EQ(y.ndimension(), 3);
    ASSERT_EQ(y.sizes(), torch::IntArrayRef({size, size, size}));
    ASSERT_TRUE(torch::allclose(y, y_exp));
    if (inplace) {
      ASSERT_TRUE(torch::allclose(x, y_exp));
    }
  }
}

TEST_F(FunctionalTest, ReLU6DefaultOptions) {
  const auto size = 3;
  auto x = torch::linspace(-10.0, 10.0, size * size * size);
  x.resize_({size, size, size});
  auto y_exp = (x < 0) * 0 + ((x >= 0) * (x <= 6)) * x + (x > 6) * 6;
  auto y = F::relu6(x);

  ASSERT_EQ(y.ndimension(), 3);
  ASSERT_EQ(y.sizes(), torch::IntArrayRef({size, size, size}));
  ASSERT_TRUE(torch::allclose(y, y_exp));
}

TEST_F(FunctionalTest, RReLU) {
  const auto size = 3;
  for (const auto lower : {0.01, 0.1, 0.2}) {
    for (const auto upper : {0.3, 0.4, 0.5}) {
      for (const auto inplace : {false, true}) {
        auto x = torch::linspace(-10.0, 10.0, size * size * size);
        x.resize_({size, size, size});
        auto x_copy = x.clone();
        auto y = F::rrelu(x, RReLUOptions().lower(lower)
          .upper(upper).inplace(inplace));
        auto z = ((x_copy >= 0) * (x_copy == y) +
          (x_copy < 0) * (y >= x_copy * upper) * (y <= lower * x_copy)) * 1.0;

        ASSERT_EQ(y.ndimension(), 3);
        ASSERT_EQ(y.sizes(), torch::IntArrayRef({size, size, size}));
        ASSERT_TRUE(torch::allclose(z, torch::ones_like(z)));
        if (inplace) {
          ASSERT_TRUE(torch::allclose(x, y));
        }
      }
    }
  }
}

TEST_F(FunctionalTest, RReLUDefaultOptions) {
  const auto size = 3;
  const auto lower = 1.0 / 8.0;
  const auto upper = 1.0 / 3.0;
  auto x = torch::linspace(-10.0, 10.0, size * size * size);
  x.resize_({size, size, size});
  auto x_copy = x.clone();
  auto y = F::rrelu(x);
  auto z = ((x_copy >= 0) * (x_copy == y) +
    (x_copy < 0) * (y >= x_copy * upper) * (y <= lower * x_copy)) * 1.0;

  ASSERT_EQ(y.ndimension(), 3);
  ASSERT_EQ(y.sizes(), torch::IntArrayRef({size, size, size}));
  ASSERT_TRUE(torch::allclose(z, torch::ones_like(z)));
}

TEST_F(FunctionalTest, CELU) {
  const auto size = 3;
  for (const auto inplace : {false, true}) {
    for (const auto alpha : {0.42, 1.0, 4.2, 42.42}) {
      auto x = torch::linspace(-10.0, 10.0, size * size * size);
      x.resize_({size, size, size});
      auto y_exp = torch::max(torch::zeros_like(x), x) +
        torch::min(torch::zeros_like(x), alpha * (torch::exp(x / alpha) - 1.0));
      auto y = F::celu(x, CELUOptions().alpha(alpha).inplace(inplace));

      ASSERT_EQ(y.ndimension(), 3);
      ASSERT_EQ(y.sizes(), torch::IntArrayRef({size, size, size}));
      ASSERT_TRUE(torch::allclose(y, y_exp));
      if (inplace) {
        ASSERT_TRUE(torch::allclose(x, y_exp));
      }
    }
  }
}

TEST_F(FunctionalTest, CELUDefaultOptions) {
  const auto size = 3;
  const auto alpha = 1.0;
  auto x = torch::linspace(-10.0, 10.0, size * size * size);
  x.resize_({size, size, size});
  auto y_exp = torch::max(torch::zeros_like(x), x) +
    torch::min(torch::zeros_like(x), alpha * (torch::exp(x / alpha) - 1.0));
  auto y = F::celu(x);

  ASSERT_EQ(y.ndimension(), 3);
  ASSERT_EQ(y.sizes(), torch::IntArrayRef({size, size, size}));
  ASSERT_TRUE(torch::allclose(y, y_exp));
}

TEST_F(FunctionalTest, Softplus) {
  const auto size = 3;
  for (const auto beta : {0.5, 1.0, 2.0}) {
    for (const auto threshold : {1.0, 3.0, 5.0}) {
      auto x = torch::linspace(-3.0, 3.0, 61);
      x.resize_({size, size, size});
      auto y_exp =
        (x <= threshold) * torch::log(1 + torch::exp(x * beta)) / beta +
        (x > threshold) * x;
      auto y = F::softplus(x,
        SoftplusOptions().beta(beta).threshold(threshold));

      ASSERT_EQ(y.ndimension(), 3);
      ASSERT_EQ(y.sizes(), torch::IntArrayRef({size, size, size}));
      ASSERT_TRUE(torch::allclose(y, y_exp));
    }
  }
}

TEST_F(FunctionalTest, SoftplusDefaultOptions) {
  const auto size = 3;
  const auto beta = 1.0;
  const auto threshold = 20.0;
  auto x = torch::linspace(-3.0, 3.0, 61);
  x.resize_({size, size, size});
  auto y_exp =
    (x <= threshold) * torch::log(1 + torch::exp(x * beta)) / beta +
    (x > threshold) * x;
  auto y = F::softplus(x);

  ASSERT_EQ(y.ndimension(), 3);
  ASSERT_EQ(y.sizes(), torch::IntArrayRef({size, size, size}));
  ASSERT_TRUE(torch::allclose(y, y_exp));
}

TEST_F(FunctionalTest, Softshrink) {
  const auto size = 3;
  for (const auto lambda : {0.0, 0.42, 1.0, 4.2, 42.42}) {
    auto x = torch::linspace(-10.0, 10.0, size * size * size);
    x.resize_({size, size, size}).set_requires_grad(true);
    auto y = F::softshrink(x, /*lambda=*/lambda);
    torch::Tensor s = y.sum();

    s.backward();
    ASSERT_EQ(s.ndimension(), 0);

    ASSERT_EQ(y.ndimension(), 3);
    ASSERT_EQ(y.sizes(), torch::IntArrayRef({size, size, size}));
    auto y_exp = (x < -lambda) * (x + lambda) + (x > lambda) * (x - lambda);
    ASSERT_TRUE(torch::allclose(y, y_exp));
  }
}

TEST_F(FunctionalTest, SoftshrinkDefaultOptions) {
  const auto size = 3;
  const auto lambda = 0.5;
  auto x = torch::linspace(-10.0, 10.0, size * size * size);
  x.resize_({size, size, size}).set_requires_grad(true);
  auto y = F::softshrink(x);
  torch::Tensor s = y.sum();

  s.backward();
  ASSERT_EQ(s.ndimension(), 0);

  ASSERT_EQ(y.ndimension(), 3);
  ASSERT_EQ(y.sizes(), torch::IntArrayRef({size, size, size}));
  auto y_exp = (x < -lambda) * (x + lambda) + (x > lambda) * (x - lambda);
}

TEST_F(FunctionalTest, Softsign) {
  auto x = torch::randn(100) * 10;
  auto y_exp = x / (1 + x.abs());
  auto y = F::softsign(x);

  ASSERT_TRUE(torch::allclose(y, y_exp));
}

TEST_F(FunctionalTest, Tanhshrink) {
  auto x = torch::randn(100) * 10;
  auto y_exp = x - x.tanh();
  auto y = F::tanhshrink(x);

  ASSERT_TRUE(torch::allclose(y, y_exp));
}

TEST_F(FunctionalTest, Threshold) {
  const auto size = 3;
  for (const auto threshold : {0.5, 1.0, 2.0}) {
    for (const auto value : {0.5, 1.0, 2.0}) {
      for (const auto inplace : {false, true}) {
        auto x = torch::linspace(-3.0, 3.0, 61);
        x.resize_({size, size, size});
        auto y_exp = (x <= threshold) * value + (x > threshold) * x;
        auto y = F::threshold(x,
          ThresholdOptions(threshold, value).inplace(inplace));

        ASSERT_EQ(y.ndimension(), 3);
        ASSERT_EQ(y.sizes(), torch::IntArrayRef({size, size, size}));
        ASSERT_TRUE(torch::allclose(y, y_exp));
        if (inplace) {
          ASSERT_TRUE(torch::allclose(x, y_exp));
        }
      }
    }
  }
}
<|MERGE_RESOLUTION|>--- conflicted
+++ resolved
@@ -16,7 +16,7 @@
 
   ASSERT_EQ(y.ndimension(), 3);
   ASSERT_TRUE(torch::allclose(y, torch::ones({1, 1, 2})));
-  ASSERT_EQ(y.sizes(), torch::IntArrayRef({1, 1, 2}));
+  ASSERT_EQ(y.sizes(), std::vector<int64_t>({1, 1, 2}));
 }
 
 TEST_F(FunctionalTest, MaxPool2d) {
@@ -25,7 +25,7 @@
 
   ASSERT_EQ(y.ndimension(), 3);
   ASSERT_TRUE(torch::allclose(y, torch::ones({2, 2, 2})));
-  ASSERT_EQ(y.sizes(), torch::IntArrayRef({2, 2, 2}));
+  ASSERT_EQ(y.sizes(), std::vector<int64_t>({2, 2, 2}));
 }
 
 TEST_F(FunctionalTest, MaxPool3d) {
@@ -34,7 +34,7 @@
 
   ASSERT_EQ(y.ndimension(), 4);
   ASSERT_TRUE(torch::allclose(y, torch::ones({2, 2, 2, 2})));
-  ASSERT_EQ(y.sizes(), torch::IntArrayRef({2, 2, 2, 2}));
+  ASSERT_EQ(y.sizes(), std::vector<int64_t>({2, 2, 2, 2}));
 }
 
 TEST_F(FunctionalTest, AvgPool1d) {
@@ -43,7 +43,7 @@
 
   ASSERT_EQ(y.ndimension(), 3);
   ASSERT_TRUE(torch::allclose(y, torch::ones({1, 1, 2})));
-  ASSERT_EQ(y.sizes(), torch::IntArrayRef({1, 1, 2}));
+  ASSERT_EQ(y.sizes(), std::vector<int64_t>({1, 1, 2}));
 }
 
 TEST_F(FunctionalTest, AvgPool2d) {
@@ -52,7 +52,7 @@
 
   ASSERT_EQ(y.ndimension(), 3);
   ASSERT_TRUE(torch::allclose(y, torch::ones({2, 2, 2})));
-  ASSERT_EQ(y.sizes(), torch::IntArrayRef({2, 2, 2}));
+  ASSERT_EQ(y.sizes(), std::vector<int64_t>({2, 2, 2}));
 }
 
 TEST_F(FunctionalTest, AvgPool3d) {
@@ -61,7 +61,7 @@
 
   ASSERT_EQ(y.ndimension(), 4);
   ASSERT_TRUE(torch::allclose(y, torch::ones({2, 2, 2, 2})));
-  ASSERT_EQ(y.sizes(), torch::IntArrayRef({2, 2, 2, 2}));
+  ASSERT_EQ(y.sizes(), std::vector<int64_t>({2, 2, 2, 2}));
 }
 
 TEST_F(FunctionalTest, CosineSimilarity) {
@@ -73,8 +73,6 @@
   ASSERT_TRUE(output.allclose(expected, 1e-04));
 }
 
-<<<<<<< HEAD
-=======
 TEST_F(FunctionalTest, MultiLabelSoftMarginLossDefaultOptions) {
   auto input = torch::tensor({{0., 2., 2., 0.}, {2., 1., 0., 1.}}, torch::requires_grad());
   auto target = torch::tensor({{0., 0., 1., 0.}, {1., 0., 1., 1.}}, torch::kFloat);
@@ -103,7 +101,6 @@
   ASSERT_EQ(input.sizes(), input.grad().sizes());
 }
 
->>>>>>> 182abb25
 TEST_F(FunctionalTest, PairwiseDistance) {
   auto input1 = torch::tensor({{1, 2, 3}, {4, 5, 6}}, torch::kFloat);
   auto input2 = torch::tensor({{1, 8, 3}, {2, 1, 6}}, torch::kFloat);
@@ -134,7 +131,7 @@
 
   ASSERT_EQ(y.ndimension(), 3);
   ASSERT_TRUE(torch::allclose(y, torch::ones({1, 1, 3})));
-  ASSERT_EQ(y.sizes(), torch::IntArrayRef({1, 1, 3}));
+  ASSERT_EQ(y.sizes(), std::vector<int64_t>({1, 1, 3}));
 }
 
 TEST_F(FunctionalTest, AdaptiveMaxPool2d) {
@@ -143,7 +140,7 @@
 
   ASSERT_EQ(y.ndimension(), 3);
   ASSERT_TRUE(torch::allclose(y, torch::ones({2, 3, 3})));
-  ASSERT_EQ(y.sizes(), torch::IntArrayRef({2, 3, 3}));
+  ASSERT_EQ(y.sizes(), std::vector<int64_t>({2, 3, 3}));
 }
 
 TEST_F(FunctionalTest, AdaptiveMaxPool3d) {
@@ -152,7 +149,7 @@
 
   ASSERT_EQ(y.ndimension(), 4);
   ASSERT_TRUE(torch::allclose(y, torch::ones({2, 3, 3, 3})));
-  ASSERT_EQ(y.sizes(), torch::IntArrayRef({2, 3, 3, 3}));
+  ASSERT_EQ(y.sizes(), std::vector<int64_t>({2, 3, 3, 3}));
 }
 
 TEST_F(FunctionalTest, AdaptiveAvgPool1d) {
@@ -161,7 +158,7 @@
 
   ASSERT_EQ(y.ndimension(), 3);
   ASSERT_TRUE(torch::allclose(y, torch::ones({1, 1, 3})));
-  ASSERT_EQ(y.sizes(), torch::IntArrayRef({1, 1, 3}));
+  ASSERT_EQ(y.sizes(), std::vector<int64_t>({1, 1, 3}));
 }
 
 TEST_F(FunctionalTest, AdaptiveAvgPool2d) {
@@ -170,7 +167,7 @@
 
   ASSERT_EQ(y.ndimension(), 3);
   ASSERT_TRUE(torch::allclose(y, torch::ones({2, 3, 3})));
-  ASSERT_EQ(y.sizes(), torch::IntArrayRef({2, 3, 3}));
+  ASSERT_EQ(y.sizes(), std::vector<int64_t>({2, 3, 3}));
 }
 
 TEST_F(FunctionalTest, AdaptiveAvgPool3d) {
@@ -179,7 +176,7 @@
 
   ASSERT_EQ(y.ndimension(), 4);
   ASSERT_TRUE(torch::allclose(y, torch::ones({2, 3, 3, 3})));
-  ASSERT_EQ(y.sizes(), torch::IntArrayRef({2, 3, 3, 3}));
+  ASSERT_EQ(y.sizes(), std::vector<int64_t>({2, 3, 3, 3}));
 }
 
 TEST_F(FunctionalTest, HingeEmbeddingLoss) {
@@ -196,8 +193,8 @@
   {
     // 2D affine.
     auto theta = torch::arange(1, 13, torch::kDouble)
-                     .view(torch::IntArrayRef({2, 2, 3}));
-    auto size = torch::IntArrayRef({2, 3, 2, 2}).vec();
+                     .view(std::vector<int64_t>({2, 2, 3}));
+    auto size = std::vector<int64_t>({2, 3, 2, 2});
     auto align_corners = true;
     auto output = F::affine_grid(theta, size, !align_corners);
     auto expected = torch::tensor(
@@ -214,8 +211,8 @@
   {
     // 3D affine.
     auto theta = torch::arange(1, 13, torch::kDouble)
-                     .view(torch::IntArrayRef({1, 3, 4}));
-    auto size = torch::IntArrayRef({1, 1, 3, 2, 2}).vec();
+                     .view(std::vector<int64_t>({1, 3, 4}));
+    auto size = std::vector<int64_t>({1, 1, 3, 2, 2});
     auto align_corners = true;
     auto output = F::affine_grid(theta, size, !align_corners);
     auto expected = torch::tensor(
@@ -239,7 +236,7 @@
   }
   {
     auto theta = torch::empty({1, 2, 3}, torch::kDouble);
-    auto size = torch::IntArrayRef({1, 1, 2, 2}).vec();
+    auto size = std::vector<int64_t>({1, 1, 2, 2});
     ASSERT_THROWS_WITH(
         F::affine_grid(torch::empty({2, 2, 3}), {-1, 1, 2, 2}),
         "Expected non-zero, positive output size. Got [-1, 1, 2, 2]");
@@ -265,7 +262,7 @@
   }
   {
     auto theta = torch::empty({1, 3, 4}, torch::kDouble);
-    auto size = torch::IntArrayRef({1, 1, 2, 2, 3}).vec();
+    auto size = std::vector<int64_t>({1, 1, 2, 2, 3});
     ASSERT_THROWS_WITH(
         F::affine_grid(theta[0], size),
         "Expected a batch of 3D affine matrices of shape Nx3x4 for size "
@@ -334,17 +331,17 @@
   ASSERT_EQ(y.ndimension(), 3);
   ASSERT_TRUE(torch::allclose(
       y, torch::tensor({{{0, 2, 0, 4, 5, 0, 0, 0, 0}}}, torch::kFloat)));
-  ASSERT_EQ(y.sizes(), torch::IntArrayRef({1, 1, 9}));
+  ASSERT_EQ(y.sizes(), std::vector<int64_t>({1, 1, 9}));
 
   x = torch::tensor({{{2, 4, 5}}}, torch::requires_grad());
   indices = torch::tensor({{{1, 3, 4}}}, torch::kLong);
   y = F::max_unpool1d(
-      x, indices, MaxUnpool1dOptions(3), c10::IntArrayRef({1, 1, 9}));
+      x, indices, MaxUnpool1dOptions(3), std::vector<int64_t>({1, 1, 9}));
 
   ASSERT_EQ(y.ndimension(), 3);
   ASSERT_TRUE(torch::allclose(
       y, torch::tensor({{{0, 2, 0, 4, 5, 0, 0, 0, 0}}}, torch::kFloat)));
-  ASSERT_EQ(y.sizes(), torch::IntArrayRef({1, 1, 9}));
+  ASSERT_EQ(y.sizes(), std::vector<int64_t>({1, 1, 9}));
 
   x = torch::tensor({{{2, 4, 5}}}, torch::requires_grad());
   indices = torch::tensor({{{1, 3, 4}}}, torch::kLong);
@@ -353,7 +350,7 @@
   ASSERT_EQ(y.ndimension(), 3);
   ASSERT_TRUE(
       torch::allclose(y, torch::tensor({{{0, 2, 0, 4, 5}}}, torch::kFloat)));
-  ASSERT_EQ(y.sizes(), torch::IntArrayRef({1, 1, 5}));
+  ASSERT_EQ(y.sizes(), std::vector<int64_t>({1, 1, 5}));
 }
 
 TEST_F(FunctionalTest, MaxUnpool2d) {
@@ -385,7 +382,7 @@
       { 0,  0,  0,  0,  0},
       { 0, 41,  0, 43, 44},
       { 0, 46,  0, 48, 49}}}} , torch::kFloat)));
-  ASSERT_EQ(y.sizes(), torch::IntArrayRef({2, 1, 5, 5}));
+  ASSERT_EQ(y.sizes(), std::vector<int64_t>({2, 1, 5, 5}));
 }
 
 TEST_F(FunctionalTest, ELU) {
@@ -399,7 +396,7 @@
       auto y = F::elu(x, ELUOptions().alpha(alpha).inplace(inplace));
 
       ASSERT_EQ(y.ndimension(), 3);
-      ASSERT_EQ(y.sizes(), torch::IntArrayRef({size, size, size}));
+      ASSERT_EQ(y.sizes(), std::vector<int64_t>({size, size, size}));
       ASSERT_TRUE(torch::allclose(y, y_exp));
       if (inplace) {
         ASSERT_TRUE(torch::allclose(x, y_exp));
@@ -446,7 +443,7 @@
     ASSERT_EQ(s.ndimension(), 0);
 
     ASSERT_EQ(y.ndimension(), 3);
-    ASSERT_EQ(y.sizes(), torch::IntArrayRef({size, size, size}));
+    ASSERT_EQ(y.sizes(), std::vector<int64_t>({size, size, size}));
     auto y_exp = (x.abs() > lambda) * x;
     ASSERT_TRUE(torch::allclose(y, y_exp));
   }
@@ -461,7 +458,7 @@
 
     ASSERT_EQ(y.ndimension(), 2);
     ASSERT_TRUE(torch::allclose(y, expected));
-    ASSERT_EQ(y.sizes(), torch::IntArrayRef({5, 3}));
+    ASSERT_EQ(y.sizes(), std::vector<int64_t>({5, 3}));
   }
 
   { // Test #2
@@ -477,12 +474,12 @@
 
     ASSERT_EQ(y.ndimension(), 2);
     ASSERT_TRUE(torch::allclose(y, expected));
-    ASSERT_EQ(y.sizes(), torch::IntArrayRef({5, 5}));
+    ASSERT_EQ(y.sizes(), std::vector<int64_t>({5, 5}));
   }
 
   { // Test #3
     auto x = torch::arange(0, 6, torch::kLong);
-    auto y = F::one_hot(x.view(torch::IntArrayRef({3, 2})) % 3);
+    auto y = F::one_hot(x.view(std::vector<int64_t>({3, 2})) % 3);
     auto expected = torch::tensor(
         {{{1, 0, 0}, {0, 1, 0}},
          {{0, 0, 1}, {1, 0, 0}},
@@ -491,7 +488,7 @@
 
     ASSERT_EQ(y.ndimension(), 3);
     ASSERT_TRUE(torch::allclose(y, expected));
-    ASSERT_EQ(y.sizes(), torch::IntArrayRef({3, 2, 3}));
+    ASSERT_EQ(y.sizes(), std::vector<int64_t>({3, 2, 3}));
   }
 }
 
@@ -509,7 +506,7 @@
           .max_val(max_val).inplace(inplace));
 
         ASSERT_EQ(y.ndimension(), 3);
-        ASSERT_EQ(y.sizes(), torch::IntArrayRef({size, size, size}));
+        ASSERT_EQ(y.sizes(), std::vector<int64_t>({size, size, size}));
         ASSERT_TRUE(torch::allclose(y, y_exp));
         if (inplace) {
           ASSERT_TRUE(torch::allclose(x, y_exp));
@@ -530,7 +527,7 @@
         .negative_slope(negative_slope).inplace(inplace));
 
       ASSERT_EQ(y.ndimension(), 3);
-      ASSERT_EQ(y.sizes(), torch::IntArrayRef({size, size, size}));
+      ASSERT_EQ(y.sizes(), std::vector<int64_t>({size, size, size}));
       ASSERT_TRUE(torch::allclose(y, y_exp));
       if (inplace) {
         ASSERT_TRUE(torch::allclose(x, y_exp));
@@ -547,7 +544,7 @@
   auto y = F::logsigmoid(x);
 
   ASSERT_EQ(y.ndimension(), 3);
-  ASSERT_EQ(y.sizes(), torch::IntArrayRef({size, size, size}));
+  ASSERT_EQ(y.sizes(), std::vector<int64_t>({size, size, size}));
   auto y_exp = torch::log(torch::ones_like(x)/(torch::ones_like(x) + torch::exp(torch::neg(x))));
   ASSERT_TRUE(torch::allclose(y, y_exp, 1e-4, 1e-7));
 }
@@ -589,7 +586,7 @@
   const auto x = torch::rand({42, 24}) * 200 - 100;
   const auto w = torch::rand(24) * 200 - 100;
   const auto y = F::prelu(x, w);
-  ASSERT_EQ(y.sizes(), torch::IntArrayRef({42, 24}));
+  ASSERT_EQ(y.sizes(), std::vector<int64_t>({42, 24}));
   const auto y_exp = (x < 0) * w * x  + (x >= 0) * x;
   ASSERT_TRUE(torch::allclose(y, y_exp));
 }
@@ -640,7 +637,7 @@
     auto y = F::relu(x, ReLUOptions().inplace(inplace));
 
     ASSERT_EQ(y.ndimension(), 3);
-    ASSERT_EQ(y.sizes(), torch::IntArrayRef({size, size, size}));
+    ASSERT_EQ(y.sizes(), std::vector<int64_t>({size, size, size}));
     ASSERT_TRUE(torch::allclose(y, y_exp));
     if (inplace) {
       ASSERT_TRUE(torch::allclose(x, y_exp));
@@ -649,7 +646,7 @@
     y = F::relu(x, /*inplace=*/inplace);
 
     ASSERT_EQ(y.ndimension(), 3);
-    ASSERT_EQ(y.sizes(), torch::IntArrayRef({size, size, size}));
+    ASSERT_EQ(y.sizes(), std::vector<int64_t>({size, size, size}));
     ASSERT_TRUE(torch::allclose(y, y_exp));
     if (inplace) {
       ASSERT_TRUE(torch::allclose(x, y_exp));
@@ -665,7 +662,7 @@
   auto y = F::relu(x);
 
   ASSERT_EQ(y.ndimension(), 3);
-  ASSERT_EQ(y.sizes(), torch::IntArrayRef({size, size, size}));
+  ASSERT_EQ(y.sizes(), std::vector<int64_t>({size, size, size}));
   ASSERT_TRUE(torch::allclose(y, y_exp));
 }
 
@@ -678,7 +675,7 @@
     auto y = F::relu6(x, ReLU6Options().inplace(inplace));
 
     ASSERT_EQ(y.ndimension(), 3);
-    ASSERT_EQ(y.sizes(), torch::IntArrayRef({size, size, size}));
+    ASSERT_EQ(y.sizes(), std::vector<int64_t>({size, size, size}));
     ASSERT_TRUE(torch::allclose(y, y_exp));
     if (inplace) {
       ASSERT_TRUE(torch::allclose(x, y_exp));
@@ -687,7 +684,7 @@
     y = F::relu6(x, /*inplace=*/inplace);
 
     ASSERT_EQ(y.ndimension(), 3);
-    ASSERT_EQ(y.sizes(), torch::IntArrayRef({size, size, size}));
+    ASSERT_EQ(y.sizes(), std::vector<int64_t>({size, size, size}));
     ASSERT_TRUE(torch::allclose(y, y_exp));
     if (inplace) {
       ASSERT_TRUE(torch::allclose(x, y_exp));
@@ -703,7 +700,7 @@
   auto y = F::relu6(x);
 
   ASSERT_EQ(y.ndimension(), 3);
-  ASSERT_EQ(y.sizes(), torch::IntArrayRef({size, size, size}));
+  ASSERT_EQ(y.sizes(), std::vector<int64_t>({size, size, size}));
   ASSERT_TRUE(torch::allclose(y, y_exp));
 }
 
@@ -721,7 +718,7 @@
           (x_copy < 0) * (y >= x_copy * upper) * (y <= lower * x_copy)) * 1.0;
 
         ASSERT_EQ(y.ndimension(), 3);
-        ASSERT_EQ(y.sizes(), torch::IntArrayRef({size, size, size}));
+        ASSERT_EQ(y.sizes(), std::vector<int64_t>({size, size, size}));
         ASSERT_TRUE(torch::allclose(z, torch::ones_like(z)));
         if (inplace) {
           ASSERT_TRUE(torch::allclose(x, y));
@@ -743,7 +740,7 @@
     (x_copy < 0) * (y >= x_copy * upper) * (y <= lower * x_copy)) * 1.0;
 
   ASSERT_EQ(y.ndimension(), 3);
-  ASSERT_EQ(y.sizes(), torch::IntArrayRef({size, size, size}));
+  ASSERT_EQ(y.sizes(), std::vector<int64_t>({size, size, size}));
   ASSERT_TRUE(torch::allclose(z, torch::ones_like(z)));
 }
 
@@ -758,7 +755,7 @@
       auto y = F::celu(x, CELUOptions().alpha(alpha).inplace(inplace));
 
       ASSERT_EQ(y.ndimension(), 3);
-      ASSERT_EQ(y.sizes(), torch::IntArrayRef({size, size, size}));
+      ASSERT_EQ(y.sizes(), std::vector<int64_t>({size, size, size}));
       ASSERT_TRUE(torch::allclose(y, y_exp));
       if (inplace) {
         ASSERT_TRUE(torch::allclose(x, y_exp));
@@ -777,7 +774,7 @@
   auto y = F::celu(x);
 
   ASSERT_EQ(y.ndimension(), 3);
-  ASSERT_EQ(y.sizes(), torch::IntArrayRef({size, size, size}));
+  ASSERT_EQ(y.sizes(), std::vector<int64_t>({size, size, size}));
   ASSERT_TRUE(torch::allclose(y, y_exp));
 }
 
@@ -794,7 +791,7 @@
         SoftplusOptions().beta(beta).threshold(threshold));
 
       ASSERT_EQ(y.ndimension(), 3);
-      ASSERT_EQ(y.sizes(), torch::IntArrayRef({size, size, size}));
+      ASSERT_EQ(y.sizes(), std::vector<int64_t>({size, size, size}));
       ASSERT_TRUE(torch::allclose(y, y_exp));
     }
   }
@@ -812,8 +809,16 @@
   auto y = F::softplus(x);
 
   ASSERT_EQ(y.ndimension(), 3);
-  ASSERT_EQ(y.sizes(), torch::IntArrayRef({size, size, size}));
+  ASSERT_EQ(y.sizes(), std::vector<int64_t>({size, size, size}));
   ASSERT_TRUE(torch::allclose(y, y_exp));
+}
+
+TEST_F(FunctionalTest, Unfold) {
+  auto input = torch::randn({2, 2, 4, 4}, torch::requires_grad());
+  auto output = F::unfold(input, UnfoldOptions({2, 4}).padding(1).stride(2));
+  auto expected_sizes = std::vector<int64_t>({2, 16, 6});
+
+  ASSERT_EQ(output.sizes(), expected_sizes);
 }
 
 TEST_F(FunctionalTest, Softshrink) {
@@ -828,7 +833,7 @@
     ASSERT_EQ(s.ndimension(), 0);
 
     ASSERT_EQ(y.ndimension(), 3);
-    ASSERT_EQ(y.sizes(), torch::IntArrayRef({size, size, size}));
+    ASSERT_EQ(y.sizes(), std::vector<int64_t>({size, size, size}));
     auto y_exp = (x < -lambda) * (x + lambda) + (x > lambda) * (x - lambda);
     ASSERT_TRUE(torch::allclose(y, y_exp));
   }
@@ -846,7 +851,7 @@
   ASSERT_EQ(s.ndimension(), 0);
 
   ASSERT_EQ(y.ndimension(), 3);
-  ASSERT_EQ(y.sizes(), torch::IntArrayRef({size, size, size}));
+  ASSERT_EQ(y.sizes(), std::vector<int64_t>({size, size, size}));
   auto y_exp = (x < -lambda) * (x + lambda) + (x > lambda) * (x - lambda);
 }
 
@@ -878,7 +883,7 @@
           ThresholdOptions(threshold, value).inplace(inplace));
 
         ASSERT_EQ(y.ndimension(), 3);
-        ASSERT_EQ(y.sizes(), torch::IntArrayRef({size, size, size}));
+        ASSERT_EQ(y.sizes(), std::vector<int64_t>({size, size, size}));
         ASSERT_TRUE(torch::allclose(y, y_exp));
         if (inplace) {
           ASSERT_TRUE(torch::allclose(x, y_exp));
@@ -886,4 +891,4 @@
       }
     }
   }
-}
+}
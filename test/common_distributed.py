--- conflicted
+++ resolved
@@ -172,12 +172,8 @@
 
         # self.id() == e.g. '__main__.TestDistributed.test_get_rank'
         # We're retreiving a corresponding test and executing it.
-<<<<<<< HEAD
-        getattr(self, self.id().split(".")[-1])()
-=======
         getattr(self, test_name)()
         # exit to avoid run teardown() for fork processes
->>>>>>> e3083e6a
         sys.exit(0)
 
     def _join_processes(self, fn):

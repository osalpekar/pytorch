from __future__ import absolute_import
from __future__ import division
from __future__ import print_function
from __future__ import unicode_literals

from collections import defaultdict
import numpy as np
import torch

from hypothesis import assume
from hypothesis import strategies as st
from hypothesis.extra import numpy as stnp
from hypothesis.searchstrategy import SearchStrategy

from common_quantized import _calculate_dynamic_qparams

# Setup for the hypothesis tests.
# The tuples are (torch_quantized_dtype, zero_point_enforce), where the last
# element is enforced zero_point. If None, any zero_point point within the
# range of the data type is OK.

# Tuple with all quantized data types.
_ALL_QINT_TYPES = (
    torch.quint8,
    torch.qint8,
    torch.qint32,
)

# Enforced zero point for every quantized data type.
# If None, any zero_point point within the range of the data type is OK.
_ENFORCED_ZERO_POINT = defaultdict(lambda: None, {
    torch.quint8: None,
    torch.qint8: None,
    torch.qint32: 0
})

def _get_valid_min_max(qparams):
    scale, zero_point, quantized_type = qparams
    adjustment = 1 + torch.finfo(torch.float).eps
    _long_type_info = torch.iinfo(torch.long)
    long_min, long_max = _long_type_info.min / adjustment, _long_type_info.max / adjustment
    # make sure intermediate results are within the range of long
    min_value = max((long_min - zero_point) * scale, (long_min / scale + zero_point))
    max_value = min((long_max - zero_point) * scale, (long_max / scale + zero_point))
    return np.float32(min_value), np.float32(max_value)

"""Hypothesis filter to avoid overflows with quantized tensors.

Args:
    tensor: Tensor of floats to filter
    qparams: Quantization parameters as returned by the `qparams`.

Returns:
    True

Raises:
    hypothesis.UnsatisfiedAssumption

Note: This filter is slow. Use it only when filtering of the test cases is
      absolutely necessary!
"""
def assume_not_overflowing(tensor, qparams):
    min_value, max_value = _get_valid_min_max(qparams)
    assume(tensor.min() >= min_value)
    assume(tensor.max() <= max_value)
    return True


"""Strategy for generating the quantization parameters.

Args:
    dtypes: quantized data types to sample from.
    scale_min / scale_max: Min and max scales. If None, set to 1e-3 / 1e3.
    zero_point_min / zero_point_max: Min and max for the zero point. If None,
        set to the minimum and maximum of the quantized data type.
        Note: The min and max are only valid if the zero_point is not enforced
              by the data type itself.

Generates:
    scale: Sampled scale.
    zero_point: Sampled zero point.
    quantized_type: Sampled quantized type.
"""
@st.composite
def qparams(draw, dtypes=None, scale_min=None, scale_max=None,
            zero_point_min=None, zero_point_max=None):
    if dtypes is None:
        dtypes = _ALL_QINT_TYPES
    if not isinstance(dtypes, (list, tuple)):
        dtypes = (dtypes,)
    quantized_type = draw(st.sampled_from(dtypes))

    _type_info = torch.iinfo(quantized_type)
    qmin, qmax = _type_info.min, _type_info.max

    # TODO: Maybe embed the enforced zero_point in the `torch.iinfo`.
    _zp_enforced = _ENFORCED_ZERO_POINT[quantized_type]
    if _zp_enforced is not None:
        zero_point = _zp_enforced
    else:
        _zp_min = qmin if zero_point_min is None else zero_point_min
        _zp_max = qmax if zero_point_max is None else zero_point_max
        zero_point = draw(st.integers(min_value=_zp_min, max_value=_zp_max))

    if scale_min is None:
        scale_min = torch.finfo(torch.float).eps
    if scale_max is None:
        scale_max = torch.finfo(torch.float).max
    scale = draw(st.floats(min_value=scale_min, max_value=scale_max, width=32))

    return scale, zero_point, quantized_type

"""Strategy to create different shapes.
Args:
    min_dims / max_dims: minimum and maximum rank.
    min_side / max_side: minimum and maximum dimensions per rank.

Generates:
    Possibe shapes for a tensor, constrained to the rank and dimensionality.

Example:
    # Generates 3D and 4D tensors.
    @given(Q = qtensor(shapes=array_shapes(min_dims=3, max_dims=4))
    some_test(self, Q):...
"""
@st.composite
def array_shapes(draw, min_dims=1, max_dims=None, min_side=1, max_side=None):
    """Return a strategy for array shapes (tuples of int >= 1)."""
    assert(min_dims < 32)
    if max_dims is None:
        max_dims = min(min_dims + 2, 32)
    assert(max_dims < 32)
    if max_side is None:
        max_side = min_side + 5
    return draw(st.lists(
        st.integers(min_side, max_side), min_size=min_dims, max_size=max_dims
    ).map(tuple))


"""Strategy for generating test cases for tensors.
The resulting tensor is in float32 format.

Args:
    shapes: Shapes under test for the tensor. Could be either a hypothesis
            strategy, or an iterable of different shapes to sample from.
    elements: Elements to generate from for the returned data type.
              If None, the strategy resolves to float within range [-1e6, 1e6].
    qparams: Instance of the qparams strategy. This is used to filter the tensor
             such that the overflow would not happen.

Generates:
    X: Tensor of type float32. Note that NaN and +/-inf is not included.
    qparams: (If `qparams` arg is set) Quantization parameters for X.
        The returned parameters are `(scale, zero_point, quantization_type)`.
        (If `qparams` arg is None), returns None.
"""
@st.composite
def tensor(draw, shapes=None, elements=None, qparams=None):
    if isinstance(shapes, SearchStrategy):
        _shape = draw(shapes)
    else:
        _shape = draw(st.sampled_from(shapes))
    if qparams is None:
        if elements is None:
<<<<<<< HEAD
            elements = st.floats(-1e6, 1e6, width=32)
=======
            elements = st.floats(-1e6, 1e6, allow_nan=False)
>>>>>>> 44a7879b
        X = draw(stnp.arrays(dtype=np.float32, elements=elements, shape=_shape))
        assume(not (np.isnan(X).any() or np.isinf(X).any()))
        return X, None
    qparams = draw(qparams)
    if elements is None:
        min_value, max_value = _get_valid_min_max(qparams)
<<<<<<< HEAD
        elements = st.floats(min_value, max_value, width=32)
=======
        elements = st.floats(min_value, max_value, allow_infinity=False,
                             allow_nan=False)
>>>>>>> 44a7879b
    X = draw(stnp.arrays(dtype=np.float32, elements=elements, shape=_shape))
    # Recompute the scale and zero_points according to the X statistics.
    scale, zp = _calculate_dynamic_qparams(X, qparams[2])
    return X, (scale, zp, qparams[2])

"""Strategy for generating test cases for tensors used in Conv2D.
The resulting tensors is in float32 format.

Args:
    min_batch, max_batch: Range to generate `nbatch`.
    min_in_channels, max_in_channels: Range to generate `iChannels`.
    min_out_channels, max_out_channels: Range to generate `oChannels`.
    H_range, W_range: Ranges to generate height and width of matrix. Must be
                      tuples of `(min, max)`.
    kH_range, kW_range: Ranges to generate kernel height and width. Must be
                        tuples of `(min, max)`.
    max_groups: Maximum number of groups to generate.
    elements: Elements to generate from for the returned data type.
              If None, the strategy resolves to float within range [-1e6, 1e6].
    qparams: Strategy for quantization parameters. for X, w, and b.
             Could be either a single strategy (used for all) or a list of
             three strategies for X, w, b.
Generates:
    (X, w, b, g): Tensors of type `float32` of the following drawen shapes:
        X: (`nbatch, iChannels, H, W`)
        w: (`oChannels, iChannels // groups, kH, kW)
        b: `(oChannels,)`
        g: Number of groups the input is divided into
Note: X, w, b are tuples of (Tensor, qparams), where qparams could be either
      None or (scale, zero_point, quantized_type)


Example:
    @given(tensor_conv2d(
        min_batch=1, max_batch=3,
        min_in_channels=1, max_in_channels=7,
        min_out_channels=1, max_out_channels=7,
        H_range=(6, 12), W_range=(6, 12),
        kH_range=(3, 5), kW_range=(3, 5),
        max_groups=4,
        elements=st.floats(-1.0, 1.0),
        qparams=qparams()
    ))
"""
@st.composite
def tensor_conv2d(draw,
                  min_batch=1, max_batch=3,
                  min_in_channels=3, max_in_channels=7,
                  min_out_channels=3, max_out_channels=7,
                  H_range=(6, 12), W_range=(6, 12),
                  kH_range=(3, 7), kW_range=(3, 7),
                  max_groups=1, elements=None,
                  qparams=None):

    # Resolve the minibatch, in_channels, out_channels, iH/iW, iK/iW
    _minibatch = draw(st.integers(min_batch, max_batch))
    _in_channels = draw(st.integers(min_in_channels, max_in_channels))
    _out_channels = draw(st.integers(min_out_channels, max_out_channels))
    g = draw(st.integers(1, max_groups))
    assume(_in_channels % g == 0)
    assume(_out_channels % g == 0)

    _iH = draw(st.integers(H_range[0], H_range[1]))
    _iW = draw(st.integers(W_range[0], W_range[1]))
    _kH = draw(st.integers(kH_range[0], kH_range[1]))
    _kW = draw(st.integers(kW_range[0], kW_range[1]))

    # Resolve the tensors
    if qparams is not None:
        if isinstance(qparams, (list, tuple)):
            assert(len(qparams) == 3), "Need 3 qparams for X, w, b"
        else:
            qparams = [qparams] * 3

    X = draw(tensor(shapes=((_minibatch, _in_channels, _iH, _iW),),
                    elements=elements, qparams=qparams[0]))
    w = draw(tensor(shapes=((_out_channels, _in_channels // g, _kH, _kW),),
                    elements=elements, qparams=qparams[1]))
    b = draw(tensor(shapes=(_out_channels,), elements=elements,
                    qparams=qparams[2]))
    return X, w, b, g<|MERGE_RESOLUTION|>--- conflicted
+++ resolved
@@ -162,23 +162,15 @@
         _shape = draw(st.sampled_from(shapes))
     if qparams is None:
         if elements is None:
-<<<<<<< HEAD
-            elements = st.floats(-1e6, 1e6, width=32)
-=======
-            elements = st.floats(-1e6, 1e6, allow_nan=False)
->>>>>>> 44a7879b
+            elements = st.floats(-1e6, 1e6, allow_nan=False, width=32)
         X = draw(stnp.arrays(dtype=np.float32, elements=elements, shape=_shape))
         assume(not (np.isnan(X).any() or np.isinf(X).any()))
         return X, None
     qparams = draw(qparams)
     if elements is None:
         min_value, max_value = _get_valid_min_max(qparams)
-<<<<<<< HEAD
-        elements = st.floats(min_value, max_value, width=32)
-=======
         elements = st.floats(min_value, max_value, allow_infinity=False,
-                             allow_nan=False)
->>>>>>> 44a7879b
+                             allow_nan=False, width=32)
     X = draw(stnp.arrays(dtype=np.float32, elements=elements, shape=_shape))
     # Recompute the scale and zero_points according to the X statistics.
     scale, zp = _calculate_dynamic_qparams(X, qparams[2])

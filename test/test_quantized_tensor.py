import numpy as np

import torch
import io

from common_utils import TestCase, run_tests
import tempfile

class Foo(torch.nn.Module):
    def __init__(self):
        super(Foo, self).__init__()
        self.qscheme = torch.per_tensor_symmetric


class TestQuantizedTensor(TestCase):
    def test_qtensor(self):
        num_elements = 10
        r = torch.ones(num_elements, dtype=torch.float)
        scale = 1.0
        zero_point = 2
        qr = torch.quantize_per_tensor(r, scale, zero_point, torch.quint8)
        self.assertEqual(qr.q_scale(), scale)
        self.assertEqual(qr.q_zero_point(), zero_point)
        self.assertTrue(qr.is_quantized)
        self.assertFalse(r.is_quantized)
        self.assertEqual(qr.qscheme(), torch.per_tensor_affine)
        self.assertTrue(isinstance(qr.qscheme(), torch.qscheme))
        # slicing and int_repr
        int_repr = qr.int_repr()
        for num in int_repr:
            self.assertEqual(num, 3)
        for num in qr[2:].int_repr():
            self.assertEqual(num, 3)
        # dequantize
        rqr = qr.dequantize()
        for i in range(num_elements):
            self.assertEqual(r[i], rqr[i])
        # Scalar Tensor
        # item
        r = torch.ones(1, dtype=torch.float)
        qr = torch.quantize_per_tensor(r, scale, zero_point, torch.quint8)
        self.assertEqual(qr.item(), 1)
        self.assertEqual(qr[0].item(), 1)
        # assignment
        self.assertTrue(qr[0].is_quantized)
        qr[0] = 11.3  # float asignment
        self.assertEqual(qr.item(), 11)
        x = torch.ones(1, dtype=torch.float) * 15.3
        # Copying from a float Tensor
        qr[:] = x
        self.assertEqual(qr.item(), 15)
        # we can also print a qtensor
        self.assertEqual(' '.join(str(qr).split()),
                         "tensor([15.], size=(1,), dtype=torch.quint8, " +
                         "quantization_scheme=torch.per_tensor_affine, " +
                         "scale=1.0, zero_point=2)")
        empty_r = torch.ones((0, 1), dtype=torch.float)
        empty_qr = torch.quantize_per_tensor(empty_r, scale, zero_point, torch.quint8)
        self.assertEqual(' '.join(str(empty_qr).split()),
                         "tensor([], size=(0, 1), dtype=torch.quint8, " +
                         "quantization_scheme=torch.per_tensor_affine, " +
                         "scale=1.0, zero_point=2)")

    def test_qtensor_quant_dequant(self):
        r = torch.rand(3, 2, dtype=torch.float) * 4 - 2
        scale = 0.02
        zero_point = 2
        qr = torch.quantize_per_tensor(r, scale, zero_point, torch.quint8)
        rqr = qr.dequantize()
        self.assertTrue(np.allclose(r.numpy(), rqr.numpy(), atol=2 / scale))

    def test_per_channel_qtensor_creation(self):
        numel = 10
        ch_axis = 0
        scales = torch.rand(numel, dtype=torch.double)
        zero_points = torch.randint(0, 10, size=(numel,), dtype=torch.long)
        q = torch._empty_per_channel_affine_quantized_like(scales, zero_points, [numel], [ch_axis], dtype=torch.quint8)
        self.assertEqual(scales, q.q_per_channel_scales())
        self.assertEqual(zero_points, q.q_per_channel_zero_points())
        self.assertEqual([ch_axis], q.q_per_channel_axis())

        # create Tensor from uint8_t Tensor, scales and zero_points
        int_tensor = torch.randint(0, 100, size=(numel,), dtype=torch.uint8)
        q = torch._per_channel_affine_qtensor(int_tensor, scales, zero_points, [ch_axis])
        self.assertEqual(int_tensor, q.int_repr())
        self.assertEqual(scales, q.q_per_channel_scales())
        self.assertEqual(zero_points, q.q_per_channel_zero_points())
        self.assertEqual([ch_axis], q.q_per_channel_axis())

    def test_qtensor_creation(self):
        scale = 0.5
        zero_point = 10
        val = 100
        numel = 10
        q = torch._empty_affine_quantized([numel], scale=scale, zero_point=zero_point, dtype=torch.quint8)
        self.assertEqual(scale, q.q_scale())
        self.assertEqual(zero_point, q.q_zero_point())

        # create Tensor from uint8_t Tensor, scale and zero_point
        int_tensor = torch.randint(0, 100, size=(10,), dtype=torch.uint8)
        q = torch._per_tensor_affine_qtensor(int_tensor, scale, zero_point)
        self.assertEqual(int_tensor, q.int_repr())
        self.assertEqual(scale, q.q_scale())
        self.assertEqual(zero_point, q.q_zero_point())

        # create via empty_like
        q = torch._empty_affine_quantized([numel], scale=scale, zero_point=zero_point, dtype=torch.quint8)
        q_el = torch.empty_like(q)
        self.assertEqual(q.q_scale(), q_el.q_scale())
        self.assertEqual(q.q_zero_point(), q_el.q_zero_point())
        self.assertEqual(q.dtype, q_el.dtype)

        # create via empty_like but change the dtype (currently not supported)
        with self.assertRaises(RuntimeError):
            torch.empty_like(q, dtype=torch.qint8)

    def test_qtensor_dtypes(self):
        r = torch.rand(3, 2, dtype=torch.float) * 4 - 2
        scale = 0.2
        zero_point = 2
        qr = torch.quantize_per_tensor(r, scale, zero_point, torch.qint8)
        rqr = qr.dequantize()
        self.assertTrue(np.allclose(r.numpy(), rqr.numpy(), atol=2 / scale))
        qr = torch.quantize_per_tensor(r, scale, zero_point, torch.quint8)
        rqr = qr.dequantize()
        self.assertTrue(np.allclose(r.numpy(), rqr.numpy(), atol=2 / scale))
        qr = torch.quantize_per_tensor(r, scale, zero_point, torch.qint32)
        rqr = qr.dequantize()
        self.assertTrue(np.allclose(r.numpy(), rqr.numpy(), atol=2 / scale))

    def test_qtensor_dequantize_per_tensor(self):
        t = torch.arange(-10, 10, dtype=torch.int8)
        scale = 3
        zero_point = 2
        qt = torch._dequantize_per_tensor(t, scale, zero_point, torch.qint8)
        qt2 = torch._per_tensor_affine_qtensor(t, scale, zero_point)
        self.assertEqual(qt, qt2.dequantize())

    def test_qtensor_per_channel_affine(self):
        r = torch.rand(3, 2, dtype=torch.float) * 4 - 2
        scales = torch.tensor([0.2, 0.03], dtype=torch.double)
        zero_points = torch.tensor([5, 10], dtype=torch.long)
        axis = [1]

        def quantize_c(data, scales, zero_points):
            res = torch.empty((3, 2))
            quant_min, quant_max = 0, 255
            for i in range(3):
                for j in range(2):
                    res[i][j] = np.clip(np.round(data[i][j] / scales[j]) + zero_points[j], quant_min, quant_max)
            return res
        qr = torch.quantize_per_channel(r, scales, zero_points, axis, torch.quint8)
        rqr = qr.dequantize()
        self.assertTrue(np.allclose(qr.int_repr(), quantize_c(r, scales, zero_points)))
        self.assertTrue(np.allclose(r.numpy(), rqr.numpy(), atol=2 / np.min(scales.numpy())))

    def test_qtensor_permute(self):
        r = torch.rand(10, 30, 2, 2, dtype=torch.float) * 4 - 2
        scale = 0.02
        zero_point = 1
        qr = torch.quantize_per_tensor(r, scale, zero_point, torch.qint8)
        qr = qr.transpose(0, 1)
        rqr = qr.dequantize()
        # compare transpose + dequantized result with orignal transposed result
        self.assertTrue(np.allclose(r.numpy().transpose([1, 0, 2, 3]), rqr.numpy(), atol=2 / scale))

        qr = torch.quantize_per_tensor(r, scale, zero_point, torch.qint8)
        qr1 = qr.permute([1, 0, 2, 3])
        qr2 = qr.transpose(0, 1)
        # compare int representation after transformations
        self.assertEqual(qr1.int_repr(), qr2.int_repr())
        self.assertEqual(qr1.q_scale(), qr2.q_scale())
        self.assertEqual(qr1.q_zero_point(), qr2.q_zero_point())
        # compare dequantized result
        self.assertEqual(qr1.dequantize(), qr2.dequantize())
        # compare permuted + dequantized result with original transposed result
        self.assertTrue(np.allclose(qr2.dequantize().numpy(), r.numpy().transpose([1, 0, 2, 3]), atol=2 / scale))
        # make permuted result contiguous
        self.assertEqual(qr2.contiguous().int_repr(), qr2.int_repr())

        # change memory format
        qlast = qr.contiguous(memory_format=torch.channels_last)
        self.assertEqual(qr.stride(), list(reversed(sorted(qr.stride()))))
        self.assertNotEqual(qlast.stride(), list(reversed(sorted(qlast.stride()))))
        self.assertEqual(qr.int_repr(), qlast.int_repr())
        self.assertEqual(qr.q_scale(), qlast.q_scale())
        self.assertEqual(qr.q_zero_point(), qlast.q_zero_point())
        self.assertEqual(qlast.dequantize(), qr.dequantize())

    def test_qtensor_per_channel_permute(self):
        r = torch.rand(20, 10, 2, 2, dtype=torch.float) * 4 - 2
        scales = torch.rand(10) * 0.02 + 0.01
        zero_points = torch.round(torch.rand(10) * 2 - 1).to(torch.long)
        qr = torch.quantize_per_channel(r, scales, zero_points, [1], torch.qint8)

        # we can't reorder the axis
        with self.assertRaises(RuntimeError):
            qr.transpose(0, 1)

        # but we can change memory format
        qlast = qr.contiguous(memory_format=torch.channels_last)
        self.assertEqual(qr.stride(), list(reversed(sorted(qr.stride()))))
        self.assertNotEqual(qlast.stride(), list(reversed(sorted(qlast.stride()))))
        self.assertEqual(qr.int_repr(), qlast.int_repr())
        self.assertEqual(scales, qlast.q_per_channel_scales())
        self.assertEqual(zero_points, qlast.q_per_channel_zero_points())
        self.assertEqual((1,), qlast.q_per_channel_axis())
        self.assertEqual(qlast.dequantize(), qr.dequantize())

    def test_qtensor_load_save(self):
        scale = 0.2
        zero_point = 10
        r = torch.rand(15, 2, dtype=torch.float32) * 2
        for dtype in [torch.quint8, torch.qint8, torch.qint32]:
<<<<<<< HEAD
            qr = torch.quantize_linear(r, scale, zero_point, dtype)
            qrv = qr[:, 1]
            with tempfile.NamedTemporaryFile() as f:
                # Serializing and Deserializing Tensor
                torch.save((qr, qrv), f)
                f.seek(0)
                qr2, qrv2 = torch.load(f)
                self.assertEqual(qr, qr2)
                self.assertEqual(qrv, qrv2)
                self.assertEqual(qr2.storage().data_ptr(), qrv2.storage().data_ptr())

    def test_qtensor_per_channel_load_save(self):
        r = torch.rand(20, 10, dtype=torch.float) * 4 - 2
        scales = torch.rand(10) * 0.02 + 0.01
        zero_points = torch.round(torch.rand(10) * 20 + 1).to(torch.long)
        # quint32 is not supported yet
        for dtype in [torch.quint8, torch.qint8]:
            qr = torch.quantize_linear_per_channel(r, scales, zero_points, [1], dtype)
=======
            qr = torch.quantize_per_tensor(r, scale, zero_point, dtype)
>>>>>>> 6adaeb0d
            with tempfile.NamedTemporaryFile() as f:
                # Serializing and Deserializing Tensor
                torch.save(qr, f)
                f.seek(0)
                qr2 = torch.load(f)
                self.assertEqual(qr, qr2)

    def test_qtensor_copy(self):
        scale = 0.5
        zero_point = 10
        val = 100
        numel = 10
        # copy from same scale and zero_point
        q = torch._empty_affine_quantized([numel], scale=scale, zero_point=zero_point, dtype=torch.quint8)
        q2 = torch._empty_affine_quantized([numel], scale=scale, zero_point=zero_point, dtype=torch.quint8)
        q.copy_(q2)
        self.assertEqual(q.int_repr(), q2.int_repr())
        self.assertEqual(q.q_scale(), q2.q_scale())
        self.assertEqual(q.q_zero_point(), q2.q_zero_point())
        # copying from different scale and zero_point
        scale = 3.2
        zero_point = 5
        q = torch._empty_affine_quantized([numel], scale=scale, zero_point=zero_point, dtype=torch.quint8)
        # check original scale and zero_points are set correctly
        self.assertEqual(q.q_scale(), scale)
        self.assertEqual(q.q_zero_point(), zero_point)
        q.copy_(q2)
        # check scale and zero_points has been copied
        self.assertEqual(q, q2)

    def test_qtensor_clone(self):
        numel = 10
        scale = 0.5
        zero_point = 10
        q2 = torch._empty_affine_quantized([numel], scale=scale, zero_point=zero_point, dtype=torch.quint8)
        q = q2.clone()
        # Check to make sure the scale and zero_point has been copied.
        self.assertEqual(q, q2)

    def test_qtensor_view(self):
        scale, zero_point, dtype = 1.0, 2, torch.quint8
        q = torch._empty_affine_quantized(1, 2, 3, scale=scale, zero_point=zero_point, dtype=dtype)
        q2 = q.view(1, 3, 2)
        self.assertEqual(q.numel(), q2.numel())
        # testing -1
        self.assertEqual(q, q2.view(1, -1, 3))

        a = torch._empty_affine_quantized([1, 2, 3, 4], scale=scale, zero_point=zero_point, dtype=dtype)
        b = a.transpose(1, 2)  # swaps 2nd and 3rd dimension
        c = a.view(1, 3, 2, 4)  # does not change tensor layout
        self.assertEqual(b.size(), c.size())
        self.assertEqual(b.q_scale(), c.q_scale())
        self.assertEqual(b.q_zero_point(), c.q_zero_point())
        # TODO: fix flaky test
        # self.assertNotEqual(b.int_repr(), c.int_repr())


        # a case can't view non-contiguos Tensor
        a = torch._empty_affine_quantized([1, 2, 3, 4], scale=scale, zero_point=zero_point, dtype=dtype)
        b = a.transpose(1, 2)  # swaps 2nd and 3rd dimension
        err_str = "view size is not compatible with input tensor's size and stride*"
        with self.assertRaisesRegex(RuntimeError, err_str):
            b.view(1, 4, 2, 3)
        # view on contiguous tensor is fine
        b.contiguous().view(1, 4, 2, 3)


    def test_qtensor_reshape(self):
        scale, zero_point, dtype = 1.0, 2, torch.quint8
        q = torch._empty_affine_quantized([3, 5], scale=scale, zero_point=zero_point, dtype=dtype)
        q2 = q.reshape([15])
        self.assertEqual(q.numel(), q2.numel())
        self.assertEqual(q2.size(), [15])
        # testing -1
        self.assertEqual(q, q2.reshape([3, -1]))

        a = torch._empty_affine_quantized([1, 2, 3, 4], scale=scale, zero_point=zero_point, dtype=dtype)
        b = a.transpose(1, 2)  # swaps 2nd and 3rd dimension
        c = a.reshape(1, 3, 2, 4)  # does not change tensor layout
        self.assertEqual(b.size(), c.size())
        self.assertEqual(b.q_scale(), c.q_scale())
        self.assertEqual(b.q_zero_point(), c.q_zero_point())
        # TODO: fix flaky test
        # self.assertNotEqual(b.int_repr(), c.int_repr())

        # we can use reshape for non-contiguous Tensor
        a = torch._empty_affine_quantized([1, 2, 3, 4], scale=scale, zero_point=zero_point, dtype=dtype)
        b = a.transpose(1, 2)  # swaps 2nd and 3rd dimension
        c = b.reshape(1, 4, 2, 3)
        self.assertEqual(b, c.reshape(1, 3, 2, 4))

    def test_qscheme_pickle(self):

        f = Foo()
        buf = io.BytesIO()
        torch.save(f, buf)

        buf.seek(0)
        f2 = torch.load(buf)

        self.assertEqual(f2.qscheme, torch.per_tensor_symmetric)

if __name__ == "__main__":
    run_tests()<|MERGE_RESOLUTION|>--- conflicted
+++ resolved
@@ -212,8 +212,7 @@
         zero_point = 10
         r = torch.rand(15, 2, dtype=torch.float32) * 2
         for dtype in [torch.quint8, torch.qint8, torch.qint32]:
-<<<<<<< HEAD
-            qr = torch.quantize_linear(r, scale, zero_point, dtype)
+            qr = torch.quantize_per_tensor(r, scale, zero_point, dtype)
             qrv = qr[:, 1]
             with tempfile.NamedTemporaryFile() as f:
                 # Serializing and Deserializing Tensor
@@ -230,10 +229,7 @@
         zero_points = torch.round(torch.rand(10) * 20 + 1).to(torch.long)
         # quint32 is not supported yet
         for dtype in [torch.quint8, torch.qint8]:
-            qr = torch.quantize_linear_per_channel(r, scales, zero_points, [1], dtype)
-=======
-            qr = torch.quantize_per_tensor(r, scale, zero_point, dtype)
->>>>>>> 6adaeb0d
+            qr = torch.quantize_per_channel(r, scales, zero_points, [1], dtype)
             with tempfile.NamedTemporaryFile() as f:
                 # Serializing and Deserializing Tensor
                 torch.save(qr, f)


import math
import sys
import random
import string
import unittest
import itertools
import contextlib
import warnings
import pickle
from copy import deepcopy
from itertools import repeat, product
from functools import wraps, reduce
from operator import mul
from collections import OrderedDict
import threading

import torch
from torch._six import inf, nan
import torch.backends.cudnn as cudnn
import torch.nn as nn
import torch.nn.functional as F
import torch.nn.parallel as dp
import torch.nn.init as init
import torch.nn.utils.rnn as rnn_utils
from torch.nn.utils import clip_grad_norm_, clip_grad_value_
from torch.nn.utils import parameters_to_vector, vector_to_parameters
from torch.autograd import gradcheck
from torch.autograd.gradcheck import gradgradcheck
from torch.nn import Parameter
from torch.nn.parallel._functions import Broadcast
from common_utils import freeze_rng_state, run_tests, TestCase, skipIfNoLapack, skipIfRocm, \
    TEST_NUMPY, TEST_SCIPY, download_file, PY3, PY34, to_gpu, \
    get_function_arglist, load_tests
from common_cuda import TEST_CUDA, TEST_MULTIGPU, TEST_CUDNN, TEST_CUDNN_VERSION
from common_nn import NNTestCase, ModuleTest, CriterionTest, TestBase, \
    module_tests, criterion_tests, new_criterion_tests, loss_reference_fns, \
    ctcloss_reference, new_module_tests
from common_device_type import instantiate_device_type_tests, dtypes, \
    dtypesIfCUDA

from torch.nn import MultiheadAttention

from hypothesis import given
import hypothesis_utils as hu

# load_tests from common_utils is used to automatically filter tests for
# sharding on sandcastle. This line silences flake warnings
load_tests = load_tests

if TEST_SCIPY:
    from scipy import stats
    import scipy.ndimage

if TEST_NUMPY:
    import numpy as np

ALL_TENSORTYPES = [torch.float,
                   torch.double,
                   torch.half]

NO_HALF_TENSORTYPES = [torch.float,
                       torch.double]

DOUBLE_TENSORTYPES = [torch.double]

dtype2prec = {torch.float: 1e-5,
              torch.double: 1e-5,
              torch.half: 1e-2}


# WARNING: If you add a new top-level test case to this file, you MUST
# update test/run_test.py to list it, otherwise it will NOT be run in
# CI.


# Used to run the same test with different tensor types
def repeat_test_for_types(dtypes):
    def repeat_helper(f):
        @wraps(f)
        def call_helper(self, *args):
            for dtype in dtypes:
                if PY34:
                    with TestCase.subTest(self, dtype=dtype):
                        f(self, *args, dtype=dtype)
                else:
                    f(self, *args, dtype=dtype)

        return call_helper
    return repeat_helper


class PackedSequenceTest(TestCase):

    _type_by_name = {
        'torch.DoubleTensor': (torch.DoubleTensor, 'double'),
        'torch.FloatTensor': (torch.FloatTensor, 'float'),
        # We leave out `'torch.HalfTensor': (torch.HalfTensor, 'half'),`
        # because of an error in `pad_packed_sequence`
        # > AttributeError: 'torch.HalfTensor' object has no attribute 'fill_'
        'torch.LongTensor': (torch.LongTensor, 'long'),
        'torch.IntTensor': (torch.IntTensor, 'int'),
        'torch.ShortTensor': (torch.ShortTensor, 'short'),
        'torch.CharTensor': (torch.CharTensor, 'char'),
        'torch.ByteTensor': (torch.ByteTensor, 'byte'),
    }

    def __init__(self, *args, **kwargs):
        super(PackedSequenceTest, self).__init__(*args, **kwargs)
        self.batch_size = 5
        self.max_length = 6

    def _ordered_sequence(self, tensor_type):
        """Create ordered list of random sequences"""
        seqs = [tensor_type(random.randint(1, self.max_length))
                for _ in range(self.batch_size)]
        seqs = [s.random_(-128, 128) for s in seqs]
        ordered = sorted(seqs, key=len, reverse=True)
        return ordered

    def _padded_sequence(self, tensor_type):
        """Create Tensor of random padded sequences"""
        ordered = self._ordered_sequence(tensor_type)
        lengths = list(map(len, ordered))
        padded_tensor = rnn_utils.pad_sequence(ordered)
        return padded_tensor, lengths

    def test_type_casts(self):
        """Test type casting of `PackedSequence` against type casting of tensor"""
        for _, (input_type, _) in self._type_by_name.items():
            for expected_type_str, (_, cast_str) in self._type_by_name.items():
                for enforce_sorted in [True, False]:
                    padded, lengths = self._padded_sequence(input_type)
                    packed = rnn_utils.pack_padded_sequence(
                        padded, lengths, enforce_sorted=enforce_sorted)
                    # Apply cast to `PackedSequence` instance and unpack
                    masked = getattr(packed, cast_str)()
                    unpacked, lengths_out = rnn_utils.pad_packed_sequence(masked)
                    self.assertEqual(unpacked.type(), expected_type_str)

    @unittest.skipIf(not TEST_CUDA, "CUDA unavailable")
    def test_cuda_mask(self):
        for enforce_sorted in [True, False]:
            tensor_type = torch.FloatTensor
            cuda_type_str = 'torch.cuda.FloatTensor'
            padded, lengths = self._padded_sequence(tensor_type)
            packed = rnn_utils.pack_padded_sequence(
                padded, lengths, enforce_sorted=enforce_sorted)
            self.assertFalse(packed.is_cuda)
            packed = packed.cuda()
            self.assertTrue(packed.is_cuda)
            unpacked, _ = rnn_utils.pad_packed_sequence(packed)
            self.assertEqual(unpacked.type(), cuda_type_str)

    def test_wrong_order(self):
        a = torch.ones(25, 300)
        b = torch.ones(22, 300)
        b_a = rnn_utils.pad_sequence([b, a])
        self.assertRaises(
            RuntimeError,
            lambda: rnn_utils.pack_padded_sequence(b_a, [22, 25], enforce_sorted=True))

    def test_total_length(self):
        padded, lengths = self._padded_sequence(torch.FloatTensor)
        max_length = max(lengths)
        packed = rnn_utils.pack_padded_sequence(padded, lengths)
        # test ValueError if total_length < max_length
        for total_length in (-1, 0, max_length - 1):
            for batch_first in (True, False):
                def err_fn():
                    rnn_utils.pad_packed_sequence(packed, batch_first=batch_first,
                                                  total_length=total_length)
            self.assertRaisesRegex(ValueError,
                                   r'Expected total_length to be at least the '
                                   r'length of the longest sequence in input',
                                   err_fn)
        # test that pad_packed_sequence returns results of correct length
        for batch_first in (True, False):
            no_extra_pad, _ = rnn_utils.pad_packed_sequence(packed, batch_first=batch_first)
            for total_length_delta in (0, 1, 8):
                total_length = max_length + total_length_delta
                unpacked, lengths_out = rnn_utils.pad_packed_sequence(packed, batch_first=batch_first,
                                                                      total_length=total_length)
                self.assertEqual(lengths, lengths_out)
                self.assertEqual(unpacked.size(1 if batch_first else 0), total_length)
                if total_length_delta == 0:
                    ref_output = no_extra_pad
                elif batch_first:
                    extra_pad = no_extra_pad.new_zeros(self.batch_size, total_length_delta)
                    ref_output = torch.cat([no_extra_pad, extra_pad], 1)
                else:
                    extra_pad = no_extra_pad.new_zeros(total_length_delta, self.batch_size)
                    ref_output = torch.cat([no_extra_pad, extra_pad], 0)
                self.assertEqual(unpacked, ref_output)

    def test_to(self):
        for enforce_sorted in (True, False):
            padded, lengths = self._padded_sequence(torch.IntTensor)
            a = rnn_utils.pack_padded_sequence(
                padded, lengths, enforce_sorted=enforce_sorted).cpu()

            self.assertIs(a, a.to('cpu'))
            self.assertIs(a, a.to('cpu', dtype=torch.int32))
            self.assertEqual(a.long(), a.to(torch.int64))

            if torch.cuda.is_available():
                for cuda in ['cuda', 'cuda:0' if torch.cuda.device_count() == 1 else 'cuda:1']:
                    b = a.cuda(device=cuda)
                    self.assertIs(b, b.to(cuda))
                    self.assertEqual(a, b.to('cpu'))
                    self.assertEqual(b, a.to(cuda))
                    self.assertEqual(a, b.to('cpu', dtype=torch.int32))
                    self.assertIs(b, b.to(dtype=torch.int32))
                    self.assertEqual(b.long(), b.to(dtype=torch.int64))


def default_tensor_type(type):
    type_str = torch.typename(type)

    def decorator(fn):
        @wraps(fn)
        def wrapper(*args, **kwargs):
            old_type = torch.Tensor().type()
            torch.set_default_tensor_type(type_str)
            try:
                return fn(*args, **kwargs)
            finally:
                torch.set_default_tensor_type(old_type)

        return wrapper

    return decorator


def _assertGradAndGradgradChecks(test_case, apply_fn, inputs):
    # call assert function rather than returning a bool since it's nicer
    # if we get whether this failed on the gradcheck or the gradgradcheck.
    test_case.assertTrue(gradcheck(apply_fn, inputs))
    test_case.assertTrue(gradgradcheck(apply_fn, inputs))


class InputVariableMixin(object):
    def _get_input(self):
        input = TestBase._get_input(self, False)

        def map_variables(i):
            if isinstance(i, torch.Tensor):
                if i.is_floating_point():
                    i.requires_grad = True
                return i
            else:
                return type(i)(map_variables(elem) for elem in i)

        return map_variables(input)


class NewModuleTest(InputVariableMixin, ModuleTest):
    def __init__(self, *args, **kwargs):
        super(NewModuleTest, self).__init__(*args, **kwargs)
        self.cudnn = kwargs.get('cudnn', False)
        self.check_inplace = kwargs.get('check_inplace', False)
        self.check_gradgrad = kwargs.get('check_gradgrad', True)
        self.skip_double = kwargs.get('skip_double', False)

    def _do_test(self, test_case, module, input):
        test_case.check_jacobian(module, input, self.jacobian_input)

        if self.check_gradgrad:
            # could probably unify check_jacobian above with this.
            params = tuple(x for x in module.parameters())
            _assertGradAndGradgradChecks(test_case,
                                         lambda x, *args, **kw: test_case._forward(module, x), (input,) + params)

        # check if module can be printed
        module.__repr__()

        if self.check_inplace:
            # check if the inplace variant of the module gives the same result
            # as the out-of-place

            module_ip = self.constructor(*self.constructor_args, inplace=True)

            input_version = input._version
            with freeze_rng_state():
                output = module(input)
            test_case.assertEqual(input._version, input_version)

            input_ip = deepcopy(input)
            input_ip_clone = input_ip.clone()
            with freeze_rng_state():
                output_ip = module_ip(input_ip_clone)
            test_case.assertNotEqual(input_ip_clone._version, input_version)
            test_case.assertEqual(output, output_ip)
            grad = output.data.clone().normal_()
            input.grad.data.zero_()
            output.backward(grad)
            output_ip.backward(grad)
            test_case.assertEqual(input.grad, input_ip.grad)

        if isinstance(input, torch.LongTensor) and TEST_CUDA:
            # check that cuda() moves module parameters to correct GPU device,
            # and that float() casts parameters correctly

            input = input.cuda()
            module.float().cuda()
            module(input)
            for p in module.parameters():
                test_case.assertIsInstance(p, torch.cuda.FloatTensor)
                test_case.assertEqual(p.get_device(), 0)

            if torch.cuda.device_count() > 1:
                input = input.cuda(1)
                module.cuda(1)
                with torch.cuda.device(1):
                    module(input)
                for p in module.parameters():
                    test_case.assertIsInstance(p, torch.cuda.FloatTensor)
                    test_case.assertEqual(p.get_device(), 1)
        else:
            # check that float()/double() casters work correctly

            # to float
            if not isinstance(input, torch.LongTensor):
                input = input.float()
            module.float()
            module(input)
            for p in module.parameters():
                test_case.assertIsInstance(p, torch.FloatTensor)

            # and back to double
            if not isinstance(input, torch.LongTensor):
                input = input.double()
            module.double()
            module(input)
            for p in module.parameters():
                test_case.assertIsInstance(p, torch.DoubleTensor)

            if TEST_CUDA and self.should_test_cuda:
                # check that cuda() moves module parameters to correct GPU device,
                # and that float() casts parameters correctly

                # to GPU0
                input = input.float().cuda()
                module.float().cuda()
                module(input)
                for p in module.parameters():
                    test_case.assertIsInstance(p, torch.cuda.FloatTensor)
                    test_case.assertEqual(p.get_device(), 0)

                # to CPU
                input = input.cpu()
                module.cpu()
                module(input)
                for p in module.parameters():
                    test_case.assertIsInstance(p, torch.FloatTensor)

                # back to GPU0
                input = input.cuda()
                module.cuda()
                module(input)
                for p in module.parameters():
                    test_case.assertIsInstance(p, torch.cuda.FloatTensor)
                    test_case.assertEqual(p.get_device(), 0)

                # test that forwards of module runs correctly without cuDNN
                if self.cudnn:
                    with torch.backends.cudnn.flags(enabled=False):
                        module(input)
                        for p in module.parameters():
                            test_case.assertIsInstance(p, torch.cuda.FloatTensor)
                            test_case.assertEqual(p.get_device(), 0)

                if torch.cuda.device_count() >= 2:
                    # test cross-GPU transfer works
                    # to GPU1
                    input = input.cuda(1)
                    module.cuda(1)
                    with torch.cuda.device(1):
                        module(input)
                    for p in module.parameters():
                        test_case.assertIsInstance(p, torch.cuda.FloatTensor)
                        test_case.assertEqual(p.get_device(), 1)

                if not self.skip_double:
                    # test double()
                    input = input.double().cuda()
                    module.double().cuda()
                    module(input)
                    for p in module.parameters():
                        test_case.assertIsInstance(p, torch.cuda.DoubleTensor)
                        test_case.assertEqual(p.get_device(), 0)

                # test half()
                input = input.half().cuda()
                module.half().cuda()
                module(input)
                for p in module.parameters():
                    test_case.assertIsInstance(p, torch.cuda.HalfTensor)
                    test_case.assertEqual(p.get_device(), 0)

    def _get_target(self):
        return self._get_arg('target', False)

    @property
    def constructor_args(self):
        return self._get_arg('constructor_args', False)


class NewCriterionTest(InputVariableMixin, CriterionTest):
    # TODO: check that criterions don't ignore grad_output

    def __init__(self, *args, **kwargs):
        super(NewCriterionTest, self).__init__(*args, **kwargs)
        self.check_gradgrad = kwargs.get('check_gradgrad', True)
        self.check_half = kwargs.get('check_half', True)
        self.convert_target = kwargs.get('convert_target', True)

    def _do_extra_tests(self, test_case, module, input, target):
        if not self.check_gradgrad:
            return

        test_case.assertFalse(target.requires_grad)

        params = tuple(x for x in module.parameters())
        if not isinstance(input, tuple):
            inputs = (input,) + params

            def apply_fn(input, *params):
                return module(input, target)
        else:
            inputs = input + params

            def apply_fn(input1, input2, *params):
                return module(input1, input2, target)

        # TODO: we don't pass `target` as part of inputs because we don't
        # currently compute the gradient w.r.t. target for loss functions.
        gradcheck(apply_fn, inputs)
        gradgradcheck(apply_fn, inputs)

    def test_cuda(self, test_case, dtype=None, extra_args=None):
        def convert_dtype(obj, dtype, requires_grad=False):
            if isinstance(obj, torch.Tensor):
                return obj.detach().to(dtype=dtype).requires_grad_(requires_grad)
            elif isinstance(obj, torch.Tensor):
                return obj.to(dtype)
            elif isinstance(obj, tuple):
                return tuple(convert_dtype(o, dtype, requires_grad) for o in obj)
            else:
                return obj

        if not TEST_CUDA or not self.should_test_cuda:
            raise unittest.SkipTest('Excluded from CUDA tests')
        try:
            cpu_input = self._get_input()
            cpu_target = self._get_target()
            cpu_module = self.constructor(*self.constructor_args)
            gpu_module = self.constructor(*self.constructor_args)

            # Convert input, target and module parameters to dtype
            if dtype is not None:
                cpu_input = convert_dtype(cpu_input, dtype, True)
                # NLLLoss requires target to be LongTensor
                if not isinstance(cpu_target, torch.LongTensor) and self.convert_target:
                    cpu_target = convert_dtype(cpu_target, dtype)
                cpu_module.type(dtype)
                gpu_module.type(dtype)

            # GPU setup
            gpu_input = to_gpu(cpu_input)
            gpu_target = to_gpu(cpu_target)
            gpu_module.cuda()

            # torch.HalfTensor doesn't support most operations, converting back to default
            if dtype == torch.half:
                cpu_input = self._get_input()
                cpu_target = self._get_target()
                # Loss modules with weights require consistent input/module weight types
                cpu_module = self.constructor(*self.constructor_args)

            cpu_output = test_case._forward_criterion(cpu_module, cpu_input, cpu_target, extra_args=extra_args)
            gpu_output = test_case._forward_criterion(gpu_module, gpu_input, gpu_target, extra_args=extra_args)
            # dtype can be None, so set precision in this way instead of a precision map
            test_case.assertEqual(cpu_output, gpu_output, 1e-1 if dtype == torch.half else 4e-4)

            cpu_gradInput = test_case._backward_criterion(cpu_module, cpu_input, cpu_target, extra_args=extra_args)
            gpu_gradInput = test_case._backward_criterion(gpu_module, gpu_input, gpu_target, extra_args=extra_args)
            test_case.assertEqual(cpu_gradInput, gpu_gradInput, 1e-1 if dtype == torch.half else 4e-4)
        except NotImplementedError:
            pass

    def _get_target(self):
        return self._get_arg('target', False)

    @property
    def constructor_args(self):
        return self._get_arg('constructor_args', False)

    @property
    def extra_args(self):
        return self._get_arg('extra_args', False)

class TestAvgPool(TestCase):
    def _sum_pool2d(self, x, kernel_size):
        windows = torch.nn.functional.unfold(x, kernel_size=kernel_size, stride=kernel_size)
        return torch.sum(windows, dim=1)

    def _sum_pool3d(self, x, kernel_size):
        # Because unfold does not support 3D sliding window we will split tensor to multiple tensors and calculate sum
        h = kernel_size[0]
        splited_x = [t.sum(0) for t in x.split(h) if t.size(0) == h]
        # sum_pool2d assumes tensor in (1, 1, n, m) view, so unsqueeze two times
        splited_x = [self._sum_pool2d(t.unsqueeze(0).unsqueeze(0), kernel_size[1:]) for t in splited_x]
        joined_x = torch.cat(splited_x)
        return joined_x.view(1, joined_x.numel())

    def _avg_pool2d(self, x, kernel_size):
        size = reduce((lambda x, y: x * y), kernel_size)
        return self._sum_pool2d(x, kernel_size) / size

    def _avg_pool3d(self, x, kernel_size):
        size = reduce((lambda x, y: x * y), kernel_size)
        return self._sum_pool3d(x, kernel_size) / size

    def test_doubletensor_avg_pool2d(self):
        n, m = 5, 8
        input = torch.rand(1, 1, n, m)
        for i in range(1, n + 1):
            for j in range(1, m + 1):
                actual = torch.nn.functional.avg_pool2d(input[0], (i, j))
                actual = actual.view(1, actual.numel())
                expected = self._avg_pool2d(input, (i, j))
                self.assertTrue(torch.allclose(actual, expected, rtol=0, atol=1e-5))

    def test_avg_pool2d_with_zero_divisor(self):
        self.assertRaisesRegex(RuntimeError, "divisor must be not zero",
                               lambda: torch.nn.functional.avg_pool2d(torch.zeros(3, 3, 3), (2, 2), divisor_override=0))

    def test_doubletensor_avg_pool2d_with_divisor(self):
        n, m = 3, 3
        input = torch.rand(1, 1, n, m)
        for i in range(1, n + 1):
            for j in range(1, m + 1):
                for divisor in [1, 7, i * j]:
                    actual = torch.nn.functional.avg_pool2d(input[0], (i, j), divisor_override=divisor)
                    actual = actual.view(1, actual.numel())
                    expected = self._sum_pool2d(input, (i, j)) / divisor
                    self.assertTrue(torch.allclose(actual, expected, rtol=0, atol=1e-5))

    def test_doubletensor_avg_pool3d(self):
        h, w, d = 5, 6, 7
        input = torch.rand(h, w, d)
        for i in range(1, h + 1):
            for j in range(1, w + 1):
                for k in range(1, d + 1):
                    actual = torch.nn.functional.avg_pool3d(input.unsqueeze(0), (i, j, k))
                    actual = actual.view(1, actual.numel())
                    expected = self._avg_pool3d(input, (i, j, k))
                    self.assertTrue(torch.allclose(actual, expected, rtol=0, atol=1e-5))

    def test_doubletensor_avg_pool3d_with_divisor(self):
        h, w, d = 6, 5, 7
        input = torch.rand(h, w, d)
        for i in range(1, h + 1):
            for j in range(1, w + 1):
                for k in range(1, d + 1):
                    for divisor in [1, 7, i * j]:
                        actual = torch.nn.functional.avg_pool3d(input.unsqueeze(0), (i, j, k), divisor_override=divisor)
                        actual = actual.view(1, actual.numel())
                        expected = self._sum_pool3d(input, (i, j, k)) / divisor
                        self.assertTrue(torch.allclose(actual, expected, rtol=0, atol=1e-5))

    def test_avg_pool3d_with_zero_divisor(self):
        self.assertRaisesRegex(RuntimeError, "divisor must be not zero",
                               lambda: torch.nn.functional.avg_pool3d(torch.zeros(3, 3, 3, 3), (2, 2, 2), divisor_override=0))

class TestNN(NNTestCase):
    _do_cuda_memory_leak_check = True
    _do_cuda_non_default_stream = False

    def _forward(self, module, input):
        with freeze_rng_state():
            return module(input)

    def _backward(self, module, input, output, grad_output, create_graph=False):
        output.backward(grad_output, retain_graph=True, create_graph=create_graph)
        if input.grad is None:
            return None
        return input.grad.data

    def _forward_criterion(self, criterion, input, target, extra_args=None):
        if extra_args is None:
            extra_args = tuple()
        if isinstance(input, tuple):
            args = input + (target,) + extra_args
            output = criterion(*args)
        else:
            output = criterion(input, target, *extra_args)
        return output

    def _backward_criterion(self, criterion, input, target, gradOutput=None, extra_args=None):
        if extra_args is None:
            extra_args = tuple()
        input_tuple = input if isinstance(input, tuple) else (input,)
        for i in input_tuple:
            if i.grad is not None:
                i.grad.data.zero_()
        args = input_tuple + (target,) + extra_args
        if gradOutput is None:
            gradOutput = torch.ones(())
        criterion(*args).backward(gradOutput.type_as(input_tuple[0]))
        if isinstance(input, tuple):
            return tuple(map(lambda i: i.grad.data, input))
        else:
            return input.grad.data

    def _zero_grad_parameters(self, module):
        for p in module.parameters():
            if p.grad is not None:
                with torch.no_grad():
                    p.grad.zero_()
                p.grad.detach_()

    def _get_parameters(self, module):
        params = []
        d_params = []
        for p in module.parameters():
            params.append(p)
            d_params.append(p.grad)
        return params, d_params

    def _create_basic_net(self):
        class Layer(nn.Module):
            def __init__(self):
                super(Layer, self).__init__()
                self.layer_dummy_param = Parameter(torch.Tensor(3, 5))
                self.register_buffer('layer_dummy_buf', torch.zeros(1, 3, 3, 7))

        class Net(nn.Module):
            def __init__(self):
                super(Net, self).__init__()
                self.l1 = Layer()
                self.dummy_param = Parameter(torch.Tensor(3, 5))
                self.register_buffer('dummy_buf', torch.zeros(7, 3, 3, 1))

        l = Layer()
        n = Net()
        s = nn.Sequential(n, n)

        return l, n, s

    def test_requires_grad_(self):
        m = self._create_basic_net()[-1]
        assert len(list(m.buffers())) > 0, 'invalid test'
        assert all(not b.requires_grad for b in m.buffers()) > 0, 'invalid test'
        assert len(list(m.parameters())) > 0, 'invalid test'
        assert all(p.requires_grad for p in m.parameters()) > 0, 'invalid test'
        for requires_grad in (False, True):
            self.assertIs(m.requires_grad_(requires_grad), m)
            for p in m.parameters():
                self.assertEqual(p.requires_grad, requires_grad)
            for b in m.buffers():
                self.assertFalse(b.requires_grad)

    def test_module_backcompat(self):
        from torch.serialization import SourceChangeWarning
        path = download_file('https://download.pytorch.org/test_data/linear.pt')
        with warnings.catch_warnings():
            warnings.simplefilter('ignore', SourceChangeWarning)
            m = torch.load(path)
        input = torch.randn(2, 3, dtype=torch.float)
        self.assertEqual(m(input).size(), (2, 5))

    def test_conv_backcompat(self):
        from torch.serialization import SourceChangeWarning
        # This file was generated by running on PyTorch 1.0.1 on Python 2:
        #
        #     import torch
        #     from torch import nn
        #     m = nn.Conv2d(1, 1, 1)
        #     torch.save(m, 'legacy_conv2d.pt')
        #
        # NB: This Pickle also contains some Unicode data!
        path = download_file('https://download.pytorch.org/test_data/legacy_conv2d.pt')
        with warnings.catch_warnings():
            warnings.simplefilter('ignore', SourceChangeWarning)
            if sys.version_info[0] == 2:
                m = torch.load(path)
            else:
                m = torch.load(path, encoding='utf-8')
        input = torch.randn((1, 1, 1, 1), dtype=torch.float)
        self.assertEqual(m(input).size(), (1, 1, 1, 1))

    def test_share_memory(self):
        class Net(nn.Module):
            def __init__(self):
                super(Net, self).__init__()
                self.p = nn.Parameter(torch.eye(5))
                self.par = nn.ParameterList()
                self.par.append(nn.Parameter(torch.randn(10)))

            def forward(self, inp):
                # NB: dead code
                return inp.clone()

        net = Net()
        for p in net.parameters():
            self.assertFalse(p.storage().is_shared())
        for b in net.buffers():
            self.assertFalse(b.storage().is_shared())
        net.share_memory()
        for p in net.parameters():
            self.assertTrue(p.storage().is_shared())
        for b in net.buffers():
            self.assertTrue(b.storage().is_shared())

    def test_hooks(self):
        module = nn.Sigmoid()
        input = torch.ones(5, 5, requires_grad=True)

        counter = {
            'forwards': 0,
            'backwards': 0
        }

        def fw_hook(inc, h_module, input, output):
            self.assertIsInstance(input, tuple)
            self.assertTrue(isinstance(output, torch.Tensor))
            self.assertTrue(h_module is module)
            self.assertEqual(input[0].data, torch.ones(5, 5))
            self.assertEqual(output.data, torch.Tensor(5, 5).fill_(1 / (1 + 1 / math.e)))
            counter['forwards'] += inc

        def bw_hook(inc, h_module, grad_input, grad_output):
            self.assertIsInstance(grad_input, tuple)
            self.assertIsInstance(grad_output, tuple)
            self.assertTrue(h_module is module)
            self.assertEqual(grad_output[0].data, torch.ones(5, 5) * 2)
            counter['backwards'] += inc

        test_fwd = module.register_forward_hook(lambda *args: fw_hook(1, *args))

        module(input)
        module(input)
        self.assertEqual(counter['forwards'], 2)
        self.assertEqual(counter['backwards'], 0)

        test_bwd = module.register_backward_hook(
            lambda *args: bw_hook(1, *args))

        output = module(input)
        self.assertEqual(counter['forwards'], 3)
        self.assertEqual(counter['backwards'], 0)

        output.backward(torch.ones(5, 5) * 2, retain_graph=True)
        self.assertEqual(counter['forwards'], 3)
        self.assertEqual(counter['backwards'], 1)

        output.backward(torch.ones(5, 5) * 2, retain_graph=True)
        self.assertEqual(counter['forwards'], 3)
        self.assertEqual(counter['backwards'], 2)

        test2_fwd = module.register_forward_hook(lambda *args: fw_hook(2, *args))

        output = module(input)
        self.assertEqual(counter['forwards'], 6)
        self.assertEqual(counter['backwards'], 2)

        test2_bwd = module.register_backward_hook(lambda *args: bw_hook(2, *args))

        module(input).backward(torch.ones(5, 5) * 2)
        self.assertEqual(counter['forwards'], 9)
        self.assertEqual(counter['backwards'], 5)

        test2_bwd.remove()

        module(input).backward(torch.ones(5, 5) * 2)
        self.assertEqual(counter['forwards'], 12)
        self.assertEqual(counter['backwards'], 6)

        test2_fwd.remove()

        module(input).backward(torch.ones(5, 5) * 2)
        self.assertEqual(counter['forwards'], 13)
        self.assertEqual(counter['backwards'], 7)

        test_fwd.remove()
        test_bwd.remove()

    def test_hook_cpp(self):
        counter = [0]
        bn = nn.BatchNorm1d(5)

        def hook(module, grad_inputs, grad_outputs):
            counter[0] += 1
            self.assertEqual(len(grad_inputs), 3)
            self.assertEqual(len(grad_outputs), 1)
            self.assertEqual(module, bn)

        bn.register_backward_hook(hook)
        output = bn(torch.randn(5, 5, requires_grad=True))
        output.sum().backward()

    def test_hook_fail(self):
        module = nn.Sigmoid()
        input = torch.randn(5, 5, requires_grad=True)

        def bw_fail1(self, grad_input, grad_output):
            return grad_input[:-1]

        def bw_fail2(self, grad_input, grad_output):
            return grad_input + (torch.randn(2, 2),)

        with module.register_backward_hook(bw_fail1):
            with self.assertRaises(RuntimeError) as err:
                module(input).sum().backward()
            self.assertIn("bw_fail", err.exception.args[0])
            self.assertIn("got 0, but expected 1", err.exception.args[0])

        with module.register_backward_hook(bw_fail2):
            with self.assertRaises(RuntimeError) as err:
                module(input).sum().backward()
            self.assertIn("bw_fail2", err.exception.args[0])
            self.assertIn("got 2, but expected 1", err.exception.args[0])

    def test_hook_writeable(self):
        module = nn.Linear(5, 5)
        input = torch.randn(5, 5, requires_grad=True)

        def bw_hook(module, grad_input, grad_output):
            for grad in grad_input:
                self.assertTrue(isinstance(grad, torch.Tensor))
            for grad in grad_output:
                self.assertTrue(isinstance(grad, torch.Tensor))
            return tuple(gi * 2 for gi in grad_input)

        module.register_backward_hook(bw_hook)
        module(input).backward(torch.ones(5, 5))
        expected_grad = torch.ones(5, 5).mm(module.weight.data) * 2
        self.assertEqual(input.grad.data, expected_grad)

    def test_hook_mutations(self):
        module = nn.Linear(5, 5)
        input = torch.randn(5, 5, requires_grad=True)

        def forward_pre_hook(m, input):
            return torch.nn.functional.relu(input[0])

        def forward_hook(m, input, output):
            return -output

        module.register_forward_pre_hook(forward_pre_hook)
        module.register_forward_hook(forward_hook)
        output = module(input)
        expected_res = -torch.nn.functional.linear(torch.nn.functional.relu(input), module.weight, module.bias)
        self.assertEqual(output, expected_res)
        output.backward(torch.ones(5, 5) * 2, retain_graph=True)
        mask = (input > 0).double()
        expected_grad = -torch.ones(5, 5).mm(module.weight.data) * 2 * mask
        self.assertEqual(input.grad, expected_grad)



    def test_to(self):
        m = nn.Linear(3, 5)
        self.assertIs(m, m.to('cpu'))
        self.assertIs(m, m.to('cpu', dtype=torch.float32))
        self.assertEqual(m.double(), m.to(torch.float64))
        self.assertRaises(RuntimeError, lambda: m.to('cpu', copy=True))

        if torch.cuda.is_available():
            for cuda in ['cuda', 'cuda:0' if torch.cuda.device_count() == 1 else 'cuda:1']:
                m2 = m.cuda(device=cuda)
                self.assertIs(m2, m2.to(cuda))
                self.assertEqual(m, m2.to('cpu'))
                self.assertEqual(m2, m.to(cuda))
                self.assertIs(m2, m2.to(dtype=torch.float32))
                self.assertEqual(m2.double(), m2.to(dtype=torch.float64))

    def test_zero_grad(self):
        i = torch.randn(2, 5, requires_grad=True)
        module = nn.Linear(5, 5)
        for p in module.parameters():
            p.requires_grad = False
        module.zero_grad()

        module.weight.requires_grad = True
        module.zero_grad()
        self.assertIsNone(module.weight.grad)  # uninitialized grad

        module(i).sum().backward()
        self.assertIsNotNone(module.weight.grad)
        self.assertGreater(module.weight.grad.data.abs().sum(), 0)
        module.zero_grad()
        self.assertEqual(module.weight.grad.data, module.weight.data.clone().zero_())

        module.bias.requires_grad = True
        module.zero_grad()
        self.assertIsNotNone(module.weight.grad)
        self.assertIsNone(module.bias.grad)
        module(i).sum().backward()
        self.assertIsNotNone(module.weight.grad)
        self.assertIsNotNone(module.bias.grad)
        self.assertGreater(module.weight.grad.data.abs().sum(), 0)
        self.assertGreater(module.bias.grad.data.abs().sum(), 0)
        module.zero_grad()
        self.assertEqual(module.weight.grad.data, module.weight.data.clone().zero_())
        self.assertEqual(module.bias.grad.data, module.bias.data.clone().zero_())

    def test_no_grad(self):
        for dtype in [torch.bfloat16, torch.float, torch.double]:
            module = nn.Conv2d(2, 5, kernel_size=3, padding=1).to(dtype)
            input = torch.randn(1, 2, 10, 10).to(dtype)
            x = input
            y = input.clone()

            output = module(x)
            self.assertTrue(output.requires_grad)
            output.backward(torch.ones(1, 5, 10, 10))

            with torch.no_grad():
                output2 = module(y)
                self.assertFalse(output2.requires_grad)
                self.assertRaises(RuntimeError, lambda: output2.backward(torch.ones(1, 5, 10, 10)))

    def test_invalid_conv1d(self):
        for dtype in [torch.bfloat16, torch.float, torch.double]:
            module = nn.Conv1d(in_channels=3, out_channels=33, kernel_size=10, stride=1, bias=True).to(dtype)
            input = torch.randn(1, 3, 4).to(dtype)
            with self.assertRaisesRegex(RuntimeError,
                                        r'Calculated padded input size per channel: \(4\). ' +
                                        r'Kernel size: \(10\). Kernel size can\'t be greater than actual input size'):
                module(input)

            # Negative stride check
            module = nn.Conv1d(in_channels=3, out_channels=6, kernel_size=3, stride=-1, bias=True).to(dtype)
            input = torch.randn(1, 3, 4).to(dtype)
            with self.assertRaisesRegex(RuntimeError, 'negative stride is not supported'):
                module(input)

    def test_mismatch_shape_conv2d(self):
        x = torch.randn(1, 10, 1, 28, 28)
        w = torch.randn(6, 1, 5, 5)

        with self.assertRaisesRegex(RuntimeError,
                                    r'Expected 4-dimensional input for 4-dimensional weight 6 1 5 5,' +
                                    r' but got 5-dimensional input of size \[1, 10, 1, 28, 28\] instead'):

            F.conv2d(x, w)

    def test_invalid_conv2d(self):
        for dtype in [torch.bfloat16, torch.float, torch.double]:
            module = torch.nn.Conv2d(1, 1, kernel_size=3, dilation=2, stride=2).to(dtype)
            input = torch.empty(1, 1, 4, 4).to(dtype)
            self.assertRaises(RuntimeError, lambda: module(input))

            module = nn.Conv2d(in_channels=3, out_channels=33, kernel_size=10, stride=1, bias=True)
            input = torch.randn(1, 3, 1, 1)
            with self.assertRaisesRegex(RuntimeError,
                                        r'Calculated padded input size per channel: \(1 x 1\). ' +
                                        r'Kernel size: \(10 x 10\). Kernel size can\'t be greater than actual input size'):
                module(input)

            # Negative stride check
            module = nn.Conv2d(in_channels=3, out_channels=6, kernel_size=4, stride=-1, bias=True).to(dtype)
            input = torch.randn(1, 3, 4, 4).to(dtype)
            with self.assertRaisesRegex(RuntimeError, 'negative stride is not supported'):
                module(input)

    def test_invalid_conv3d(self):
        for dtype in [torch.bfloat16, torch.float, torch.double]:
            module = torch.nn.Conv3d(1, 1, kernel_size=3, dilation=2, stride=2).to(dtype)
            input = torch.empty(1, 1, 4, 4, 4).to(dtype)
            self.assertRaises(RuntimeError, lambda: module(input))

            # Negative stride check
            module = torch.nn.Conv3d(1, 1, kernel_size=3, stride=-2)
            input = torch.empty(1, 1, 4, 4, 4)
            with self.assertRaisesRegex(RuntimeError, 'negative stride is not supported'):
                module(input)

    def _test_alpha_dropout(self, cls, input):
        mean = input.mean()
        std = input.std()

        for p in [0.2, 0.5, 0.8]:
            module = cls(p)
            input_var = input.detach().clone().requires_grad_()
            output = module(input_var)
            # output mean should be close to input mean
            self.assertLess(abs(output.data.mean() - mean), 0.1)
            # output std should be close to input std
            self.assertLess(abs(output.data.std() - std), 0.1)
            output.backward(input)

    def test_parameters_and_named_parameters(self):
        def names(named_parameters):
            return [k for k, _ in named_parameters]

        l, n, s = self._create_basic_net()

        self.assertEqual(len(list(l.parameters())), 1)
        self.assertEqual(
            names(l.named_parameters()),
            ['layer_dummy_param'])

        self.assertEqual(len(list(n.parameters())), 2)
        self.assertEqual(
            names(n.named_parameters()),
            ['dummy_param', 'l1.layer_dummy_param'])

        self.assertEqual(len(list(n.parameters(recurse=False))), 1)
        self.assertEqual(
            names(n.named_parameters(recurse=False)),
            ['dummy_param'])

        self.assertEqual(len(list(s.parameters())), 2)
        self.assertEqual(
            names(s.named_parameters()),
            ['0.dummy_param', '0.l1.layer_dummy_param'])

    def test_buffers_and_named_buffers(self):
        def names(named_buffers):
            return [k for k, _ in named_buffers]

        l, n, s = self._create_basic_net()

        self.assertEqual(len(list(l.buffers())), 1)
        self.assertEqual(
            names(l.named_buffers()),
            ['layer_dummy_buf'])

        self.assertEqual(len(list(n.buffers())), 2)
        self.assertEqual(
            names(n.named_buffers()),
            ['dummy_buf', 'l1.layer_dummy_buf'])

        self.assertEqual(len(list(n.buffers(recurse=False))), 1)
        self.assertEqual(
            names(n.named_buffers(recurse=False)),
            ['dummy_buf'])

        self.assertEqual(len(list(s.buffers())), 2)
        self.assertEqual(
            names(s.named_buffers()),
            ['0.dummy_buf', '0.l1.layer_dummy_buf'])

    def test_call_supports_python_dict_output(self):
        class Net(nn.Module):
            def __init__(self):
                super(Net, self).__init__()
                self.l1 = nn.Linear(10, 20)
                self.register_backward_hook(self.hook)
                self.check_backward_hook_flag = False

            def hook(self, module, grad_out, grad_in):
                self.check_backward_hook_flag = True

            def forward(self, inputs):
                return {"output": self.l1(inputs).sum()}

        net = Net()
        model_output = net(torch.randn([5, 10]))
        model_output["output"].backward()
        self.assertTrue(net.check_backward_hook_flag)

    def test_children(self):
        l1 = nn.Linear(2, 2)
        l2 = nn.Linear(2, 2)
        l3 = nn.Linear(2, 2)
        l4 = nn.Linear(2, 2)
        subnet = nn.Sequential(l3, l4)
        s = nn.Sequential(l1, l2, l1, l2, subnet)
        self.assertEqual(list(s.children()), [l1, l2, subnet])

    def test_dir(self):
        linear = nn.Linear(2, 2)
        linear._test_submodule = nn.Linear(2, 2)
        linear._test_parameter = Parameter(torch.Tensor(2, 2))
        linear.register_buffer('_test_buffer', torch.Tensor(2, 2))
        keys = dir(linear)
        self.assertIn('_test_submodule', keys)
        self.assertIn('_test_parameter', keys)
        self.assertIn('_test_buffer', keys)

        for key in keys:
            self.assertTrue(hasattr(linear, key))

    def test_repr(self):
        # no extra information or sub-modules
        empty_sequential = nn.Sequential()
        expected_repr_empty = 'Sequential()'
        self.assertEqual(repr(empty_sequential), expected_repr_empty)

        # one liner extra information
        linear = nn.Linear(1, 1)
        expected_repr_linear = 'Linear(in_features=1, out_features=1, bias=True)'
        self.assertEqual(repr(linear), expected_repr_linear)

        # sub-modules repr
        sequential = nn.Sequential(linear)
        expected_repr_sequential = 'Sequential(\n' \
            '  (0): Linear(in_features=1, out_features=1, bias=True)\n' \
            ')'
        self.assertEqual(repr(sequential), expected_repr_sequential)

    def test_dir_digit(self):
        model = nn.Sequential(nn.Linear(2, 2))
        keys = dir(model)
        self.assertNotIn('0', keys)

    def test_named_children(self):
        l1 = nn.Linear(2, 2)
        l2 = nn.Linear(2, 2)
        l3 = nn.Linear(2, 2)
        l4 = nn.Linear(2, 2)
        subnet = nn.Sequential(l3, l4)
        s = nn.Sequential()
        with self.assertRaises(KeyError):
            s.add_module('', l1)
        with self.assertRaises(KeyError):
            s.add_module('name.with.dot', l1)
        s.add_module('layer1', l1)
        s.add_module('layer2', l2)
        s.add_module('layer3', l1)
        s.add_module('layer4', l2)
        s.add_module('subnet', subnet)
        self.assertEqual(list(s.named_children()), [('layer1', l1), ('layer2', l2), ('subnet', subnet)])

    def test_modules(self):
        class Net(nn.Module):
            def __init__(self):
                super(Net, self).__init__()
                self.l1 = l
                self.l2 = l
                self.param = torch.empty(3, 5)

        l = nn.Linear(10, 20)
        n = Net()
        s = nn.Sequential(n, n, n, n)
        self.assertEqual(list(s.modules()), [s, n, l])

    def test_named_modules(self):
        class Net(nn.Module):
            def __init__(self):
                super(Net, self).__init__()
                self.l1 = l
                self.l2 = l
                self.param = torch.empty(3, 5)
                self.block = block
        l = nn.Linear(10, 20)
        l1 = nn.Linear(10, 20)
        l2 = nn.Linear(10, 20)
        block = nn.Sequential()
        block.add_module('linear1', l1)
        block.add_module('linear2', l2)
        n = Net()
        s = nn.Sequential(n, n, n, n)
        self.assertEqual(list(s.named_modules()), [('', s), ('0', n), ('0.l1', l),
                                                   ('0.block', block), ('0.block.linear1', l1),
                                                   ('0.block.linear2', l2)])

    def test_register_buffer_raises_error_if_name_is_not_string(self):
        m = nn.Module()
        expected_error = 'buffer name should be a string. Got '
        with self.assertRaisesRegex(TypeError, expected_error + 'int'):
            m.register_buffer(1, torch.rand(5))
        with self.assertRaisesRegex(TypeError, expected_error + 'NoneType'):
            m.register_buffer(None, torch.rand(5))

    def test_register_buffer_raises_error_if_attr_exists(self):
        m = nn.Module()
        m.attribute_name = 5
        with self.assertRaises(KeyError):
            m.register_buffer('attribute_name', torch.rand(5))

        del m.attribute_name
        m.register_parameter('attribute_name', nn.Parameter())
        with self.assertRaises(KeyError):
            m.register_buffer('attribute_name', torch.rand(5))

        del m.attribute_name
        m.add_module('attribute_name', nn.Module())
        with self.assertRaises(KeyError):
            m.register_buffer('attribute_name', torch.rand(5))

    def test_register_buffer_raises_error_if_not_tensor(self):
        m = nn.Module()
        with self.assertRaises(TypeError):
            m.register_buffer('attribute_name', 5)

    def test_register_buffer_allows_overwriting_with_same_name(self):
        m = nn.Module()
        buffer1 = torch.rand(5)
        buffer2 = buffer1 + 5
        buffer3 = None
        m.register_buffer('buffer_name', buffer1)
        self.assertEqual(m.buffer_name, buffer1)
        m.register_buffer('buffer_name', buffer2)
        self.assertEqual(m.buffer_name, buffer2)
        m.register_buffer('buffer_name', buffer3)
        self.assertEqual(m.buffer_name, buffer3)

    def test_register_parameter_raises_error_if_name_is_not_string(self):
        m = nn.Module()
        expected_error = 'parameter name should be a string. Got '
        with self.assertRaisesRegex(TypeError, expected_error + 'int'):
            m.register_parameter(1, nn.Parameter())
        with self.assertRaisesRegex(TypeError, expected_error + 'NoneType'):
            m.register_parameter(None, nn.Parameter())

    def test_register_parameter_raises_error_if_attr_exists(self):
        m = nn.Module()
        m.attribute_name = 5
        with self.assertRaises(KeyError):
            m.register_parameter('attribute_name', nn.Parameter())

        del m.attribute_name
        m.register_buffer('attribute_name', torch.rand(5))
        with self.assertRaises(KeyError):
            m.register_parameter('attribute_name', nn.Parameter())

        del m.attribute_name
        m.add_module('attribute_name', nn.Module())
        with self.assertRaises(KeyError):
            m.register_parameter('attribute_name', nn.Parameter())

    def test_register_parameter_allows_overwriting_with_same_name(self):
        m = nn.Module()
        param1 = nn.Parameter(torch.rand(5))
        param2 = nn.Parameter(param1.data + 5)
        param3 = None
        m.register_parameter('param_name', param1)
        self.assertEqual(m.param_name, param1)
        m.register_parameter('param_name', param2)
        self.assertEqual(m.param_name, param2)
        m.register_parameter('param_name', param3)
        self.assertEqual(m.param_name, param3)

    def test_add_module_raises_error_if_attr_exists(self):
        m = nn.Module()
        m.attribute_name = 5
        with self.assertRaises(KeyError):
            m.add_module('attribute_name', nn.Module())

        del m.attribute_name
        m.register_buffer('attribute_name', torch.rand(5))
        with self.assertRaises(KeyError):
            m.add_module('attribute_name', nn.Module())

        del m.attribute_name
        m.register_parameter('attribute_name', nn.Parameter())
        with self.assertRaises(KeyError):
            m.add_module('attribute_name', nn.Module())

    def test_Sequential_getitem(self):
        l1 = nn.Linear(10, 20)
        l2 = nn.Linear(20, 30)
        l3 = nn.Linear(30, 40)
        l4 = nn.Linear(40, 50)
        n = nn.Sequential(l1, l2, l3, l4)
        self.assertIs(n[0], l1)
        self.assertIs(n[1], l2)
        self.assertIs(n[2], l3)
        self.assertIs(n[3], l4)
        self.assertIs(n[torch.tensor(3, dtype=torch.int64)], l4)
        self.assertEqual(n[1:], nn.Sequential(l2, l3, l4))
        self.assertEqual(n[3:], nn.Sequential(l4))
        self.assertEqual(n[:-1], nn.Sequential(l1, l2, l3))
        self.assertEqual(n[:-3], nn.Sequential(l1))
        self.assertEqual(n[::-1], nn.Sequential(l4, l3, l2, l1))

    def test_Sequential_setitem(self):
        l1 = nn.Linear(10, 20)
        l2 = nn.Linear(20, 30)
        l3 = nn.Linear(30, 40)
        l4 = nn.Linear(40, 50)
        n = nn.Sequential(l1, l2, l3)
        n[0] = l4
        n[-1] = l4
        n[torch.tensor(1, dtype=torch.int16)] = l1
        self.assertIs(n[0], l4)
        self.assertIs(n[1], l1)
        self.assertIs(n[2], l4)

    def test_Sequential_setitem_named(self):
        l1 = nn.Linear(10, 20)
        l2 = nn.Linear(20, 30)
        l3 = nn.Linear(30, 40)
        l4 = nn.Linear(40, 50)
        n = nn.Sequential(OrderedDict([
            ('linear1', l1),
            ('linear2', l2),
            ('linear3', l3),
        ]))

        n[0] = l4
        n[-1] = l4
        self.assertEqual(n.linear1, l4)
        self.assertEqual(n.linear3, l4)

    def test_Sequential_delitem(self):
        l1 = nn.Linear(10, 20)
        l2 = nn.Linear(20, 30)
        l3 = nn.Linear(30, 40)
        l4 = nn.Linear(40, 50)
        n = nn.Sequential(l1, l2, l3, l4)
        del n[-1]
        self.assertEqual(n, nn.Sequential(l1, l2, l3))
        del n[1::2]
        self.assertEqual(n, nn.Sequential(l1, l3))

    def test_ModuleList(self):
        modules = [nn.ReLU(), nn.Linear(5, 5)]
        module_list = nn.ModuleList(modules)

        def check():
            self.assertEqual(len(module_list), len(modules))
            for m1, m2 in zip(modules, module_list):
                self.assertIs(m1, m2)
            for m1, m2 in zip(modules, module_list.children()):
                self.assertIs(m1, m2)
            for i in range(len(modules)):
                self.assertIs(module_list[i], modules[i])

        check()
        modules += [nn.Conv2d(3, 4, 3)]
        module_list += [modules[-1]]
        check()
        modules.insert(1, nn.Linear(3, 2))
        module_list.insert(1, modules[1])
        check()
        modules.append(nn.Tanh())
        module_list.append(modules[-1])
        check()
        next_modules = [nn.Linear(5, 5), nn.Sigmoid()]
        modules.extend(next_modules)
        module_list.extend(next_modules)
        check()
        modules[2] = nn.Conv2d(5, 3, 2)
        module_list[2] = modules[2]
        check()
        modules[-1] = nn.Conv2d(5, 2, 1)
        module_list[-1] = modules[-1]
        check()
        idx = torch.tensor(2, dtype=torch.int32)
        modules[2] = nn.Conv2d(5, 3, 2)
        module_list[idx] = modules[2]
        self.assertIs(module_list[idx], modules[2])
        check()
        self.assertEqual(module_list[1:], nn.ModuleList(modules[1:]))
        self.assertEqual(module_list[3:], nn.ModuleList(modules[3:]))
        self.assertEqual(module_list[:-1], nn.ModuleList(modules[:-1]))
        self.assertEqual(module_list[:-3], nn.ModuleList(modules[:-3]))
        self.assertEqual(module_list[::-1], nn.ModuleList(modules[::-1]))
        del module_list[-1]
        self.assertEqual(module_list, nn.ModuleList(modules[:-1]))
        del module_list[1::2]
        self.assertEqual(module_list, nn.ModuleList(modules[:-1][0::2]))

        with self.assertRaises(TypeError):
            module_list += nn.ReLU()
        with self.assertRaises(TypeError):
            module_list.extend(nn.ReLU())

        l1 = nn.Linear(1, 2)
        l2 = nn.Linear(2, 3)
        l3 = nn.Linear(3, 2)
        l4 = nn.Linear(2, 3)
        subnet = nn.Sequential(l3, l4)
        s = nn.Sequential(
            OrderedDict([
                ("layer1", l1),
                ("layer2", l2),
                ("layer3", l3),
                ("layer4", l4),
                ("subnet_layer", subnet)
            ])
        )
        modules = list(s.modules())
        module_list = nn.ModuleList()
        module_list.extend(s.modules())
        check()

    def test_ModuleDict(self):
        modules = OrderedDict([
            ('act', nn.ReLU()),
            ('conv', nn.Conv2d(10, 10, 5)),
            ('fc', nn.Linear(5, 5)),
        ])

        module_dict = nn.ModuleDict(modules)

        def check():
            self.assertEqual(len(module_dict), len(modules))
            for k1, m2 in zip(modules, module_dict.children()):
                self.assertIs(modules[k1], m2)
            for k1, k2 in zip(modules, module_dict):
                self.assertIs(modules[k1], module_dict[k2])
            for k in module_dict:
                self.assertIs(module_dict[k], modules[k])
            for k in module_dict.keys():
                self.assertIs(module_dict[k], modules[k])
            for k, v in module_dict.items():
                self.assertIs(modules[k], v)
            for k1, m2 in zip(modules, module_dict.values()):
                self.assertIs(modules[k1], m2)
            for k in modules.keys():
                self.assertTrue(k in module_dict)
        check()

        modules['conv'] = nn.Conv2d(3, 4, 3)
        module_dict['conv'] = modules['conv']
        check()

        next_modules = [
            ('fc2', nn.Linear(5, 5)),
            ('act', nn.Sigmoid()),
        ]
        modules.update(next_modules)
        module_dict.update(next_modules)
        check()

        next_modules = OrderedDict([
            ('fc3', nn.Linear(5, 5)),
            ('act2', nn.Sigmoid()),
        ])
        modules.update(next_modules)
        module_dict.update(next_modules)
        check()

        next_modules = {
            'fc4': nn.Linear(5, 5),
            'act3': nn.Sigmoid()
        }
        modules.update(sorted(next_modules.items()))
        module_dict.update(next_modules)
        check()

        del module_dict['fc']
        del modules['fc']
        check()

        with self.assertRaises(TypeError):
            module_dict.update(nn.ReLU())

        with self.assertRaises(TypeError):
            module_dict.update([nn.ReLU()])

        with self.assertRaises(ValueError):
            module_dict.update([[nn.ReLU()]])

        with self.assertRaises(TypeError):
            module_dict[1] = nn.ReLU()

        s = nn.Sequential(modules)
        module_dict = nn.ModuleDict(s.named_children())
        check()

        c = module_dict.pop('conv')
        self.assertIs(c, modules['conv'])
        modules.pop('conv')
        check()

        module_dict.clear()
        self.assertEqual(len(module_dict), 0)
        modules.clear()
        check()

    def test_ParameterList(self):
        def make_param():
            return Parameter(torch.randn(10, 10))
        parameters = [make_param(), make_param()]
        param_list = nn.ParameterList(parameters)

        def check():
            self.assertEqual(len(parameters), len(param_list))
            for p1, p2 in zip(parameters, param_list):
                self.assertIs(p1, p2)
            for p1, p2 in zip(parameters, param_list.parameters()):
                self.assertIs(p1, p2)
            for i in range(len(parameters)):
                self.assertIs(parameters[i], param_list[i])

        check()
        parameters += [make_param()]
        param_list += [parameters[-1]]
        check()
        parameters.append(make_param())
        param_list.append(parameters[-1])
        check()
        next_params = [make_param(), make_param()]
        parameters.extend(next_params)
        param_list.extend(next_params)
        check()
        parameters[2] = make_param()
        param_list[2] = parameters[2]
        check()
        parameters[-1] = make_param()
        param_list[-1] = parameters[-1]
        check()
        idx = torch.tensor(2, dtype=torch.int32)
        parameters[2] = make_param()
        param_list[idx] = parameters[2]
        self.assertIs(param_list[idx], parameters[2])
        check()
        self.assertEqual(param_list[1:], nn.ParameterList(parameters[1:]))
        self.assertEqual(param_list[3:], nn.ParameterList(parameters[3:]))
        self.assertEqual(param_list[:-1], nn.ParameterList(parameters[:-1]))
        self.assertEqual(param_list[:-3], nn.ParameterList(parameters[:-3]))
        self.assertEqual(param_list[::-1], nn.ParameterList(parameters[::-1]))

        with self.assertRaises(TypeError):
            param_list += make_param()
        with self.assertRaises(TypeError):
            param_list.extend(make_param())

        l1 = nn.Linear(1, 2)
        l2 = nn.Linear(2, 3)
        l3 = nn.Linear(3, 2)
        l4 = nn.Linear(2, 3)
        subnet = nn.Sequential(l3, l4)
        s = nn.Sequential(
            OrderedDict([
                ("layer1", l1),
                ("layer2", l2),
                ("layer3", l3),
                ("layer4", l4),
                ("subnet_layer", subnet)
            ])
        )
        parameters = list(s.parameters())
        param_list = nn.ParameterList()
        param_list.extend(s.parameters())
        check()

    def test_ParameterDict(self):
        parameters = OrderedDict([
            ('p1', Parameter(torch.randn(10, 10))),
            ('p2', Parameter(torch.randn(10, 10))),
            ('p3', Parameter(torch.randn(10, 10))),
        ])

        parameter_dict = nn.ParameterDict(parameters)

        def check():
            self.assertEqual(len(parameter_dict), len(parameters))
            for k1, m2 in zip(parameters, parameter_dict.parameters()):
                self.assertIs(parameters[k1], m2)
            for k1, k2 in zip(parameters, parameter_dict):
                self.assertIs(parameters[k1], parameter_dict[k2])
            for k in parameter_dict:
                self.assertIs(parameter_dict[k], parameters[k])
            for k in parameter_dict.keys():
                self.assertIs(parameter_dict[k], parameters[k])
            for k, v in parameter_dict.items():
                self.assertIs(v, parameters[k])
            for k1, m2 in zip(parameters, parameter_dict.values()):
                self.assertIs(parameters[k1], m2)
            for k in parameters.keys():
                self.assertTrue(k in parameter_dict)

        check()

        parameters['p4'] = Parameter(torch.randn(10, 10))
        parameter_dict['p4'] = parameters['p4']
        check()

        next_parameters = [
            ('p5', Parameter(torch.randn(10, 10))),
            ('p2', Parameter(torch.randn(10, 10))),
        ]
        parameters.update(next_parameters)
        parameter_dict.update(next_parameters)
        check()

        next_parameters = OrderedDict([
            ('p6', Parameter(torch.randn(10, 10))),
            ('p5', Parameter(torch.randn(10, 10))),
        ])
        parameters.update(next_parameters)
        parameter_dict.update(next_parameters)
        check()

        next_parameters = {
            'p8': Parameter(torch.randn(10, 10)),
            'p7': Parameter(torch.randn(10, 10))
        }
        parameters.update(sorted(next_parameters.items()))
        parameter_dict.update(next_parameters)
        check()

        del parameter_dict['p3']
        del parameters['p3']
        check()

        with self.assertRaises(TypeError):
            parameter_dict.update(1)

        with self.assertRaises(TypeError):
            parameter_dict.update([1])

        with self.assertRaises(ValueError):
            parameter_dict.update(Parameter(torch.randn(10, 10)))

        with self.assertRaises(TypeError):
            parameter_dict[1] = Parameter(torch.randn(10, 10))

        p_pop = parameter_dict.pop('p4')
        self.assertIs(p_pop, parameters['p4'])
        parameters.pop('p4')
        check()

        parameter_dict.clear()
        self.assertEqual(len(parameter_dict), 0)
        parameters.clear()
        check()

    def test_add_module(self):
        l = nn.Linear(10, 20)
        net = nn.Module()
        net.l = l
        net.l2 = l
        net.add_module('empty', None)
        self.assertEqual(net.l, l)
        self.assertEqual(net.l2, l)
        self.assertEqual(net.empty, None)
        net.add_module('l3', l)
        self.assertEqual(net.l3, l)
        l3 = nn.Linear(20, 10)
        net.add_module('l', l3)
        self.assertEqual(net.l, l3)
        self.assertRaises(TypeError, lambda: net.add_module('x', 'non-module'))
        self.assertRaisesRegex(TypeError, 'module name should be a string. Got int',
                               lambda: net.add_module(1, l))
        self.assertRaisesRegex(TypeError, 'module name should be a string. Got NoneType',
                               lambda: net.add_module(None, l))

    def test_module_to_argparse(self):
        net = nn.Sequential(nn.Linear(3, 3))
        cpu = torch.device('cpu')
        with self.assertRaises(TypeError):
            net.to(cpu, True)
        with self.assertRaises(TypeError):
            net.to(torch.long)
        with self.assertRaises(TypeError):
            net.to(None, True)
        with self.assertRaises(TypeError):
            net.to(cpu, torch.long, True)
        with self.assertRaises(TypeError):
            net.to(cpu, dtype=torch.long, non_blocking=True)
        with self.assertRaises(TypeError):
            net.to([])
        with self.assertRaises(TypeError):
            net.to({}, non_blocking=True)
        with self.assertRaises(TypeError):
            net.to(torch.tensor(3, dtype=torch.long), non_blocking=True)
        with self.assertRaises(TypeError):
            net.to(cpu, torch.tensor(3, dtype=torch.long), non_blocking=True)

    def test_module_apply_inplace_op(self):
        def add_one_inplace(t):
            return t.add_(1.0)

        # Test that applying an in-place operation to a module would bump
        # the module's parameters' version counter.
        m = nn.Linear(20, 10)
        pvm = m.weight.mul(m.weight)
        m_weight_version_saved = m.weight._version
        m = m._apply(add_one_inplace)
        self.assertGreater(m.weight._version, m_weight_version_saved)
        with self.assertRaisesRegex(RuntimeError, "modified by an inplace operation"):
            pvm.backward(torch.randn(10, 20))

        # Test that applying an in-place operation to a module would bump
        # the module's parameters' gradients' version counter.
        m = nn.Linear(20, 10)
        m.weight.grad = torch.randn(10, 20).requires_grad_()
        pgm = m.weight.grad.mul(m.weight.grad)
        m_weight_grad_version_saved = m.weight.grad._version
        m = m._apply(add_one_inplace)
        self.assertGreater(m.weight.grad._version, m_weight_grad_version_saved)
        with self.assertRaisesRegex(RuntimeError, "modified by an inplace operation"):
            pgm.backward(torch.randn(10, 20))

    def test_overwrite_module_params_on_conversion(self):
        # Test that if the conversion function passed to `module._apply()`
        # changes the TensorImpl type of `module`'s parameters, the `module`'s
        # parameters are always overwritten, regardless of the value of
        # `torch.__future__.get_overwrite_module_params_on_conversion()`.
        m = nn.Linear(20, 10)
        m.weight.grad = torch.randn(10, 20)
        weight_ref = m.weight
        weight_grad_ref = m.weight.grad
        m = m._apply(lambda t: torch.sparse_coo_tensor(torch.zeros([2, 1]), torch.ones([1]), torch.Size([10, 20])))
        self.assertNotEqual(weight_ref.layout, m.weight.layout)
        self.assertNotEqual(weight_grad_ref.layout, m.weight.grad.layout)

        # Test that under the current default settings
        # (`torch.__future__.get_overwrite_module_params_on_conversion() == False`),
        # a view to a module's parameters is not pointing to the same storage as
        # its base variable after converting the module to a different dtype.
        m = nn.Linear(20, 10).float()
        mw = m.weight[:]
        m.double()
        mw[0][0] = 5
        with self.assertRaisesRegex(RuntimeError, "Expected object of scalar type Float but got scalar type Double"):
            mw[0][0] == mw._base[0][0]

        try:
            torch.__future__.set_overwrite_module_params_on_conversion(True)

            # Test that if `torch.__future__.get_overwrite_module_params_on_conversion() == True`,
            # a view to a module's parameters is still pointing to the same storage as
            # its base variable after converting the module to a different dtype.
            m = nn.Linear(20, 10).float()
            mw = m.weight[:]
            m.double()
            mw[0][0] = 5
            self.assertTrue(mw[0][0] == mw._base[0][0])

            # Test that if `torch.__future__.get_overwrite_module_params_on_conversion() == True`,
            # `float_module.double()` doesn't preserve previous references to
            # `float_module`'s parameters or gradients.
            m = nn.Linear(20, 10).float()
            m.weight.grad = torch.randn(10, 20).float()
            weight_ref = m.weight
            weight_grad_ref = m.weight.grad
            m.double()
            self.assertNotEqual(weight_ref.dtype, m.weight.dtype)
            self.assertNotEqual(weight_grad_ref.dtype, m.weight.grad.dtype)

            def add_one_inplace(t):
                return t.add_(1.0)

            # Test that if `torch.__future__.get_overwrite_module_params_on_conversion() == True`,
            # applying an in-place operation to a module would bump the module's
            # original parameters' version counter.
            m = nn.Linear(20, 10)
            pvm = m.weight.mul(m.weight)
            weight_ref = m.weight
            m_weight_version_saved = weight_ref._version
            m = m._apply(add_one_inplace)
            # Test that the in-place operation bumps the original parameter's version counter
            self.assertGreater(weight_ref._version, m_weight_version_saved)
            with self.assertRaisesRegex(RuntimeError, "modified by an inplace operation"):
                pvm.backward(torch.randn(10, 20))

            # Test that if `torch.__future__.get_overwrite_module_params_on_conversion() == True`,
            # applying an in-place operation to a module would bump the module's
            # original parameters' gradients' version counter.
            m = nn.Linear(20, 10)
            m.weight.grad = torch.randn(10, 20).requires_grad_()
            pgm = m.weight.grad.mul(m.weight.grad)
            weight_grad_ref = m.weight.grad
            m_weight_grad_version_saved = weight_grad_ref._version
            m = m._apply(add_one_inplace)
            self.assertGreater(weight_grad_ref._version, m_weight_grad_version_saved)
            with self.assertRaisesRegex(RuntimeError, "modified by an inplace operation"):
                pgm.backward(torch.randn(10, 20))

            # Test that if `torch.__future__.get_overwrite_module_params_on_conversion() == True`,
            # applying an out-of-place operation to a module doesn't bump
            # the module's original parameters' version counter.
            m = nn.Linear(20, 10)
            weight_ref = m.weight
            m_weight_version_saved = weight_ref._version
            m = m._apply(lambda t: torch.randn(t.shape))
            self.assertEqual(weight_ref._version, m_weight_version_saved)

            # Test that if `torch.__future__.get_overwrite_module_params_on_conversion() == True`,
            # applying an out-of-place operation to a module doesn't bump
            # the module's original parameters' gradients' version counter.
            m = nn.Linear(20, 10)
            m.weight.grad = torch.randn(10, 20).requires_grad_()
            weight_grad_ref = m.weight.grad
            m_weight_grad_version_saved = weight_grad_ref._version
            m = m._apply(lambda t: torch.randn(t.shape))
            self.assertEqual(weight_grad_ref._version, m_weight_grad_version_saved)
        finally:
            torch.__future__.set_overwrite_module_params_on_conversion(False)

    @unittest.skipIf(not TEST_CUDA, "CUDA unavailable")
    def test_overwrite_module_params_on_conversion_cpu_cuda(self):
        # Test that under the current default settings
        # (`torch.__future__.get_overwrite_module_params_on_conversion() == False`),
        # a view to a module's parameters is not pointing to the same storage as
        # its base variable after converting the module to a different device.
        m = nn.Linear(20, 10)
        mw = m.weight[:]
        m.to('cuda')
        with torch.no_grad():
            # Without using `torch.no_grad()`, this will leak CUDA memory.
            # (Issue is filed at https://github.com/pytorch/pytorch/issues/21875)
            mw[0][0] = 5
<<<<<<< HEAD
        with self.assertRaisesRegex(RuntimeError, "Expected object of device type cpu but got device type cuda"):
=======
        with self.assertRaisesRegex(RuntimeError, "Expected object of backend CUDA but got backend CPU"):
>>>>>>> a7225fec
            mw[0][0] == mw._base[0][0]

        try:
            torch.__future__.set_overwrite_module_params_on_conversion(True)

            # Test that if `torch.__future__.get_overwrite_module_params_on_conversion() == True`,
            # a view to a module's parameters is still pointing to the same storage as
            # its base variable after converting the module to a different device.
            m = nn.Linear(20, 10)
            mw = m.weight[:]
            m.to('cuda')
            mw[0][0] = 5
            self.assertTrue(mw[0][0] == mw._base[0][0])

            # Test that if `torch.__future__.get_overwrite_module_params_on_conversion() == True`,
            # `cpu_module.to("cuda")` doesn't preserve previous references to
            # `cpu_module`'s parameters or gradients.
            m = nn.Linear(20, 10)
            m.weight.grad = torch.randn(10, 20)
            weight_ref = m.weight
            weight_grad_ref = m.weight.grad
            m.to('cuda')
            self.assertNotEqual(weight_ref.device, m.weight.device)
            self.assertNotEqual(weight_grad_ref.device, m.weight.grad.device)
        finally:
            torch.__future__.set_overwrite_module_params_on_conversion(False)

    def test_type(self):
        l = nn.Linear(10, 20)
        net = nn.Module()
        net.l = l
        net.l2 = l
        net.add_module('empty', None)
        net.register_buffer('indices', torch.LongTensor(1))
        net.float()
        self.assertIsInstance(l.weight.data, torch.FloatTensor)
        self.assertIsInstance(l.bias.data, torch.FloatTensor)
        self.assertIsInstance(net.indices, torch.LongTensor)
        net.double()
        self.assertIsInstance(l.weight.data, torch.DoubleTensor)
        self.assertIsInstance(l.bias.data, torch.DoubleTensor)
        self.assertIsInstance(net.indices, torch.LongTensor)
        net.to(torch.half)
        self.assertIsInstance(l.weight.data, torch.HalfTensor)
        self.assertIsInstance(l.bias.data, torch.HalfTensor)
        self.assertIsInstance(net.indices, torch.LongTensor)
        if TEST_CUDA:
            net.float().cuda()
            self.assertIsInstance(l.weight.data, torch.cuda.FloatTensor)
            self.assertIsInstance(l.bias.data, torch.cuda.FloatTensor)
            self.assertIsInstance(net.indices, torch.cuda.LongTensor)
            net.cpu()
            self.assertIsInstance(l.weight.data, torch.FloatTensor)
            self.assertIsInstance(l.bias.data, torch.FloatTensor)
            self.assertIsInstance(net.indices, torch.LongTensor)
            net.to("cuda", torch.double, True)
            self.assertIsInstance(l.weight.data, torch.cuda.DoubleTensor)
            self.assertIsInstance(l.bias.data, torch.cuda.DoubleTensor)
            self.assertIsInstance(net.indices, torch.cuda.LongTensor)
            net.to(torch.empty(1, device="cuda:0", dtype=torch.half))
            self.assertIsInstance(l.weight.data, torch.cuda.HalfTensor)
            self.assertIsInstance(l.bias.data, torch.cuda.HalfTensor)
            self.assertIsInstance(net.indices, torch.cuda.LongTensor)
        net.to(torch.device("cpu"), non_blocking=True)
        self.assertIsInstance(l.weight.data, torch.HalfTensor)
        self.assertIsInstance(l.bias.data, torch.HalfTensor)
        self.assertIsInstance(net.indices, torch.LongTensor)
        net.type(torch.FloatTensor)
        self.assertIsInstance(l.weight.data, torch.FloatTensor)
        self.assertIsInstance(l.bias.data, torch.FloatTensor)
        net.to(torch.DoubleTensor(1))
        self.assertIsInstance(l.weight.data, torch.DoubleTensor)
        self.assertIsInstance(l.bias.data, torch.DoubleTensor)
        if TEST_CUDA:
            net.type(torch.cuda.FloatTensor)
            self.assertIsInstance(l.weight.data, torch.cuda.FloatTensor)
            self.assertIsInstance(l.bias.data, torch.cuda.FloatTensor)

    def test_non_leaf_parameters(self):
        l1 = nn.Linear(10, 10)
        l2 = nn.Linear(10, 10)

        def assign_weight():
            l2.weight = l1.weight + 2

        self.assertRaises(TypeError, assign_weight)
        # This should work though
        l2.weight = Parameter(torch.randn(10, 10))

    def test_clip_grad_norm(self):
        l = nn.Linear(10, 10)
        max_norm = 2

        def compute_norm(norm_type):
            norm_type = float(norm_type)
            if norm_type != inf:
                total_norm = 0
                for p in l.parameters():
                    total_norm += p.grad.data.abs().pow(norm_type).sum()
                return pow(total_norm, 1. / norm_type)
            else:
                return max(p.grad.data.abs().max() for p in l.parameters())

        def compare_scaling(grads):
            p_scale = [p.grad.data.div(g).view(-1) for p, g in zip(l.parameters(), grads)]
            scale = torch.cat(p_scale)
            self.assertEqual(scale.std(), 0)
            return scale[0]

        grads = torch.arange(1., 101).view(10, 10), torch.ones(10).div(1000)
        for norm_type in [0.5, 1.5, 2, 4, 'inf']:
            for p, g in zip(l.parameters(), grads):
                p._grad = g.clone().view_as(p.data)
            norm_before = compute_norm(norm_type)
            norm = clip_grad_norm_(l.parameters(), max_norm, norm_type=norm_type)
            norm_after = compute_norm(norm_type)
            self.assertEqual(norm, norm_before)
            self.assertEqual(norm_after, max_norm)
            self.assertLessEqual(norm_after, norm_before)
            compare_scaling(grads)

        # Small gradients should be left unchanged
        grads = torch.rand(10, 10).div(10000), torch.ones(10).div(500)
        for norm_type in [0.5, 1.5, 2, 4, 'inf']:
            for p, g in zip(l.parameters(), grads):
                p.grad.data.copy_(g)
            norm_before = compute_norm(norm_type)
            norm = clip_grad_norm_(l.parameters(), max_norm, norm_type=norm_type)
            norm_after = compute_norm(norm_type)
            self.assertEqual(norm, norm_before)
            self.assertEqual(norm_before, norm_after)
            self.assertLessEqual(norm_after, max_norm)
            scale = compare_scaling(grads)
            self.assertEqual(scale, 1)

        # Should accept a single Tensor as input
        p1, p2 = torch.randn(10, 10), torch.randn(10, 10)
        g = torch.arange(1., 101).view(10, 10)
        p1._grad = g.clone()
        p2._grad = g.clone()
        for norm_type in [0.5, 1.5, 2, 4, 'inf']:
            clip_grad_norm_(p1, max_norm, norm_type=norm_type)
            clip_grad_norm_([p2], max_norm, norm_type=norm_type)
            self.assertEqual(p1.grad, p2.grad)

    def test_clip_grad_value(self):
        l = nn.Linear(10, 10)
        clip_value = 2.5

        grad_w, grad_b = torch.arange(-50., 50).view(10, 10).div_(5), torch.ones(10).mul_(2)
        for grad_list in [[grad_w, grad_b], [grad_w, None]]:
            for p, g in zip(l.parameters(), grad_list):
                p._grad = g.clone().view_as(p.data) if g is not None else g

        clip_grad_value_(l.parameters(), clip_value)
        for p in filter(lambda p: p.grad is not None, l.parameters()):
            self.assertLessEqual(p.grad.data.max(), clip_value)
            self.assertGreaterEqual(p.grad.data.min(), -clip_value)

        # Should accept a single Tensor as input
        p1, p2 = torch.randn(10, 10), torch.randn(10, 10)
        g = torch.arange(-50., 50).view(10, 10).div_(5)
        p1._grad = g.clone()
        p2._grad = g.clone()
        clip_grad_value_(p1, clip_value)
        clip_grad_value_([p2], clip_value)
        self.assertEqual(p1.grad, p2.grad)

    def test_parameters_to_vector(self):
        conv1 = nn.Conv2d(3, 10, 5)
        fc1 = nn.Linear(10, 20)
        model = nn.Sequential(conv1, fc1)

        vec = parameters_to_vector(model.parameters())
        self.assertEqual(vec.size(0), 980)

    def test_vector_to_parameters(self):
        conv1 = nn.Conv2d(3, 10, 5)
        fc1 = nn.Linear(10, 20)
        model = nn.Sequential(conv1, fc1)

        vec = torch.arange(0., 980)
        vector_to_parameters(vec, model.parameters())

        sample = next(model.parameters())[0, 0, 0]
        self.assertTrue(torch.equal(sample.data, vec.data[:5]))

    def test_weight_norm(self):
        input = torch.randn(3, 5)
        m = nn.Linear(5, 7)
        expected_output = m(input)

        # add weight normalization
        m = torch.nn.utils.weight_norm(m)
        self.assertEqual(m.weight_v.size(), m.weight.size())
        self.assertEqual(m.weight_g.size(), (7, 1))
        self.assertEqual(m(input), expected_output)

        # remove weight norm
        m = torch.nn.utils.remove_weight_norm(m)
        self.assertFalse(hasattr(m, 'weight_g'))
        self.assertFalse(hasattr(m, 'weight_v'))
        self.assertEqual(m(input), expected_output)

        # test with dim=1
        m = torch.nn.utils.weight_norm(m, dim=1)
        self.assertEqual(m.weight_v.size(), m.weight.size())
        self.assertEqual(m.weight_g.size(), (1, 5))
        self.assertEqual(m(input), expected_output)

        # test with dim=None
        m = nn.Linear(5, 7)
        expected_output = m(input)
        m = torch.nn.utils.weight_norm(m, dim=None)
        self.assertEqual(m(input), expected_output)

        with self.assertRaisesRegex(RuntimeError, 'register two weight_norm hooks'):
            m = torch.nn.utils.weight_norm(m)
            m = torch.nn.utils.weight_norm(m)

    def test_weight_norm_pickle(self):
        m = torch.nn.utils.weight_norm(nn.Linear(5, 7))
        m = pickle.loads(pickle.dumps(m))
        self.assertIsInstance(m, nn.Linear)

    def test_spectral_norm(self):
        input = torch.randn(3, 5)
        m = nn.Linear(5, 7)
        m = torch.nn.utils.spectral_norm(m)

        self.assertEqual(m.weight_u.size(), torch.Size([m.weight.size(0)]))
        # weight_orig should be trainable
        self.assertTrue(hasattr(m, 'weight_orig'))
        self.assertTrue('weight_orig' in m._parameters)
        # weight_u should be just a reused buffer
        self.assertTrue(hasattr(m, 'weight_u'))
        self.assertTrue('weight_u' in m._buffers)
        self.assertTrue('weight_v' in m._buffers)
        # weight should be a plain attribute, not counted as a buffer or a param
        self.assertFalse('weight' in m._buffers)
        self.assertFalse('weight' in m._parameters)
        # it should also be sharing storage as `weight_orig`
        self.assertEqual(m.weight_orig.storage(), m.weight.storage())
        self.assertEqual(m.weight_orig.size(), m.weight.size())
        self.assertEqual(m.weight_orig.stride(), m.weight.stride())

        m = torch.nn.utils.remove_spectral_norm(m)
        self.assertFalse(hasattr(m, 'weight_orig'))
        self.assertFalse(hasattr(m, 'weight_u'))
        # weight should be converted back as a parameter
        self.assertTrue(hasattr(m, 'weight'))
        self.assertTrue('weight' in m._parameters)

        with self.assertRaisesRegex(RuntimeError, 'register two spectral_norm hooks'):
            m = torch.nn.utils.spectral_norm(m)
            m = torch.nn.utils.spectral_norm(m)

        # test correctness in training/eval modes and cpu/multi-gpu settings
        for apply_dp in (True, False):
            if apply_dp:
                if not TEST_MULTIGPU:
                    continue
                device = torch.device('cuda:0')

                def maybe_wrap(m):
                    return torch.nn.DataParallel(m, [0, 1])
            else:
                device = torch.device('cpu')

                def maybe_wrap(m):
                    return m

            for requires_grad in (True, False):
                m = nn.Linear(3, 4).to(device)
                m.weight.requires_grad_(requires_grad)
                m = torch.nn.utils.spectral_norm(m)
                wrapped_m = maybe_wrap(m)
                self.assertTrue(hasattr(m, 'weight_u'))
                u0 = m.weight_u.clone()
                v0 = m.weight_v.clone()

                # TEST TRAINING BEHAVIOR

                # assert that u and v are updated
                input = torch.randn(2, 3, device=device)
                out = wrapped_m(input)
                self.assertNotEqual(u0, m.weight_u)
                self.assertNotEqual(v0, m.weight_v)

                # assert that backprop reaches weight_orig
                # can't use gradcheck because the function changes as we
                # activate through it in training mode
                if requires_grad:
                    torch.autograd.grad(out.sum(), m.weight_orig)

                # test backward works with multiple forwards
                # it uses training mode so we need to reset `u` and `v` vectors
                # to same value at beginning for finite difference test to pass
                saved_u = m.weight_u.clone()
                saved_v = m.weight_v.clone()

                def fn(input):
                    m.weight_u.data.copy_(saved_u)
                    m.weight_v.data.copy_(saved_v)
                    out0 = wrapped_m(input)
                    out1 = wrapped_m(input)
                    return out0 + out1

                torch.autograd.gradcheck(fn, (input.clone().requires_grad_(),))

                # test removing
                pre_remove_out = wrapped_m(input)
                m = torch.nn.utils.remove_spectral_norm(m)
                self.assertEqual(wrapped_m(input), pre_remove_out)

                m = torch.nn.utils.spectral_norm(m)
                for _ in range(3):
                    pre_remove_out = wrapped_m(input)
                m = torch.nn.utils.remove_spectral_norm(m)
                self.assertEqual(wrapped_m(input), pre_remove_out)

                # TEST EVAL BEHAVIOR

                m = torch.nn.utils.spectral_norm(m)
                wrapped_m(input)
                last_train_out = wrapped_m(input)
                last_train_u = m.weight_u.clone()
                last_train_v = m.weight_v.clone()
                wrapped_m.zero_grad()
                wrapped_m.eval()

                eval_out0 = wrapped_m(input)
                # assert eval gives same result as last training iteration
                self.assertEqual(eval_out0, last_train_out)
                # assert doing more iteartion in eval don't change things
                self.assertEqual(eval_out0, wrapped_m(input))
                self.assertEqual(last_train_u, m.weight_u)
                self.assertEqual(last_train_v, m.weight_v)

                # FIXME: the code below is flaky when executed with DataParallel
                # see https://github.com/pytorch/pytorch/issues/13818
                if apply_dp:
                    continue

                # test backward works with multiple forwards in mixed training
                # and eval modes
                # it uses training mode so we need to reset `u` and `v` vectors
                # to same value at beginning for finite difference test to pass
                saved_u = m.weight_u.clone()
                saved_v = m.weight_v.clone()

                def fn(input):
                    m.weight_u.data.copy_(saved_u)
                    m.weight_v.data.copy_(saved_v)
                    wrapped_m.train()
                    out0 = wrapped_m(input)
                    wrapped_m.eval()
                    out1 = wrapped_m(input)
                    wrapped_m.train()
                    out2 = wrapped_m(input)
                    wrapped_m.eval()
                    out3 = wrapped_m(input)
                    return out0 + out1 + out2 + out3

                torch.autograd.gradcheck(fn, (input.clone().requires_grad_(),))

                # assert that backprop reaches weight_orig in eval
                if requires_grad:
                    def fn(weight):
                        return wrapped_m(input)

                    torch.autograd.gradcheck(fn, (m.weight_orig,))

    def test_spectral_norm_load_state_dict(self):
        inp = torch.randn(2, 3)
        for activate_times in (0, 3):
            # Test backward compatibility
            # At version None -> 1: weight becomes not a buffer and v vector becomes a buffer
            m = nn.Linear(3, 5)
            snm = torch.nn.utils.spectral_norm(m)
            snm.train()
            for _ in range(activate_times):
                snm(inp)

            version_latest_ref_state_dict = deepcopy(snm.state_dict())
            self.assertEqual({'weight_orig', 'bias', 'weight_u', 'weight_v'}, set(version_latest_ref_state_dict.keys()))

            # test that non-strict loading works
            non_strict_state_dict = deepcopy(version_latest_ref_state_dict)
            non_strict_state_dict['nonsense'] = 'nonsense'
            with self.assertRaisesRegex(RuntimeError, r'Unexpected key\(s\) in state_dict: "nonsense"'):
                snm.load_state_dict(non_strict_state_dict, strict=True)
            snm.load_state_dict(non_strict_state_dict, strict=False)
            del non_strict_state_dict['weight_orig']
            snm.load_state_dict(non_strict_state_dict, strict=False)
            del non_strict_state_dict['weight_u']
            snm.load_state_dict(non_strict_state_dict, strict=False)
            del non_strict_state_dict['weight_v']
            snm.load_state_dict(non_strict_state_dict, strict=False)
            non_strict_state_dict['weight'] = snm.weight.detach().clone()  # set W as a buffer
            snm.load_state_dict(non_strict_state_dict, strict=False)
            del non_strict_state_dict._metadata['']['spectral_norm']       # remove metadata info
            snm.load_state_dict(non_strict_state_dict, strict=False)
            del non_strict_state_dict['weight']                            # remove W buffer
            snm.load_state_dict(non_strict_state_dict, strict=False)
            del non_strict_state_dict['bias']
            snm.load_state_dict(non_strict_state_dict, strict=False)

            # craft a version None state_dict
            version_none_state_dict = deepcopy(version_latest_ref_state_dict)
            self.assertIn('spectral_norm', version_none_state_dict._metadata[''])
            del version_none_state_dict._metadata['']['spectral_norm']       # remove metadata info
            del version_none_state_dict['weight_v']                          # remove v vector
            version_none_state_dict['weight'] = snm.weight.detach().clone()  # set W as a buffer

            # normal state_dict
            for version_latest_with_metadata in [True, False]:
                version_latest_state_dict = deepcopy(version_latest_ref_state_dict)

                if not version_latest_with_metadata:
                    # We want to still load a user-crafted state_dict, one without metadata
                    del version_latest_state_dict._metadata['']['spectral_norm']

                # test that re-wrapping does not matter
                m = torch.nn.utils.remove_spectral_norm(snm)
                snm = torch.nn.utils.spectral_norm(m)

                snm.load_state_dict(version_latest_ref_state_dict)
                with torch.no_grad():
                    snm.eval()
                    out0_eval = snm(inp)
                    snm.train()
                    out1_train = snm(inp)
                    out2_train = snm(inp)
                    snm.eval()
                    out3_eval = snm(inp)

                # test that re-wrapping does not matter
                m = torch.nn.utils.remove_spectral_norm(snm)
                snm = torch.nn.utils.spectral_norm(m)

                snm.load_state_dict(version_none_state_dict)
                if activate_times > 0:
                    # since in loading version None state dict, we assume that the
                    # values in the state dict have gone through at lease one
                    # forward, we only test for equivalence when activate_times > 0.
                    with torch.no_grad():
                        snm.eval()
                        self.assertEqual(out0_eval, snm(inp))
                        snm.train()
                        self.assertEqual(out1_train, snm(inp))
                        self.assertEqual(out2_train, snm(inp))
                        snm.eval()
                        self.assertEqual(out3_eval, snm(inp))

                # test that re-wrapping does not matter
                m = torch.nn.utils.remove_spectral_norm(snm)
                snm = torch.nn.utils.spectral_norm(m)

                # Test normal loading
                snm.load_state_dict(version_latest_state_dict)
                with torch.no_grad():
                    snm.eval()
                    self.assertEqual(out0_eval, snm(inp))
                    snm.train()
                    self.assertEqual(out1_train, snm(inp))
                    self.assertEqual(out2_train, snm(inp))
                    snm.eval()
                    self.assertEqual(out3_eval, snm(inp))

    def test_spectral_norm_dim(self):
        inp = torch.randn(2, 3, 10, 12)
        m = nn.ConvTranspose2d(3, 4, (5, 6))
        m = torch.nn.utils.spectral_norm(m)
        # this should not run into incompatible shapes
        x = m(inp)
        # check that u refers to the same dimension
        self.assertEqual(m.weight_u.shape, m.weight_orig[0, :, 0, 0].shape)

    def test_spectral_norm_forward(self):
        input = torch.randn(3, 5)
        m = nn.Linear(5, 7)
        m = torch.nn.utils.spectral_norm(m)
        # naive forward
        _weight, _bias, _u = m.weight_orig, m.bias, m.weight_u
        _weight_mat = _weight.view(_weight.size(0), -1)
        _v = torch.mv(_weight_mat.t(), _u)
        _v = F.normalize(_v, dim=0, eps=1e-12)
        _u = torch.mv(_weight_mat, _v)
        _u = F.normalize(_u, dim=0, eps=1e-12)
        _weight.data /= torch.dot(_u, torch.matmul(_weight_mat, _v))
        out_hat = torch.nn.functional.linear(input, _weight, _bias)
        expect_out = m(input)
        self.assertAlmostEqual(expect_out, out_hat)

    def test_spectral_norm_pickle(self):
        m = torch.nn.utils.spectral_norm(nn.Linear(5, 7))
        m = pickle.loads(pickle.dumps(m))
        self.assertIsInstance(m, nn.Linear)

    def test_threshold_int(self):
        x = torch.tensor([-3, -2, -1, 0, 1, 2, 3])
        expected = torch.tensor([99, 99, 99, 99, 1, 2, 3])
        self.assertEqual(F.threshold(x, 0, 99), expected)

    def test_embedding_sparse_basic(self):
        embedding = nn.Embedding(10, 20, sparse=True)
        input = torch.tensor([[0, 2, 4, 5], [4, 3, 0, 9]], dtype=torch.long)
        embedding(input).sum().backward()
        self.assertTrue(embedding.weight.grad.is_sparse)
        self.assertEqual(embedding.weight.grad.shape, embedding.weight.shape)

    def test_embedding_sparse_empty_tensor(self):
        embedding = nn.Embedding(0, 0, sparse=True)
        input = torch.tensor([], dtype=torch.int64)
        embedding(input).sum().backward()
        self.assertTrue(embedding.weight.grad.is_sparse)
        self.assertEqual(embedding.weight.grad.shape, embedding.weight.shape)

        embedding = nn.Embedding(10, 0, sparse=True)
        input = torch.LongTensor([[0, 2, 4, 5], [4, 3, 0, 9]])
        embedding(input).sum().backward()
        self.assertTrue(embedding.weight.grad.is_sparse)
        self.assertEqual(embedding.weight.grad.shape, embedding.weight.shape)

    def test_move_sparse_half_embedding(self):
        embedding = nn.Embedding(10, 3, sparse=True)
        self.assertEqual(embedding.weight.device.type, 'cpu')
        self.assertEqual(embedding.weight.dtype, torch.float64)
        embedding.to(torch.float16)
        self.assertEqual(embedding.weight.dtype, torch.float16)
        self.assertEqual(embedding.embedding_dim, 3)
        self.assertEqual(embedding.num_embeddings, 10)

        if torch.cuda.is_available():
            embedding.to('cuda')
            self.assertEqual(embedding.weight.device.type, 'cuda')
            embedding.to('cpu')
            self.assertEqual(embedding.weight.device.type, 'cpu')

    def test_embedding_padding_idx(self):
        embedding = nn.Embedding(10, 20, padding_idx=0)
        input = torch.tensor([[0, 2, 4, 5], [4, 3, 0, 9]], dtype=torch.long)
        output = embedding(input)
        self.assertEqual(output[0][0].sum(), 0)
        self.assertEqual(output[1][2].sum(), 0)

        embedding = nn.Embedding(10, 20, padding_idx=0, sparse=True)
        input = torch.tensor([[0, 2, 4, 5], [4, 3, 0, 9]], dtype=torch.long)
        output = embedding(input)
        self.assertEqual(output[0][0].sum(), 0)
        self.assertEqual(output[1][2].sum(), 0)

        # negative indexing check for padding_idx
        # padding_idx=-2, num_embeddings=10 ==> index 8 padded
        embedding = nn.Embedding(10, 20, padding_idx=-2)
        input = torch.tensor([[0, 2, 8, 5], [4, 8, 0, 9]], dtype=torch.long)
        output = embedding(input)
        self.assertEqual(output[0][2].sum(), 0)
        self.assertEqual(output[1][1].sum(), 0)

        embedding = nn.Embedding(10, 20, padding_idx=-2, sparse=True)
        input = torch.tensor([[0, 2, 8, 5], [4, 8, 0, 9]], dtype=torch.long)
        output = embedding(input)
        self.assertEqual(output[0][2].sum(), 0)
        self.assertEqual(output[1][1].sum(), 0)

        # out of bounds check for padding_idx
        self.assertRaises(AssertionError, nn.Embedding, num_embeddings=10, embedding_dim=20, padding_idx=25)
        self.assertRaises(AssertionError, nn.Embedding, num_embeddings=10, embedding_dim=20, padding_idx=-25)

        # test backward when input contains padding_idx
        padding_idx = 0
        embedding = nn.Embedding(5, 2, padding_idx=padding_idx)
        for n in (1, 2):
            for other_indices in ([], [1, 3], [2]):
                indices = torch.tensor(other_indices + [padding_idx] * n, dtype=torch.long)
                pre = embedding.weight[padding_idx].clone()
                embedding(indices).sum().backward()
                after = (embedding.weight + embedding.weight.grad)[padding_idx]
                embedding.zero_grad()
                self.assertEqual(after, pre)

                # test double backward
                emb_sum = embedding(indices).sum()
                emb_grad = torch.autograd.grad(outputs=emb_sum, inputs=list(embedding.parameters()), retain_graph=True)
                scalar = emb_grad[0].sum() + emb_sum
                scalar.backward()
                after = (embedding.weight + embedding.weight.grad)[padding_idx]
                embedding.zero_grad()
                self.assertEqual(after, pre)

    def test_embedding_max_norm(self):
        embedding = nn.Embedding(22, 5, max_norm=1.0)
        input = torch.tensor([2, 8, 8, 6], dtype=torch.long)
        output = embedding(input)
        self.assertEqual(output[1], output[2])
        self.assertTrue(output.data.norm(p=2, dim=1).le(1).all())

    @unittest.skipIf(not TEST_CUDA, "CUDA unavailable")
    @repeat_test_for_types(ALL_TENSORTYPES)
    def test_embedding_max_norm_cuda(self, dtype=torch.float):
        embedding = nn.Embedding(22, 5, max_norm=1.0).to("cuda", dtype=dtype)
        # nn.Embedding only takes LongTensor as input
        input = torch.tensor([2, 8, 8, 6], device="cuda", dtype=torch.long)
        output = embedding(input)
        self.assertEqual(output[1], output[2])
        self.assertTrue(output.data.norm(p=2, dim=1).le(1).all())

    def test_embedding_from_pretrained(self):
        a = torch.Tensor([[1, 2, 3], [4, 5, 6]])
        embedding = nn.Embedding.from_pretrained(a)
        self.assertEqual(a, embedding.weight.data)

        input = torch.LongTensor([0, 1])
        output = embedding(input)
        self.assertEqual(a, output)

    def test_embedding_from_pretrained_options(self):
        a = torch.Tensor([[1, 2, 3], [4, 5, 6]])
        opts = {
            "max_norm": 2.,
            "norm_type": .5,
            "scale_grad_by_freq": False,
            "sparse": True
        }
        embedding = nn.Embedding.from_pretrained(a, **opts)
        input = torch.LongTensor([0, 1])
        output = embedding(input)
        # test output and that weight matrix was renormalized
        self.assertEqual(a, output)
        self.assertTrue(a.ne(torch.arange(1, 7, dtype=a.dtype).view(2, 3)).all())
        self.assertTrue(output.data.norm(p=opts["norm_type"], dim=1).le(opts["max_norm"]).all())

    def test_embedding_functional(self):
        a = torch.tensor([
            [1, 3, 2],
            [0, 2, 1]
        ], dtype=torch.long)
        embeddings = torch.rand(4, 3, requires_grad=True)

        embed_old = torch.nn.Embedding(4, 3)
        embed_old.weight.data = embeddings.data
        res_old = embed_old(a)

        res_F = F.embedding(a, embeddings)
        self.assertEqual(res_old, res_F)

    # test is flaky on ROCm CI
    @unittest.skipIf(not TEST_CUDA, "CUDA unavailable")
    @repeat_test_for_types([torch.float, torch.half])
    @skipIfRocm
    def test_softmax_dtype(self, dtype=torch.float):
        input = torch.rand(32, 100, device="cuda", dtype=dtype, requires_grad=True)
        inputf = input.to(torch.float).detach().requires_grad_(True)
        out = F.softmax(input, dim=-1, dtype=torch.float)
        outf = F.softmax(inputf, dim=-1)
        # should be bitwise equal
        self.assertEqual(out, outf, prec=0)
        gO = torch.empty_like(outf).uniform_()
        out.backward(gO)
        outf.backward(gO)
        # should be bitwise equal
        self.assertEqual(input.grad, inputf.grad.to(dtype), prec=0)

    @unittest.skipIf(not torch.fbgemm_is_cpu_supported(),
                     'Linear_FP16_weight requires FBGEMM. FBGEMM is only optimized for CPUs'
                     ' with instruction set support avx2 or newer.')
    def test_fb_fc_packed(self):
        X = np.random.rand(16, 16).astype(np.float32) - 0.5
        W = np.random.rand(16, 16).astype(np.float32) - 0.5
        b = np.random.rand(16).astype(np.float32) - 0.5

        def fc_op(X, W, b):
            return np.dot(X, W.T) + b

        x_tensor = torch.tensor(X)
        w_tensor = torch.tensor(W)
        b_tensor = torch.tensor(b)
        packed_w_tensor = torch.fbgemm_pack_gemm_matrix_fp16(w_tensor)
        actual_output = torch.fbgemm_linear_fp16_weight(x_tensor, packed_w_tensor, b_tensor)
        expected_output = fc_op(X, W, b)
        torch.testing.assert_allclose(expected_output, actual_output.cpu(), atol=1e-3, rtol=1e-3)

    def _test_gumbel_softmax_st_shapes(self, cuda, dtype, shape, dim, count_expected):
        logits = torch.randn(shape, dtype=torch.float)
        logits = logits.to(dtype)
        if cuda:
            logits = logits.cuda()

        y_draw = F.gumbel_softmax(logits, hard=True, dim=dim)

        # All values positive
        self.assertGreaterEqual(y_draw.min(), 0)
        # Shape unchanged
        self.assertTrue(y_draw.shape == logits.shape)
        # One choice per draw
        self.assertEqual(y_draw.sum(), count_expected, prec=torch.finfo(y_draw.dtype).eps)

    def _test_gumbel_softmax_straight_through(self, cuda, dtype):
        num_draws = 100

        logits = torch.tensor([[0.2, 0.8, 0.1]])
        logits = logits.reshape([1, 3])
        logits = logits.to(dtype).requires_grad_()
        if cuda:
            logits = logits.cuda()
        probs = logits.softmax(dim=-1)

        counts = torch.zeros_like(logits)
        for _ in range(num_draws):
            y_draw = F.gumbel_softmax(logits, hard=True)
            counts = counts + y_draw

        # All values positive
        self.assertGreaterEqual(y_draw.min(), 0)
        # Each experiment should result in 1 draw.
        self.assertEqual(counts.sum(), num_draws, prec=torch.finfo(counts.dtype).eps)

        # check results is asymptotically as expected.
        expected = probs * num_draws
        # ~z is approximately N(0,1) for unbiased count
        z = (counts - expected) / (expected * (1 - probs)).sqrt()
        # A (lazy) approximate 99% two-sided test:
        # occurs with prob alpha~>=0.01 if unbiased
        self.assertLess(z.abs().max().item(), 2.58)

    def _test_gumbel_softmax_grad(self, cuda, dtype):
        # "hard" and "not hard" should propagate same gradient.
        device = torch.device("cuda") if cuda else torch.device("cpu")
        logits_soft = torch.zeros(10, 10, dtype=dtype, device=device, requires_grad=True)
        logits_hard = torch.zeros(10, 10, dtype=dtype, device=device, requires_grad=True)

        seed = torch.random.get_rng_state()
        y_soft = F.gumbel_softmax(logits_soft, hard=False)
        torch.random.set_rng_state(seed)
        y_hard = F.gumbel_softmax(logits_hard, hard=True)

        y_soft.sum().backward()
        y_hard.sum().backward()

        # 2eps = 1x addition + 1x subtraction.
        tol = 2 * torch.finfo(dtype).eps
        self.assertAlmostEqual(logits_soft.grad, logits_hard.grad, delta=tol)

    @repeat_test_for_types(NO_HALF_TENSORTYPES)
    def test_gumbel_softmax(self, dtype=torch.float):
        """
        NO_HALF_TENSORTYPES because many half-ops doesnt work on cpu.
        """
        self._test_gumbel_softmax_st_shapes(cuda=False, dtype=dtype, shape=[5], dim=0, count_expected=1)
        self._test_gumbel_softmax_st_shapes(cuda=False, dtype=dtype, shape=[5], dim=-1, count_expected=1)
        self._test_gumbel_softmax_st_shapes(cuda=False, dtype=dtype, shape=[5, 4], dim=1, count_expected=5)
        self._test_gumbel_softmax_st_shapes(cuda=False, dtype=dtype, shape=[5, 4, 3], dim=1, count_expected=5 * 3)
        self._test_gumbel_softmax_st_shapes(cuda=False, dtype=dtype, shape=[5, 4, 3], dim=-1, count_expected=5 * 4)
        self._test_gumbel_softmax_straight_through(cuda=False, dtype=dtype)
        self._test_gumbel_softmax_grad(cuda=False, dtype=dtype)

    @unittest.skipIf(not TEST_CUDA, "CUDA unavailable")
    @repeat_test_for_types(ALL_TENSORTYPES)
    def test_gumbel_softmax_cuda(self, dtype=torch.float):
        self._test_gumbel_softmax_st_shapes(cuda=True, dtype=dtype, shape=[5], dim=0, count_expected=1)
        self._test_gumbel_softmax_st_shapes(cuda=True, dtype=dtype, shape=[5], dim=-1, count_expected=1)
        self._test_gumbel_softmax_st_shapes(cuda=True, dtype=dtype, shape=[5, 4], dim=1, count_expected=5)
        self._test_gumbel_softmax_st_shapes(cuda=True, dtype=dtype, shape=[5, 4, 3], dim=1, count_expected=5 * 3)
        self._test_gumbel_softmax_st_shapes(cuda=True, dtype=dtype, shape=[5, 4, 3], dim=-1, count_expected=5 * 4)
        self._test_gumbel_softmax_straight_through(cuda=True, dtype=dtype)
        self._test_gumbel_softmax_grad(cuda=True, dtype=dtype)

    def _test_EmbeddingBag_vs_Embedding(self, N, D, B, L, max_norm=None,
                                        mode='mean',
                                        device='cpu',
                                        dtype=torch.float,
                                        test_per_sample_weights=False,
                                        trainable_per_sample_weights=False,
                                        sparse=False,
                                        test_backward=True,
                                        backward_prec=None):
        es = nn.EmbeddingBag(N, D, mode=mode, sparse=sparse, max_norm=max_norm).to(device, dtype)
        e = nn.Embedding(N, D, max_norm=max_norm).to(device, dtype)
        e.weight.data.copy_(es.weight)
        input = torch.randint(N, (B, L), device=device, dtype=torch.long)
        offsets = torch.arange(0, B, device=device, dtype=torch.long).mul_(L)
        grad_output = torch.rand(B, D, device=device, dtype=dtype)

        if test_per_sample_weights:
            # To prevent large gradients, weights should sum to 1 for each bag
            per_sample_weights = \
                torch.randn(B, L, device=device, dtype=dtype).softmax(dim=-1)
            per_sample_weights_reference = \
                per_sample_weights.clone().requires_grad_(trainable_per_sample_weights)
            per_sample_weights.requires_grad_(trainable_per_sample_weights)
            output = es(input.view(-1), offsets, per_sample_weights.view(-1))
        else:
            output = es(input.view(-1), offsets)
            per_sample_weights = None
            per_sample_weights_reference = None

        if mode == 'sum':
            if test_per_sample_weights:
                ref_output = (e(input) * per_sample_weights_reference.unsqueeze(-1)).sum(1)
            else:
                ref_output = e(input).sum(1)
        elif mode == 'mean':
            assert not test_per_sample_weights
            ref_output = e(input).mean(1)
        elif mode == 'max':
            assert not test_per_sample_weights
            ref_output = e(input).max(1)[0]

        self.assertEqual(output, ref_output, dtype2prec[dtype])

        if not test_backward:
            return

        output.backward(grad_output)
        ref_output.backward(grad_output)
        es_weight_grad = es.weight.grad.data
        if sparse:
            es_weight_grad = es.weight.grad.data.to_dense()

        # We have more floating point error here because we are dealing with larger numbers
        if backward_prec is None:
            needed_prec = dtype2prec[dtype] * 2
        else:
            needed_prec = backward_prec

        self.assertEqual(es_weight_grad, e.weight.grad, needed_prec)

        if test_per_sample_weights and trainable_per_sample_weights:
            self.assertEqual(per_sample_weights.grad, per_sample_weights_reference.grad,
                             dtype2prec[dtype])

    def _test_EmbeddingBag(self, cuda, mode, sparse, dtype=torch.double, test_backward=True):
        # check a known test example
        device = torch.device("cuda") if cuda else torch.device("cpu")
        es = nn.EmbeddingBag(5, 2, mode=mode, sparse=sparse).to(device, dtype)
        es.weight.data.copy_(torch.arange(1, 11, device=device, dtype=dtype).view_as(es.weight))
        input = torch.tensor([3, 1, 1, 1, 4, 0], device=device, dtype=torch.long)
        offsets = torch.tensor([0, 0, 3, 3, 6], device=device, dtype=torch.long)

        grad_output = torch.tensor(
            [1, 2,
             3, 4], device=device, dtype=dtype).view(2, 2)
        grad_output_with_empty = torch.tensor(
            [99, 99,
             1, 2,
             99, 99,
             3, 4,
             99, 99], device=device, dtype=dtype).view(5, 2)

        if mode == "sum" or mode == "mean":
            denominator = 1 if mode == "sum" else 3
            expected_output = torch.tensor(
                [[13, 16],
                 [13, 16]], device=device, dtype=dtype) / denominator

            expected_output_with_empty = torch.tensor(
                [[0, 0],
                 [13, 16],
                 [0, 0],
                 [13, 16],
                 [0, 0]], device=device, dtype=dtype) / denominator

            expected_grad_weight = torch.tensor(
                [[3, 4],
                 [5, 8],
                 [0, 0],
                 [1, 2],
                 [3, 4]], device=device, dtype=dtype) / denominator
        elif mode == "max":
            expected_output = torch.tensor(
                [[7, 8],
                 [9, 10]], device=device, dtype=dtype)

            expected_output_with_empty = torch.tensor(
                [[0, 0],
                 [7, 8],
                 [0, 0],
                 [9, 10],
                 [0, 0]], device=device, dtype=dtype)

            expected_grad_weight = torch.tensor(
                [[0, 0],
                 [0, 0],
                 [0, 0],
                 [1, 2],
                 [3, 4]], device=device, dtype=dtype)

        output = es(input, offsets)
        output.backward(grad_output_with_empty)

        es_weight_grad = es.weight.grad.data
        if sparse:
            es_weight_grad = es.weight.grad.to_dense()
        self.assertEqual(output, expected_output_with_empty)
        self.assertEqual(es_weight_grad, expected_grad_weight, dtype2prec[dtype])

        # check same example except as 2D (2 x 3)
        input = input.view(2, -1)
        es.zero_grad()
        output = es(input)
        output.backward(grad_output)

        es_weight_grad = es.weight.grad
        if sparse:
            es_weight_grad = es.weight.grad.to_dense()
        self.assertEqual(output, expected_output)
        self.assertEqual(es_weight_grad, expected_grad_weight, dtype2prec[dtype])

        # test all empty bags
        es.zero_grad()
        inputs = torch.tensor([], dtype=torch.long, device=device)
        offsets = torch.tensor([0, 0, 0, 0], device=device)
        es(inputs, offsets).sum().backward()
        dense_grad = es.weight.grad
        if dense_grad.is_sparse:
            dense_grad = dense_grad.to_dense()
        self.assertEqual(dense_grad, torch.zeros_like(es.weight))

        # now compare EmbeddingBag vs Embedding + Sum/Mean, for constant bag length
        N, D, B, L = random.randint(1, 100), random.randint(1, 100), random.randint(1, 50), random.randint(1, 50)
        kwargs = dict(mode=mode, sparse=sparse, device=device, dtype=dtype, test_backward=test_backward)
        self._test_EmbeddingBag_vs_Embedding(N, D, B, L, **kwargs)
        for max_norm in (None, 3):
            for p in itertools.product([1, 2], repeat=4):
                self._test_EmbeddingBag_vs_Embedding(*p, max_norm=max_norm, **kwargs)

        # check that giving illegal input combos raises error
        es = nn.EmbeddingBag(10, 20, mode=mode, sparse=sparse)
        input = torch.ones(3, 4)
        offset = torch.arange(0, 3)
        self.assertRaises(ValueError, lambda: es(input, offset))
        self.assertRaises(ValueError, lambda: es(input.view(-1)))
        offset[0] = 1
        self.assertRaises(ValueError, lambda: es(input.view(-1), offset))
        offset[0] = 0
        offset[-1] = 100
        self.assertRaises(ValueError, lambda: es(input.view(-1), offset))

    def test_embeddingbag_from_pretrained(self):
        a = torch.Tensor([[1, 2, 3], [4, 5, 6]])
        embeddingbag = nn.EmbeddingBag.from_pretrained(a)
        self.assertEqual(a, embeddingbag.weight.data)

        input = torch.LongTensor([[0, 1]])
        output = embeddingbag(input)
        self.assertEqual(a.mean(0, keepdim=True), output)

    def test_embeddingbag_from_pretrained_options(self):
        a = torch.Tensor([[1, 2, 3], [4, 5, 6]])
        opts = {
            "max_norm": 2.,
            "norm_type": .5,
            "scale_grad_by_freq": False,
            "mode": "max",
            "sparse": False
        }
        embeddingbag = nn.EmbeddingBag.from_pretrained(a, **opts)

        input = torch.LongTensor([[0, 1]])
        output = embeddingbag(input)
        self.assertEqual(a.max(0, keepdim=True)[0], output)
        self.assertTrue(a.ne(torch.arange(1, 7, dtype=a.dtype).view(2, 3)).all())
        self.assertTrue(a.norm(p=opts["norm_type"], dim=1).le(opts["max_norm"]).all())

    @unittest.skipIf(not TEST_CUDA, "CUDA unavailable")
    def test_pool3d_size_one_feature_dim(self):
        # Tests crazy strides for feature dim of size 1
        x = torch.randn(7, 1, 5, 3, 2, device="cuda")
        strange_strides = [30, 1234, 6, 2, 1]
        y = x.as_strided(x.size(), strange_strides)
        x = x.cpu().as_strided(x.size(), strange_strides)

        to_test = {
            'max_pool3d': lambda t: F.max_pool3d(t, (5, 1, 1), stride=(5, 1, 1)),
            'avg_pool3d': lambda t: F.avg_pool3d(t, (5, 1, 1), stride=(5, 1, 1)),
        }

        for test, fn in to_test.items():
            # Should not crash
            out_y = fn(y)
            out_x = fn(x)
            self.assertEqual(out_y, out_x.cuda(), test)

    @unittest.skipIf(not TEST_CUDA, "CUDA unavailable")
    def test_AvgPool3d_backward_after_cat_dim1_cuda(self):
        # x has to have batch_size 1 to test contiguous checks
        x = torch.randn(1, 3, 4, 4, 4, device="cuda", requires_grad=True)
        y = F.avg_pool3d(x, kernel_size=3, padding=1, stride=2)

        grad = torch.randn(y.size(), device="cuda")
        # increase the stride in dimension 0. the tensor is still contiguous because size[0] is 1
        stride = list(grad.stride())
        stride[0] = stride[0] * 2
        grad.set_(grad.storage(), 0, grad.size(), stride)
        assert grad.is_contiguous()

        y.backward(grad)

    @unittest.skipIf(not TEST_CUDNN, "needs cudnn")
    def test_contig_wrong_stride_cudnn(self):
        # x has to have batch_size 1 to test contiguous checks
        x = torch.randn(1, 16, 5, 5, device="cuda")
        stride = list(x.stride())
        stride[0] = 20
        # change the stride in dimension 0. the tensor is still contiguous because size[0] is 1
        x.set_(x.storage(), 0, x.size(), stride)
        self.assertTrue(x.is_contiguous())
        F.conv_transpose2d(x, torch.randn(16, 1, 1, 1, device="cuda"))
        F.conv2d(x, torch.randn(1, 16, 1, 1, device="cuda"))

    def test_embedding_bag(self):
        for dtype in [torch.double, torch.float]:
            self._test_EmbeddingBag(False, 'sum', False, dtype=dtype)
            self._test_EmbeddingBag(False, 'mean', False, dtype=dtype)
            self._test_EmbeddingBag(False, 'max', False, dtype=dtype)

            # TODO: figure out why precision on sparse embeddings isn't the
            # same as for dense.
            test_backward = dtype is not torch.float
            self._test_EmbeddingBag(False, 'sum', True, test_backward=test_backward, dtype=dtype)
            self._test_EmbeddingBag(False, 'mean', True, test_backward=test_backward, dtype=dtype)

    def _test_embedding_bag_empty_input(self, device):
        m = 4
        n = 3
        x = torch.tensor([], device=device, dtype=torch.long)
        for sparse in [True, False]:
            Embed = torch.nn.EmbeddingBag(m, n, sparse=sparse)
            Embed.to(device)

            output = Embed(input=x, offsets=torch.tensor([0], device=device, dtype=torch.long))
            self.assertEqual(output, torch.zeros_like(output))

            output = Embed(input=x, offsets=torch.tensor([0, 0], device=device, dtype=torch.long))
            self.assertEqual(output, torch.zeros_like(output))

    def test_embedding_bag_empty_input_cpu(self):
        self._test_embedding_bag_empty_input('cpu')

    @unittest.skipIf(not TEST_CUDA, "CUDA unavailable")
    def test_embedding_bag_empty_input_cuda(self):
        self._test_embedding_bag_empty_input('cuda')

    @staticmethod
    def _embedding_bag_reference_impl(input, weight, offsets=None, mode='sum',
                                      per_sample_weights=None):
        assert mode == 'sum'
        assert offsets is not None
        if per_sample_weights is None:
            per_sample_weights = torch.ones(input.size())
        assert input.numel() == per_sample_weights.numel()

        bags = []
        embeddings = weight.index_select(0, input) * per_sample_weights.unsqueeze(1)
        for index, offset in enumerate(offsets):
            if index + 1 < len(offsets):
                next_offset = offsets[index + 1]
            else:
                next_offset = len(input)
            length = next_offset - offset
            bags.append(embeddings.narrow(0, offset, length).sum(0))
        return torch.stack(bags)

    @staticmethod
    def _test_EmbeddingBag_per_sample_weights_failures(self, device='cpu'):
        # Failure 1: mismatched embeddings / per_sample_weights dtype
        es = nn.EmbeddingBag(5, 2, mode='sum').to(dtype=torch.float, device=device)
        input = torch.tensor([3, 1, 1, 1, 4, 0], dtype=torch.long, device=device)
        offsets = torch.tensor([0, 0, 3, 3, 6], dtype=torch.long, device=device)
        per_sample_weights = torch.randn_like(input, dtype=torch.double, device=device)
        if device == 'cpu':
            with self.assertRaisesRegex(RuntimeError, 'have the same type as'):
                es(input, offsets, per_sample_weights)
        else:
            with self.assertRaisesRegex(RuntimeError, 'expected scalar type'):
                es(input, offsets, per_sample_weights)

        # Failure 2.1: input/per_sample_weights have different sizes (1d input)
        input = torch.tensor([3, 1, 1, 1, 4, 0], dtype=torch.long, device=device)
        offsets = torch.tensor([0, 0, 3, 3, 6], dtype=torch.long, device=device)
        per_sample_weights = torch.randn(5, dtype=torch.float, device=device)
        with self.assertRaisesRegex(ValueError, 'same shape as the input'):
            es(input, offsets, per_sample_weights)

        # Failure 2.2: input/per_sample_weights have different sizes (2d input)
        input = torch.randint(5, (7, 3), dtype=torch.long, device=device)
        offsets = None
        per_sample_weights = torch.randn(7 * 3, dtype=torch.float, device=device)
        with self.assertRaisesRegex(ValueError, 'same shape as the input'):
            es(input, offsets, per_sample_weights)

        # Failure 3: Unsupported per_sample_weights and mode=('max', 'mean')
        for unsupported_mode in ('max', 'mean'):
            es = nn.EmbeddingBag(5, 2, mode=unsupported_mode).to(
                dtype=torch.float, device=device)
            input = torch.randint(5, (7, 3), dtype=torch.long, device=device)
            offsets = None
            per_sample_weights = torch.randn(7, 3, dtype=torch.float, device=device)
            with self.assertRaisesRegex(NotImplementedError,
                                        "only supported for mode='sum'"):
                es(input, offsets, per_sample_weights)

    def test_EmbeddingBag_per_sample_weights_failures(self):
        self._test_EmbeddingBag_per_sample_weights_failures(self)

    @unittest.skipIf(not TEST_CUDA, "CUDA unavailable")
    def test_EmbeddingBag_per_sample_weights_failures_cuda(self):
        self._test_EmbeddingBag_per_sample_weights_failures(self, device='cuda')

    @staticmethod
    def _test_EmbeddingBag_per_sample_weights_and_offsets(self, device='cpu'):
        def test_per_sample_weights(mode, dtype, trainable_scale):
            es = nn.EmbeddingBag(5, 2, mode=mode).to(dtype=dtype, device=device)
            es.weight.data.copy_(
                torch.arange(1, 11, device=device, dtype=dtype).view_as(es.weight))
            input = torch.tensor([3, 1, 1, 1, 4, 0], device=device, dtype=torch.long)
            offsets = torch.tensor([0, 0, 3, 3, 6], device=device, dtype=torch.long)
            per_sample_weights = torch.randn_like(input, dtype=dtype) \
                                      .requires_grad_(trainable_scale)
            ref_per_sample_weights = \
                per_sample_weights.detach().requires_grad_(trainable_scale)
            reference_weights = es.weight.detach().requires_grad_()

            expected = self._embedding_bag_reference_impl(
                input, reference_weights, offsets, mode, ref_per_sample_weights)
            result = es(input, offsets, per_sample_weights)
            self.assertEqual(result, expected, prec=dtype2prec[dtype])

            grad = torch.randn_like(expected)
            result.backward(grad)
            expected.backward(grad)
            self.assertEqual(es.weight.grad, reference_weights.grad,
                             dtype2prec[dtype])
            if trainable_scale:
                self.assertEqual(per_sample_weights.grad, ref_per_sample_weights.grad,
                                 prec=dtype2prec[dtype])

        if device == 'cuda':
            dtypes = (torch.float, torch.double, torch.half)
        else:
            dtypes = (torch.float, torch.double)
        modes = ('sum',)
        trainable_scale = (True, False)
        for dtype, mode, trainable in itertools.product(dtypes, modes, trainable_scale):
            test_per_sample_weights(mode, dtype, trainable)

    def test_EmbeddingBag_per_sample_weights_and_offsets(self):
        self._test_EmbeddingBag_per_sample_weights_and_offsets(self)

    @unittest.skipIf(not TEST_CUDA, "CUDA unavailable")
    def test_EmbeddingBag_per_sample_weights_and_offsets_cuda(self):
        self._test_EmbeddingBag_per_sample_weights_and_offsets(self, device='cuda')

    @staticmethod
    def _test_EmbeddingBag_per_sample_weights_and_no_offsets(self, device='cpu'):
        def run_tests(dtype, mode, sparse, trainable_per_sample_weights):
            kwargs = dict(test_per_sample_weights=True, device=device,
                          mode=mode, dtype=dtype, sparse=sparse,
                          trainable_per_sample_weights=trainable_per_sample_weights)

            # Simple case
            self._test_EmbeddingBag_vs_Embedding(2, 3, 5, 7, **kwargs)

            # B * L > 1000
            self._test_EmbeddingBag_vs_Embedding(2, 5, 53, 23, **kwargs)

            # Large num_embedding
            self._test_EmbeddingBag_vs_Embedding(101, 5, 3, 7, **kwargs)

            # Large embedding_dim
            self._test_EmbeddingBag_vs_Embedding(2, 101, 3, 7, **kwargs)

        dtypes = (torch.float, torch.double)
        modes = ('sum',)
        sparsity = (True, False)
        trainable_scale = (True, False)
        for dtype, mode, sparse, trainable_per_sample_weights in \
                itertools.product(dtypes, modes, sparsity, trainable_scale):
            run_tests(dtype, mode, sparse, trainable_per_sample_weights)

        # Test CUDA Dense on half precision
        if device == 'cuda':
            dtypes = (torch.half,)
            modes = ('sum',)
            sparsity = (False,)
            trainable_scale = (True, False)
            for dtype, mode, sparse, trainable_per_sample_weights in \
                    itertools.product(dtypes, modes, sparsity, trainable_scale):
                run_tests(dtype, mode, sparse, trainable_per_sample_weights)

    def test_EmbeddingBag_per_sample_weights_and_no_offsets(self):
        self._test_EmbeddingBag_per_sample_weights_and_no_offsets(self)

    @unittest.skip("temporarily disable until failures are fixed. t54369166")
    # @unittest.skipIf(not TEST_CUDA, "CUDA unavailable")
    def test_EmbeddingBag_per_sample_weights_and_no_offsets_cuda(self):
        self._test_EmbeddingBag_per_sample_weights_and_no_offsets(self, device='cuda')

    @unittest.skipIf(not TEST_CUDA, "CUDA unavailable")
    @repeat_test_for_types(ALL_TENSORTYPES)
    def test_embedding_bag_cuda(self, dtype=torch.float):
        self._test_EmbeddingBag(True, 'sum', False, dtype)
        self._test_EmbeddingBag(True, 'mean', False, dtype)
        self._test_EmbeddingBag(True, 'max', False, dtype)

        # see 'todo' in test_embedding_bag.
        test_backward = dtype is not torch.float16
        self._test_EmbeddingBag(True, 'sum', True, dtype, test_backward=test_backward)
        self._test_EmbeddingBag(True, 'mean', True, dtype, test_backward=test_backward)

    def test_fractional_max_pool2d(self):
        x = torch.randn(1, 2, 7, 7, requires_grad=True)
        samples = x.new(1, 2, 2).uniform_()

        def func(x):
            return F.fractional_max_pool2d(
                x, (2, 2), output_size=(3, 3), _random_samples=samples)

        self.assertEqual(func(x).shape, (1, 2, 3, 3))
        gradcheck(func, [x])
        gradgradcheck(func, [x])

        x = torch.randn(2, 7, 7, requires_grad=True)
        samples = x.new(2, 2).uniform_()
        self.assertEqual(func(x).shape, (2, 3, 3))
        gradcheck(func, [x])
        gradgradcheck(func, [x])

    def test_AlphaDropout(self):
        # generate random tensor with zero mean and unit std
        input = torch.randn(5000)
        self._test_alpha_dropout(nn.AlphaDropout, input)

    def test_FeatureAlphaDropout(self):
        b = random.randint(1, 5)
        w = random.randint(1, 5)
        h = random.randint(1, 5)
        d = random.randint(1, 2)
        num_features = 1000
        input = torch.randn(num_features, b, d, w, h)
        self._test_alpha_dropout(nn.FeatureAlphaDropout, input)

    def test_pad(self):
        inputs = torch.randn(1, 3, 4, 4, requires_grad=True)
        _assertGradAndGradgradChecks(self, lambda x: F.pad(x, (1, 1, 1, 1)), (inputs,))
        _assertGradAndGradgradChecks(self, lambda x: F.pad(x, (-1, 1, -2, 1)), (inputs,))
        _assertGradAndGradgradChecks(self, lambda x: F.pad(x, (-1, 1, -2, 1), value=2), (inputs,))
        self.assertTrue(gradcheck(lambda x: F.pad(x, (-1, 1, -2, 1), mode='replicate'), (inputs,)))
        self.assertTrue(gradcheck(lambda x: F.pad(x, (-1, 1, -2, 1), mode='reflect'), (inputs,)))

        inputs = torch.randn(1, 2, 3, 4, 4, requires_grad=True)
        self.assertTrue(gradcheck(lambda x: F.pad(x, (1, 1, 1, 1, 1, 1), mode='replicate'), (inputs,)))

        # assert that relfection padding errors when pad >= input size
        expected_err_msg = r"Padding size should be less than the corresponding input dimension"
        self.assertRaisesRegex(RuntimeError, expected_err_msg,
                               lambda: F.pad(torch.randn(1, 1, 2, 3), (1, 1, 3, 0), mode='reflect'))
        self.assertRaisesRegex(RuntimeError, expected_err_msg,
                               lambda: F.pad(torch.randn(1, 1, 2), (2, 1), mode='reflect'))

    def test_pad_scalar_error(self):
        inputs = torch.tensor(0., requires_grad=True)
        self.assertRaises(AssertionError, lambda: F.pad(inputs, (1, 1)))
        self.assertRaises(AssertionError, lambda: F.pad(inputs, (1,)))

    @unittest.skipIf((not TEST_NUMPY) or (not TEST_SCIPY) or (scipy.__version__ < '1.0.0'),
                     "Scipy v1.0 and/or numpy not found")
    def test_multihead_attention(self):
        def _scaled_dot_attn_ref(Q, K, V, dims, unseen_mask=None, key_padding_mask=None):
            """ Numpy-based reference implementation of scaled dot attention
            for testing"""

            QKT = _batchmatmul(
                Q,
                np.transpose(K, axes=[0, 1, 3, 2])
                / np.sqrt(dims[3], dtype=np.float32),  # divide by sqrt(d_head)
            )
            b1, b2, s1, s2 = QKT.shape
            if unseen_mask is not None or src_lengths is not None:
                # assert s1 == s2
                for i in range(b1):
                    for j in range(b2):
                        for m in range(s1):
                            for n in range(s2):
                                if unseen_mask is not None and unseen_mask[m][n] == 0:
                                    QKT[i, j, m, n] = -np.inf
                                if key_padding_mask is not None and key_padding_mask[i][n]:
                                    QKT[i, j, m, n] = -np.inf

            reference = _softmax(QKT)
            ref_attn_weight = reference
            ref_attn_weight = np.sum(ref_attn_weight, axis=1) / b2
            reference = _batchmatmul(reference, V)
            return reference, ref_attn_weight

        def _batchmatmul(a, b):  # batchmatmul over 4 dim matrix
            """ Numpy-based batch matrix multiply over 4 dim matrix"""
            assert a.shape[0] == b.shape[0]
            assert a.shape[1] == b.shape[1]
            retval = np.zeros(
                (a.shape[0], a.shape[1], a.shape[2], b.shape[3]), dtype=np.float32
            )
            for i in range(a.shape[0]):
                for j in range(a.shape[1]):
                    retval[i, j, :, :] = np.matmul(a[i, j, :, :], b[i, j, :, :])
            return retval

        def _softmax(x):  # softmax over 4 dim matrix
            """ Numpy-based reference softmax over 4 dim matrix"""
            np.seterr(invalid='ignore')
            output = np.zeros(x.shape, dtype=np.float64)
            for i in range(x.shape[0]):
                for j in range(x.shape[1]):
                    for k in range(x.shape[2]):
                        x_curr = x[i, j, k, :]
                        e_x = np.exp(x_curr - np.amax(x_curr))
                        output[i, j, k, :] = e_x / np.sum(e_x)
            return output

        def _split_heads_ref(X, dims, nheads, d_head):
            X_split = np.reshape(X, dims[:2] + [nheads, d_head])
            X_split_transposed = np.transpose(X_split, [0, 2, 1, 3])
            reference = np.reshape(X_split_transposed, [dims[0], nheads, dims[1], d_head])
            return reference

        def _combine_heads_ref(X, dims, nheads, d_head):
            X_transposed = np.transpose(X, [0, 2, 1, 3])
            reference = np.reshape(X_transposed, dims[:2] + [nheads * d_head])
            return reference

        def _fc(X, X_weight, X_bias):
            X_fc_b = X_bias.detach().numpy()
            X_fc_w = X_weight.detach().numpy()
            return np.matmul(X, np.transpose(X_fc_w)) + X_fc_b

        def _create_src_lengths_mask(batch_size, src_lengths):
            """
            Generate boolean mask to prevent attention beyond the end of source
            Inputs:
              batch_size : int
              src_lengths : [batch_size] of sentence lengths
            Outputs:
              [batch_size, max_src_len]
            """
            max_srclen = src_lengths.max()
            src_indices = torch.arange(0, max_srclen).unsqueeze(0).type_as(src_lengths)
            src_indices = src_indices.expand(batch_size, max_srclen)
            src_lengths = src_lengths.unsqueeze(dim=1).expand(batch_size, max_srclen)
            # returns [batch_size, max_seq_len]
            return (src_indices < src_lengths).int().detach()

        def _multihead_attn_test_helper(add_key_padding_mask=False, add_bias_kv=False, add_zero_attn=False,
                                        saved_kv=False, same_embed_dim=False):
            for _ in range(100):
                batch_sz, seq_len = [random.randint(2, 10) for r in range(2)]
                d_head = random.randint(3, 10)
                nheads = random.randint(3, 10)
                d_model = d_head * nheads
                if same_embed_dim:
                    kv_dim = d_model
                else:
                    kv_dim = random.randint(5, 20)
                dims = [batch_sz, seq_len, kv_dim]

                saved_k = None
                saved_k_tensor = None
                saved_v = None
                saved_v_tensor = None
                if saved_kv:
                    saved_k = np.random.rand(batch_sz * nheads, seq_len, d_head)
                    saved_k_tensor = torch.from_numpy(saved_k)
                    saved_v = np.random.rand(batch_sz * nheads, seq_len, d_head)
                    saved_v_tensor = torch.from_numpy(saved_v)

                key_padding_mask = None
                key_padding_mask_tensor = None
                if add_key_padding_mask:
                    seq_mask = np.random.randint(0, 2, (1, seq_len))
                    key_padding_mask = (np.repeat(seq_mask, batch_sz, axis=0) == 1)
                    key_padding_mask_tensor = torch.from_numpy(key_padding_mask)

                decoder_state = np.random.rand(batch_sz, d_model).astype(np.float64)
                K = np.random.rand(*dims).astype(np.float64)
                V = K
                Q = np.expand_dims(decoder_state, 1)
                attn_mask = np.random.randint(0 , 2, size=(1, seq_len))
                attn_mask_tensor = torch.from_numpy(attn_mask).float()
                attn_mask_tensor.masked_fill_(attn_mask_tensor == 0, float('-inf'))
                attn_mask_tensor.masked_fill_(attn_mask_tensor > 0, float('0.0'))
                attn_mask_tensor = attn_mask_tensor.double()

                decoder_state_tensor = torch.from_numpy(decoder_state).double()
                source_hid_tensor = torch.from_numpy(K).double().transpose(0, 1)

                multihead_attn_module = MultiheadAttention(d_model, nheads,
                                                           add_bias_kv=add_bias_kv,
                                                           add_zero_attn=add_zero_attn,
                                                           kdim=kv_dim, vdim=kv_dim)

                if add_bias_kv:
                    bias_k = multihead_attn_module.bias_k.detach().numpy()
                    bias_v = multihead_attn_module.bias_v.detach().numpy()
                else:
                    bias_k = None
                    bias_v = None

                _batch_size = decoder_state_tensor.shape[0]
                _Q = decoder_state_tensor.unsqueeze(1).transpose(0, 1)
                _V = source_hid_tensor
                _K = source_hid_tensor

                if multihead_attn_module._qkv_same_embed_dim:
                    result, result_weight = torch.nn.functional.multi_head_attention_forward(
                        _Q, _K, _V,
                        d_model, nheads,
                        multihead_attn_module.in_proj_weight, multihead_attn_module.in_proj_bias,
                        multihead_attn_module.bias_k, multihead_attn_module.bias_v,
                        multihead_attn_module.add_zero_attn, multihead_attn_module.dropout,
                        multihead_attn_module.out_proj.weight, multihead_attn_module.out_proj.bias,
                        multihead_attn_module.training, key_padding_mask_tensor, True, attn_mask_tensor,
                        static_k=saved_k_tensor, static_v=saved_v_tensor)
                else:
                    result, result_weight = torch.nn.functional.multi_head_attention_forward(
                        _Q, _K, _V,
                        d_model, nheads,
                        multihead_attn_module.in_proj_weight, multihead_attn_module.in_proj_bias,
                        multihead_attn_module.bias_k, multihead_attn_module.bias_v,
                        multihead_attn_module.add_zero_attn, multihead_attn_module.dropout,
                        multihead_attn_module.out_proj.weight, multihead_attn_module.out_proj.bias,
                        multihead_attn_module.training, key_padding_mask_tensor, True, attn_mask_tensor,
                        True, multihead_attn_module.q_proj_weight,
                        multihead_attn_module.k_proj_weight, multihead_attn_module.v_proj_weight,
                        static_k=saved_k_tensor, static_v=saved_v_tensor)

                result = result.squeeze(0).detach().numpy()

                q_proj_weight = multihead_attn_module.in_proj_weight[:d_model]
                k_proj_weight = multihead_attn_module.in_proj_weight[d_model:(d_model * 2)]
                v_proj_weight = multihead_attn_module.in_proj_weight[(d_model * 2):]
                if not multihead_attn_module._qkv_same_embed_dim:
                    q_proj_weight = multihead_attn_module.q_proj_weight
                    k_proj_weight = multihead_attn_module.k_proj_weight
                    v_proj_weight = multihead_attn_module.v_proj_weight

                Q_fc = _fc(Q, q_proj_weight, multihead_attn_module.in_proj_bias[:d_model])
                K_fc = _fc(K, k_proj_weight, multihead_attn_module.in_proj_bias[d_model:(d_model * 2)])
                V_fc = _fc(V, v_proj_weight, multihead_attn_module.in_proj_bias[(d_model * 2):])

                if add_bias_kv:
                    K_fc = np.concatenate((K_fc, np.repeat(bias_k, K_fc.shape[0], axis=0)), axis=1)
                    V_fc = np.concatenate((V_fc, np.repeat(bias_v, V_fc.shape[0], axis=0)), axis=1)
                    if attn_mask is not None:
                        attn_mask = np.concatenate((attn_mask, np.ones([1, 1])), axis=1)
                    if key_padding_mask is not None:
                        key_padding_mask = np.concatenate((key_padding_mask, np.full((batch_sz, 1), False, dtype=bool)), axis=1)
                    dims[1] += 1
                Q_split = _split_heads_ref(
                    Q_fc, [batch_sz, 1, d_model], nheads, d_head
                )

                if saved_k is not None:
                    K_split = np.reshape(saved_k, [dims[0], nheads, dims[1], d_head])
                else:
                    K_split = _split_heads_ref(K_fc, dims, nheads, d_head)

                if saved_k is not None:
                    V_split = np.reshape(saved_v, [dims[0], nheads, dims[1], d_head])
                else:
                    V_split = _split_heads_ref(V_fc, dims, nheads, d_head)

                if add_zero_attn:
                    dims[1] += 1
                    K_split = np.concatenate((K_split, np.zeros([K_split.shape[0], K_split.shape[1], 1, K_split.shape[3]])), axis=2)
                    V_split = np.concatenate((V_split, np.zeros([V_split.shape[0], V_split.shape[1], 1, V_split.shape[3]])), axis=2)

                    if attn_mask is not None:
                        attn_mask = np.concatenate((attn_mask, np.ones([1, 1])), axis=1)

                    if key_padding_mask is not None:
                        key_padding_mask = np.concatenate((key_padding_mask, np.full((batch_sz, 1), False, dtype=bool)), axis=1)
                attn_heads, ref_attn_weight = _scaled_dot_attn_ref(
                    Q=Q_split,
                    K=K_split,
                    V=V_split,
                    dims=Q_split.shape,
                    unseen_mask=attn_mask,
                    key_padding_mask=key_padding_mask
                )
                combined_attn_heads = _combine_heads_ref(
                    X=attn_heads, dims=[batch_sz, 1], nheads=nheads, d_head=d_head
                )

                reference = _fc(combined_attn_heads, multihead_attn_module.out_proj.weight, multihead_attn_module.out_proj.bias)
                reference = np.squeeze(reference, axis=1)

                # result = reference
                self.assertEqual(tuple(result.shape), (batch_sz, d_model))
                np.testing.assert_allclose(result, reference, atol=1e-5)

                # result_weight = ref_attn_weight
                result_weight = result_weight.detach().numpy()
                self.assertEqual(tuple(result_weight.shape), tuple(ref_attn_weight.shape))
                np.testing.assert_allclose(result_weight, ref_attn_weight, atol=1e-5)

        def test_multihead_attn_add_bias_kv():
            _multihead_attn_test_helper(add_bias_kv=True)

        def test_multihead_attn_add_zero_attn():
            _multihead_attn_test_helper(add_zero_attn=True)

        def test_multihead_attn_no_masking():
            _multihead_attn_test_helper()

        def test_multihead_attn_key_padding_mask():
            _multihead_attn_test_helper(add_key_padding_mask=True)

        def test_multihead_attn_saved_kv():
            _multihead_attn_test_helper(saved_kv=True)

        def test_multihead_attn_add_bias_kv_zero_attn():
            _multihead_attn_test_helper(add_key_padding_mask=True, add_bias_kv=True,
                                        add_zero_attn=True)

        def test_multihead_attn_all_arguments1():
            _multihead_attn_test_helper(add_key_padding_mask=True, add_zero_attn=True, saved_kv=True)

        def test_multihead_attn_all_arguments2():
            _multihead_attn_test_helper(add_key_padding_mask=True, add_bias_kv=True,
                                        add_zero_attn=True, saved_kv=True)

        def test_multihead_attn_all_arguments3():
            _multihead_attn_test_helper(add_key_padding_mask=True, add_zero_attn=True,
                                        saved_kv=True, same_embed_dim=True)

        test_multihead_attn_add_zero_attn()  # Test MultiheadAttention with add_zero_attn
        test_multihead_attn_add_bias_kv()  # Test MultiheadAttention with add_bias_kv
        test_multihead_attn_no_masking()   # Test MultiheadAttention without masking
        test_multihead_attn_key_padding_mask()  # Test MultiheadAttention with src lengths
        test_multihead_attn_saved_kv()  # Test MultiheadAttention with static kv.
        test_multihead_attn_add_bias_kv_zero_attn()  # Test MultiheadAttention with bias_kv and zero_attn.
        test_multihead_attn_all_arguments1()  # Test MultiheadAttention with all the argument.
        with self.assertRaisesRegex(AssertionError, "bias cannot be added to static key."):
            test_multihead_attn_all_arguments2()  # Test MultiheadAttention with all the argument.
        test_multihead_attn_all_arguments3()  # Test MultiheadAttention with all the argument.

    @repeat_test_for_types(ALL_TENSORTYPES)
    @unittest.skipIf(not TEST_CUDA, "CUDA unavailable")
    def test_multihead_attention_dtype(self, dtype=torch.float):
        embed_dim = 128
        num_heads = 8
        sl = 10
        bs = 8
        model = nn.MultiheadAttention(embed_dim, num_heads).cuda().to(dtype)
        q = torch.randn(sl, bs, embed_dim, device="cuda", dtype=dtype)
        k = torch.randn(sl, bs, embed_dim, device="cuda", dtype=dtype)
        v = torch.randn(sl, bs, embed_dim, device="cuda", dtype=dtype)
        out = model(q, k, v)
        self.assertEqual(q.size(), out[0].size())
        self.assertEqual(dtype, out[0].dtype)

    def test_normalize(self):
        inputs = torch.randn(1, 3, 4, 4, requires_grad=True)
        self.assertTrue(gradcheck(lambda x: F.normalize(x, p=1, dim=-1), (inputs,)))
        self.assertTrue(gradcheck(lambda x: F.normalize(x, p=2, dim=-2), (inputs,)))

        inputs = torch.randn((), requires_grad=True)
        self.assertTrue(gradcheck(lambda x: F.normalize(x, p=1, dim=-1), (inputs,)))

    def _test_maxpool_indices(self, num_dim, adaptive=False, device="cpu", dtype=torch.float):
        def expected_indices(dim):
            if dim == 1:
                return torch.tensor([1, 3], dtype=torch.double).repeat(2, 2, 1)
            if dim == 2:
                return torch.tensor([[5, 7], [13, 15]], dtype=torch.double).repeat(2, 2, 1, 1)

        def expected_grad(dim):
            if dim == 1:
                return torch.tensor([0, 1, 0, 1], dtype=torch.double).repeat(2, 2, 1)
            grad = expected_grad(dim - 1)
            zero = torch.zeros(grad.size())
            return torch.stack((zero, grad, zero, grad), 2)

        def expected_output(dim):
            if dim == 1:
                return torch.arange(2, 17, 2).view(2, 2, 2)
            if dim == 2:
                col = torch.arange(6, 63, 8)
                return torch.stack([col, col + 2], 1).view(2, 2, 2, 2)

        if adaptive:
            cls_name = 'AdaptiveMaxPool{}d'.format(num_dim)
        else:
            cls_name = 'MaxPool{}d'.format(num_dim)
        module_cls = getattr(nn, cls_name)
        module = module_cls(2, return_indices=True).to(device, dtype=dtype)
        numel = 4 ** (num_dim + 1)
        input = torch.arange(1, numel + 1).view(2, 2, *repeat(4, num_dim)).to(device, dtype=dtype)
        input_var = input.clone().detach().requires_grad_()

        # Check forward
        output, indices = module(input_var)
        if num_dim != 3:
            expected_indices = expected_indices(num_dim)
            expected_output = expected_output(num_dim)
            self.assertEqual(indices.dim(), input.dim())
            self.assertEqual(indices.data.squeeze(), expected_indices)
            self.assertEqual(output.data.squeeze(), expected_output)
        self.assertTrue(output.requires_grad)
        self.assertFalse(indices.requires_grad)

        # Make sure backward works
        grad_output = torch.ones(output.size(), device=device, dtype=dtype)
        output.backward(grad_output, retain_graph=True)
        expected_grad = expected_grad(num_dim)
        self.assertEqual(input_var.grad.data, expected_grad.view_as(input))

        # Make sure backward after changing indices will result in an error
        indices.add_(1)
        self.assertRaises(RuntimeError, lambda: output.backward(grad_output))

        # Make sure -Infinity is handled correctly
        t = torch.tensor([[[float("-inf")]]])
        m = nn.MaxPool1d(kernel_size=1, return_indices=True)
        output, indices = m(t)
        self.assertEqual(output[0, 0, 0], float("-inf"), allow_inf=True)
        self.assertEqual(indices[0, 0, 0], 0)

        t = torch.tensor([[[float("-inf")]]])
        m = nn.MaxPool2d(kernel_size=1, return_indices=True)
        output, indices = m(t)
        self.assertEqual(output[0, 0, 0], float("-inf"), allow_inf=True)
        self.assertEqual(indices[0, 0, 0], 0)

        t = torch.tensor([[[[float("-inf")]]]])
        m = nn.MaxPool3d(kernel_size=1, return_indices=True)
        output, indices = m(t)
        self.assertEqual(output[0, 0, 0, 0], float("-inf"), allow_inf=True)
        self.assertEqual(indices[0, 0, 0, 0], 0)

    def test_adaptive_pooling_input_size(self):
        for numel in (2, 3):
            for pool_type in ('Max', 'Avg'):
                cls_name = 'Adaptive{}Pool{}d'.format(pool_type, numel)
                module_cls = getattr(nn, cls_name)
                output_size = (2,) * numel
                module = module_cls(output_size)

                input = torch.randn(output_size)
                self.assertRaises(ValueError, lambda: module(input))

    def test_adaptive_pooling_size_none(self):
        for numel in (2, 3):
            for pool_type in ('Max', 'Avg'):
                cls_name = 'Adaptive{}Pool{}d'.format(pool_type, numel)
                module_cls = getattr(nn, cls_name)
                output_size = (2,) * (numel - 1) + (None,)
                module = module_cls(output_size)

                input = torch.randn((4,) * (numel + 1))
                output = module(input)
                self.assertEqual(output.size(), (4,) + (2,) * (numel - 1) + (4,))

    def test_Conv2d_naive_groups(self):
        self._test_Conv2d_naive_groups()

    @unittest.skipIf(not TEST_CUDA, "CUDA unavailable")
    @repeat_test_for_types(ALL_TENSORTYPES)
    def test_Conv2d_naive_groups_cuda(self, dtype=torch.float):
        self._test_Conv2d_naive_groups("cuda", dtype)

    def test_batchnorm_grad(self):
        self._test_batchnorm_grad()

    @unittest.skipIf(not TEST_CUDA, "CUDA unavailable")
    def test_batchnorm_grad_cuda(self):
        self._test_batchnorm_grad("cuda")
        if TEST_CUDNN:
            with torch.backends.cudnn.flags(enabled=False):
                self._test_batchnorm_grad("cuda")

    def test_batchnorm_eval(self):
        self._test_batchnorm_eval()

    @unittest.skipIf(not TEST_CUDA, "CUDA unavailable")
    def test_batchnorm_eval_cuda(self, dtype=torch.float):
        self._test_batchnorm_eval("cuda", dtype)
        if TEST_CUDNN:
            with torch.backends.cudnn.flags(enabled=False):
                self._test_batchnorm_eval("cuda", dtype)

    def test_batchnorm_simple_average(self):
        self._test_batchnorm_simple_average()

    @unittest.skipIf(not TEST_CUDA, "CUDA unavailable")
    def test_batchnorm_simple_average_cuda(self):
        self._test_batchnorm_simple_average(torch.cuda.FloatTensor)
        if TEST_CUDNN:
            with torch.backends.cudnn.flags(enabled=False):
                self._test_batchnorm_simple_average(torch.cuda.FloatTensor)

    def test_MaxPool1d_indices(self):
        self._test_maxpool_indices(1)

    @unittest.skipIf(not TEST_CUDA, "CUDA unavailable")
    @repeat_test_for_types(ALL_TENSORTYPES)
    def test_MaxPool1d_indices_cuda(self, dtype=torch.float):
        self._test_maxpool_indices(1, device="cuda", dtype=dtype)

    def test_MaxPool2d_indices(self):
        self._test_maxpool_indices(2)

    @unittest.skipIf(not TEST_CUDA, "CUDA unavailable")
    @repeat_test_for_types(ALL_TENSORTYPES)
    def test_MaxPool2d_indices_cuda(self, dtype=torch.float):
        self._test_maxpool_indices(2, device="cuda", dtype=dtype)

    def test_MaxPool3d_indices(self):
        self._test_maxpool_indices(3)

    @unittest.skipIf(not TEST_CUDA, "CUDA unavailable")
    @repeat_test_for_types(ALL_TENSORTYPES)
    def test_MaxPool3d_indices_cuda(self, dtype=torch.float):
        self._test_maxpool_indices(3, device="cuda", dtype=dtype)

    def test_AdaptiveMaxPool1d_indices(self):
        self._test_maxpool_indices(1, adaptive=True)

    @unittest.skipIf(not TEST_CUDA, "CUDA unavailable")
    @repeat_test_for_types(ALL_TENSORTYPES)
    def test_AdaptiveMaxPool1d_indices_cuda(self, dtype=torch.float):
        self._test_maxpool_indices(1, adaptive=True, device="cuda", dtype=dtype)

    def test_AdaptiveMaxPool2d_indices(self):
        self._test_maxpool_indices(2, adaptive=True)

    @unittest.skipIf(not TEST_CUDA, "CUDA unavailable")
    @repeat_test_for_types(ALL_TENSORTYPES)
    def test_AdaptiveMaxPool2d_indices_cuda(self, dtype=torch.float):
        self._test_maxpool_indices(2, adaptive=True, device="cuda", dtype=dtype)

    def test_AdaptiveMaxPool3d_indices(self):
        self._test_maxpool_indices(3, adaptive=True)

    @unittest.skipIf(not TEST_CUDA, "CUDA unavailable")
    @repeat_test_for_types(ALL_TENSORTYPES)
    def test_AdaptiveMaxPool3d_indices_cuda(self, dtype=torch.float):
        self._test_maxpool_indices(3, adaptive=True, device="cuda", dtype=dtype)

    @staticmethod
    def _test_max_pool_nan(self, device, dtype=torch.float):
        for adaptive in ['', 'adaptive_']:
            for num_dim in [1, 2, 3]:
                fn_name = '{}max_pool{}d'.format(adaptive, num_dim)
                fn = getattr(F, fn_name)
                x = torch.full([1, 1] + num_dim * [3], nan)
                res = fn(x, 1 if adaptive else 3)
                self.assertTrue(math.isnan(res.item()))

    @unittest.skipIf(not TEST_CUDA, "CUDA unavailable")
    @repeat_test_for_types(ALL_TENSORTYPES)
    def test_max_pool_nan_cuda(self, dtype=torch.float):
        self._test_max_pool_nan(self, device="cuda", dtype=dtype)

    def test_max_pool_nan(self, dtype=torch.float):
        self._test_max_pool_nan(self, device="cpu")

    @staticmethod
    def _test_pool_large_size(self, device, dtype=torch.float):
        for op in ('max', 'avg'):
            for num_dim in [1, 2, 3]:
                fn_name = '{}_pool{}d'.format(op, num_dim)
                fn = getattr(F, fn_name)
                # 16777217 is the smallest integer not expressible in float32
                x = torch.ones([1, 1, 16777217] + (num_dim - 1) * [1],
                               device=device, dtype=dtype)
                res = fn(x, 1, stride=1, padding=0)
                # check if the output shape was still computed correctly
                self.assertEqual(x.shape[2], res.shape[2])

    @unittest.skipIf(not TEST_CUDA, "CUDA unavailable")
    @repeat_test_for_types(ALL_TENSORTYPES)
    def test_pool_large_size_cuda(self, dtype=torch.float):
        self._test_pool_large_size(self, device="cuda", dtype=dtype)

    def test_pool_large_size(self, dtype=torch.float):
        self._test_pool_large_size(self, device="cpu")

    @staticmethod
    def _test_pool_invalid_size(self, device, dtype=torch.float):
        for op in ('max', 'avg'):
            for num_dim in [1, 2, 3]:
                fn_name = '{}_pool{}d'.format(op, num_dim)
                fn = getattr(F, fn_name)
                # use a configuration that gives zero outputs only
                # when doing a correct floor division by the stride
                x = torch.ones([1, 1] + num_dim * [4],
                               device=device, dtype=dtype)
                with self.assertRaisesRegex(RuntimeError, r"too small|smaller than"):
                    try:
                        res = fn(x, 3, stride=2, padding=0, dilation=2)
                    except TypeError:
                        # some implementations do not support dilation
                        res = fn(x, 6, stride=2, padding=0)

    @unittest.skipIf(not TEST_CUDA, "CUDA unavailable")
    @repeat_test_for_types(ALL_TENSORTYPES)
    def test_pool_invalid_size_cuda(self, dtype=torch.float):
        self._test_pool_invalid_size(self, device="cuda", dtype=dtype)

    def test_pool_invalid_size(self, dtype=torch.float):
        self._test_pool_invalid_size(self, device="cpu")

    def _test_scatter(self, tensor):
        x = tensor.detach().requires_grad_()
        result = dp.scatter(x, (0, 1))
        self.assertEqual(len(result), 2)
        self.assertEqual(result[0], x[:2])
        self.assertEqual(result[0].get_device(), 0)
        self.assertEqual(result[1], x[2:])
        self.assertEqual(result[1].get_device(), 1)
        grad = result[0].data.clone().fill_(2)
        result[0].backward(grad)
        self.assertEqual(x.grad.data[:2], grad)
        self.assertEqual(x.grad.data[2:], grad.clone().zero_())
        _assertGradAndGradgradChecks(self, lambda y: dp.scatter(y, (0, 1)), (x,))

    @unittest.skipIf(not TEST_MULTIGPU, "multi-GPU not supported")
    def test_scatter_cpu(self):
        self._test_scatter(torch.randn(4, 4))

    @unittest.skipIf(not TEST_MULTIGPU, "multi-GPU not supported")
    def test_scatter_gpu(self):
        self._test_scatter(torch.randn(4, 4).cuda())

    def _test_gather(self, output_device):
        inputs = (
            torch.randn(2, 4, device='cuda:0', requires_grad=True),
            torch.randn(2, 4, device='cuda:1', requires_grad=True),
        )
        result = dp.gather(inputs, output_device)
        self.assertEqual(result.size(), torch.Size([4, 4]))
        self.assertEqual(result[:2], inputs[0])
        self.assertEqual(result[2:], inputs[1])
        if output_device != -1:
            self.assertEqual(result.get_device(), output_device)
        else:
            self.assertFalse(result.is_cuda)
        grad = torch.randn(4, 4)
        if output_device != -1:
            grad = grad.cuda(output_device)
        result.backward(grad)
        self.assertEqual(inputs[0].grad.data, grad[:2])
        self.assertEqual(inputs[1].grad.data, grad[2:])
        _assertGradAndGradgradChecks(self, lambda x, y: dp.gather((x, y), output_device), inputs)

        # test scalar inputs, should stack into a vector in this case
        inputs = (
            torch.randn((), device='cuda:0', requires_grad=True),
            torch.randn((), device='cuda:1', requires_grad=True),
        )
        result = dp.gather(inputs, output_device)
        self.assertEqual(result.size(), torch.Size([2]))
        self.assertEqual(result[0], inputs[0])
        self.assertEqual(result[1], inputs[1])
        if output_device != -1:
            self.assertEqual(result.get_device(), output_device)
        else:
            self.assertFalse(result.is_cuda)
        grad = torch.randn(2)
        if output_device != -1:
            grad = grad.cuda(output_device)
        result.backward(grad)
        self.assertEqual(inputs[0].grad, grad[0])
        self.assertEqual(inputs[1].grad, grad[1])
        _assertGradAndGradgradChecks(self, lambda x, y: dp.gather((x, y), output_device), inputs)

    @unittest.skipIf(not TEST_MULTIGPU, "multi-GPU not supported")
    def test_gather_cpu(self):
        self._test_gather(-1)

    @unittest.skipIf(not TEST_MULTIGPU, "multi-GPU not supported")
    def test_gather_gpu(self):
        self._test_gather(0)

    @unittest.skipIf(not TEST_MULTIGPU, "multi-GPU not supported")
    def test_gather_different_len_dicts(self):
        inputs = (
            {'a': torch.randn(1, 2, requires_grad=True, device="cuda:0")},
            {
                'b': torch.randn(1, 2, requires_grad=True, device="cuda:1"),
                'a': torch.randn(1, 2, requires_grad=True, device="cuda:1"),
            }
        )
        with self.assertRaises(ValueError):
            _ = dp.gather(inputs, target_device=0)

    @unittest.skipIf(not TEST_MULTIGPU, "multi-GPU not supported")
    def test_broadcast_double_backwards_gpu(self):
        tensors = (torch.randn(4, 4, device='cuda', requires_grad=True),
                   torch.randn(4, 4, device='cuda', requires_grad=True),
                   torch.randn(4, 4, device='cuda', requires_grad=True))
        _assertGradAndGradgradChecks(self, lambda *i: Broadcast.apply((0, 1), *i), tensors)

    @unittest.skipIf(not TEST_MULTIGPU, "multi-GPU not supported")
    def test_broadcast_not_requiring_grad(self):
        variables = [
            torch.randn(1, 2, device='cuda', requires_grad=True),
            torch.randn(1, 2, device='cuda', requires_grad=False),
            torch.randn(1, 2, device='cuda', requires_grad=False),
            torch.randn(1, 2, device='cuda', requires_grad=True),
            torch.randn(1, 2, device='cuda', requires_grad=True),
        ]
        broadcasted_variables = Broadcast.apply((0, 1), *variables)
        for output_idx, broadcasted_var in enumerate(broadcasted_variables):
            input_var = variables[output_idx % len(variables)]
            self.assertEqual(input_var.requires_grad, broadcasted_var.requires_grad)

    @unittest.skipIf(not TEST_MULTIGPU, "multi-GPU not supported")
    def test_broadcast_no_grad(self):
        x = torch.randn(1, 2, dtype=torch.float32, requires_grad=True, device='cuda')
        with torch.no_grad():
            broadcasted = Broadcast.apply((0, 1), x)
        self.assertTrue(x.requires_grad)
        for output in broadcasted:
            self.assertFalse(output.requires_grad)

    @unittest.skipIf(not TEST_MULTIGPU, "multi-GPU not supported")
    def test_replicate(self):
        module = nn.Linear(10, 5).float().cuda()
        input = torch.randn(2, 10, dtype=torch.float, device="cuda")
        expected_output = module(input).data
        for devices in [(0, 1), [0, 1]]:
            replicas = dp.replicate(module, devices)
            for i, replica in enumerate(replicas):
                for p in replica.parameters():
                    self.assertEqual(p.get_device(), i)
                replica_input = input.cuda(i)
                self.assertEqual(replica(replica_input).data, expected_output)

    @unittest.skipIf(not TEST_MULTIGPU, "multi-GPU not supported")
    def test_replicate_buffers(self):
        net = nn.Module()
        net.bn = nn.BatchNorm2d(10)
        net.cuda()
        for devices in [(0, 1), [0, 1]]:
            replicas = dp.replicate(net, devices)
            for i, replica in enumerate(replicas):
                self.assertEqual(replica.bn.running_mean.get_device(), i, 'buffer on wrong device')
                self.assertEqual(replica.bn.running_var.get_device(), i, 'buffer on wrong device')
                self.assertEqual(replica.bn.num_batches_tracked.get_device(), i, 'buffer on wrong device')

    @unittest.skipIf(not TEST_MULTIGPU, "multi-GPU not supported")
    def test_data_parallel_buffers_requiring_grad(self):
        class TestModule(nn.Module):
            def __init__(self, t):
                super(TestModule, self).__init__()
                self.register_buffer('t_rg', t)
                self.register_buffer('t_not_rg', t.clone().detach())

            def forward(self, x):
                return x * self.t_rg + self.t_not_rg

        m = TestModule(torch.randn(100, device='cuda', requires_grad=True))
        self.assertTrue(m.t_rg.requires_grad)

        dpm = nn.DataParallel(m, [0, 1])
        inp = torch.randn(2, 100, device='cuda')

        def fn(t):
            return dpm(inp)

        torch.autograd.gradcheck(fn, (m.t_rg,))

    @unittest.skipIf(not TEST_MULTIGPU, "multi-GPU not supported")
    def test_data_parallel_rnn(self):

        class TestModule(torch.nn.Module):

            def __init__(self):
                super(TestModule, self).__init__()
                self.rnn = torch.nn.LSTM(300, 1024, 1, batch_first=True, bidirectional=True)

            def forward(self, x):
                self.rnn.flatten_parameters()
                return self.rnn(x)

        def step(model):
            opt = torch.optim.SGD(model.parameters(), lr=0.1)
            input = torch.ones(4, 4, 300).to(0)
            output = model(input)
            loss = F.mse_loss(output[0], torch.zeros_like(output[0]))
            loss.backward()
            opt.step()

        with torch.no_grad():
            model = TestModule().to(0)
            model_dp = torch.nn.DataParallel(deepcopy(model))

            # make sure DP does not crash when grad is disabled.
            # See #21108
            model_dp(torch.rand(2, 4, 300).to(0))

        step(model)
        step(model_dp)

        for p1, p2 in zip(model.parameters(), model_dp.parameters()):
            p1.allclose(p2)

    @unittest.skipIf(not TEST_MULTIGPU, "multi-GPU not supported")
    def test_parallel_apply(self):
        l1 = nn.Linear(10, 5).to("cuda:0", torch.float)
        l2 = nn.Linear(10, 5).to("cuda:1", torch.float)
        i1 = torch.randn(2, 10, device="cuda:0", dtype=torch.float)
        i2 = torch.randn(2, 10, device="cuda:1", dtype=torch.float)
        expected1 = l1(i1).data
        expected2 = l2(i2).data
        modules = (l1, l2)
        expected_outputs = (expected1, expected2)

        # each input can be either a collection of positional arguments
        #                       or an object representing the single argument
        for inputs in [((i1,), (i2,)), (i1, i2)]:
            outputs = dp.parallel_apply(modules, inputs, None)
            for out, expected in zip(outputs, expected_outputs):
                self.assertEqual(out.data, expected)

    @unittest.skipIf(not TEST_CUDA, "CUDA unavailable")
    def test_parallel_apply_passes_exception(self):
        # we define and instantiate a module that will throw a KeyError
        class TestModule(nn.Module):

            def forward(self, *args):
                return {}['wonderful']

        l1 = TestModule().to("cuda", torch.float)
        # and check that parallel_apply passes on the exception
        # (we can use a single device twice for this test)
        with self.assertRaisesRegex(KeyError,
                                    'Caught KeyError in replica \\d '
                                    'on device 0.\nOriginal Traceback'
                                    '[\\s\\S]+wonderful'):
            dp.parallel_apply(modules=(l1, l1), inputs=(None, None))

    @unittest.skipIf(not TEST_MULTIGPU, "multi-GPU not supported")
    def test_data_parallel_multiple_input(self):
        class TestModule(nn.Module):

            def forward(self, var1, var2, float1, var3=None):
                if var3 is None:
                    return float1 * (var1 * var2)
                else:
                    return float1 * (var1 * var2 + var3)

        m = TestModule()
        var1 = torch.randn(5, 5, dtype=torch.float, requires_grad=True)
        var2 = torch.randn(5, 5, dtype=torch.float, requires_grad=True)
        var3 = torch.randn(5, 5, dtype=torch.float, requires_grad=False)

        float1 = torch.randn(1).item()

        expected = m(var1, var2, float1)
        loss = expected.sum()
        loss.backward()
        gvar1_exp = var1.grad.clone()
        gvar2_exp = var2.grad.clone()

        def local_test(out):
            var1.grad.data.fill_(0.0)
            var2.grad.data.fill_(0.0)
            loss = out.sum()
            loss.backward()
            self.assertEqual(out, expected)
            self.assertEqual(gvar1_exp, var1.grad)
            self.assertEqual(gvar2_exp, var2.grad)

        out = dp.data_parallel(m, (var1, var2, float1), (0, 1))
        local_test(out)

        out = dp.data_parallel(m, (var1, var2, float1), (1, 0))
        local_test(out)

        out = dp.data_parallel(m, (var1, var2, float1), (0,))
        local_test(out)

        var1.grad.data.fill_(0.0)
        var2.grad.data.fill_(0.0)
        expected = m(var1, var2, float1, var3=var3)
        loss = expected.sum()
        loss.backward()
        gvar1_exp = var1.grad.clone()
        gvar2_exp = var2.grad.clone()

        dpm = nn.DataParallel(TestModule())
        out = dpm(var1, var2, float1, var3=var3)
        local_test(out)

        dpm = nn.DataParallel(TestModule(), device_ids=[0])
        out = dpm(var1, var2, float1, var3=var3)
        local_test(out)

        kwarg_wrap = {'var3': var3}
        out = dp.data_parallel(
            m, (var1, var2, float1), (0, 1), module_kwargs=kwarg_wrap)
        local_test(out)

        out = dp.data_parallel(
            m, (var1, var2, float1), (0,), module_kwargs=kwarg_wrap)
        local_test(out)

    @unittest.skipIf(not TEST_MULTIGPU, "multi-GPU not supported")
    def test_data_parallel_small_back(self):
        l = nn.Linear(10, 5).float().cuda()
        i = torch.randn(20, 10, dtype=torch.float, device="cuda")
        out = dp.data_parallel(l, i, (0, 1))
        self.assertEqual(out, l(i))

    @unittest.skipIf(not TEST_MULTIGPU, "multi-GPU not supported")
    def test_data_parallel_model_device(self):
        r"""Test device[0] check at forward time.
        """
        l = nn.Linear(2, 2)
        inp = torch.randn(2, 2)
        inp_cuda0 = inp.cuda(0)
        inp_cuda1 = inp.cuda(1)

        error_msg = "module must have its parameters and buffers on device {}"

        @contextlib.contextmanager
        def dummy_ctx_manager():
            yield

        def test(inner_m, dp_device, inp, device_ids, should_fail):
            if device_ids is None:
                device_ids = list(range(torch.cuda.device_count()))

            if isinstance(device_ids[0], torch.device):
                expect_device = device_ids[0]
            else:
                expect_device = torch.device("cuda:{}".format(device_ids[0]))

            if should_fail:
                def assert_correct():
                    return self.assertRaisesRegex(RuntimeError, error_msg.format(expect_device))
            else:
                assert_correct = dummy_ctx_manager

            # test DataParallel module
            dpm = nn.DataParallel(inner_m, device_ids)
            if dp_device is not None:
                dpm = dpm.to(dp_device)

            with assert_correct():
                dpm(inp)

            # test functional
            with assert_correct():
                nn.parallel.data_parallel(inner_m.to(dp_device), inp, device_ids)

        test(l.to('cpu'), None, inp, None, should_fail=True)
        test(l.cuda(1), None, inp_cuda0, None, should_fail=True)
        test(l.cuda(), None, inp_cuda0, [1, 0], should_fail=True)

        test(l.cuda(), None, inp_cuda0, None, should_fail=False)
        test(l.cpu(), 'cuda', inp_cuda0, None, should_fail=False)
        test(l.cuda(1), None, inp_cuda1, [1, 0], should_fail=False)
        test(l.cpu(), 'cuda:1', inp_cuda1, [1, 0], should_fail=False)

        s = nn.Sequential(l.cpu())
        test(s, None, inp, None, should_fail=True)
        test(s, None, inp, [0, 1], should_fail=True)
        test(s, None, inp, [1, 0], should_fail=True)

        s = nn.Sequential(deepcopy(l).cpu(), l.cuda())
        test(s, None, inp, None, should_fail=True)
        test(s, None, inp, [0, 1], should_fail=True)
        test(s, None, inp, [1, 0], should_fail=True)

        s = nn.Sequential(l.cuda(), deepcopy(l).cuda(1))
        test(s, None, inp, None, should_fail=True)
        test(s, None, inp, [0, 1], should_fail=True)
        test(s, None, inp, [1, 0], should_fail=True)

        s = nn.Sequential(l.cuda(), deepcopy(l).cuda())
        test(s, None, inp, None, should_fail=False)
        test(s, None, inp, [0, 1], should_fail=False)
        test(s, None, inp, [1, 0], should_fail=True)
        test(s.cpu(), None, inp, [1, 0], should_fail=True)
        test(s.cuda(1), None, inp, [1, 0], should_fail=False)

    @unittest.skipIf(not TEST_MULTIGPU or not PY3, "multi-GPU not supported")
    @skipIfRocm
    def test_data_parallel_model_no_refcycles(self):
        # Python 2.7 will create reference cycles with the following
        # Module on multiple GPUs, but Python 3 shouldn't unless
        # there are refcycles on the PyTorch side (or the defined module)
        import gc

        class Model(nn.Module):
            def __init__(self):
                super(Model, self).__init__()
                self.linear = nn.Linear(1, 1)

            def forward(self, x):
                return self.linear(x)

        gc.collect()
        model = nn.DataParallel(Model().cuda())
        data = torch.randn(1, device="cuda")
        model(data)

        refcycles = gc.collect()
        self.assertEqual(refcycles, 0)

    @unittest.skipIf(not TEST_MULTIGPU, "multi-GPU not supported")
    def test_data_parallel_no_grad(self):
        test = self

        class Layer(nn.Module):
            def forward(self, x):
                test.assertFalse(torch.is_grad_enabled())
                return x

        l = Layer()
        i = torch.randn(20, 10, dtype=torch.float, device="cuda")
        with torch.no_grad():
            dp.data_parallel(l, i, (0, 1))
        self.assertRaises(AssertionError, lambda: dp.data_parallel(l, i, (0, 1)))

    @unittest.skipIf(not TEST_MULTIGPU, "multi-GPU not supported")
    def test_data_parallel(self):
        l = nn.Linear(10, 5).float().cuda()
        i = torch.randn(20, 10, dtype=torch.float, device="cuda:1")
        l.cuda(1)
        expected_out = l(i)
        loss = expected_out.sum()
        loss.backward()
        expected_grads = []
        for param in l.parameters():
            expected_grads.append(param.grad.clone())
        dev_ids_list = [(0, 1), (1, 0)]
        for dev_id in dev_ids_list:
            with torch.cuda.device(dev_id[0]):
                l.cuda()
                l.zero_grad()
                out = dp.data_parallel(l, i, dev_id)
                loss = out.sum()
                loss.backward()
                self.assertEqual(out.get_device(), dev_id[0])
                self.assertEqual(out.data, expected_out.data)
                for expected, param in zip(expected_grads, l.parameters()):
                    self.assertEqual(param.grad.data, expected.data)

        # Check for None device_ids
        l = l.cuda()
        out = dp.data_parallel(l, i)

    @unittest.skipIf(not TEST_MULTIGPU, "multi-GPU not supported")
    def test_data_parallel_sparse(self):
        l = nn.Embedding(10, 5, sparse=True).to("cuda:1")
        i = torch.randint(10, (20, 5), device="cuda:1", dtype=torch.long)
        expected_out = l(i)
        loss = expected_out.sum()
        loss.backward()
        expected_grads = []
        for param in l.parameters():
            expected_grads.append(param.grad.clone())
        dev_ids_list = [(0, 1), (1, 0)]
        for dev_id in dev_ids_list:
            with torch.cuda.device(dev_id[0]):
                l.cuda()
                l.zero_grad()
                out = dp.data_parallel(l, i, dev_id)
                loss = out.sum()
                loss.backward()
                self.assertEqual(out.get_device(), dev_id[0])
                self.assertEqual(out.data, expected_out.data)
                for expected, param in zip(expected_grads, l.parameters()):
                    self.assertEqual(param.grad.data, expected.data)

        # Check for None device_ids
        l = l.cuda()
        out = dp.data_parallel(l, i)

    @unittest.skipIf(not TEST_MULTIGPU, "multi-GPU not supported")
    def test_data_parallel_nested_output(self):
        def fn(input):
            return [
                input, (input.sin(), input.cos(), [input.add(1)]), input,
                OrderedDict(a=input, b=[input.sin()])
            ]

        class Net(nn.Module):
            def forward(self, input):
                return fn(input)

        i = torch.randn(2, 2).float().cuda(1)
        gpus = range(torch.cuda.device_count())
        output = dp.data_parallel(Net(), i, gpus)
        self.assertEqual(output, fn(i))
        self.assertIsInstance(output[0], torch.Tensor)
        self.assertIsInstance(output[1], tuple)
        self.assertIsInstance(output[1][0], torch.Tensor)
        self.assertIsInstance(output[1][1], torch.Tensor)
        self.assertIsInstance(output[1][2], list)
        self.assertIsInstance(output[1][2][0], torch.Tensor)
        self.assertIsInstance(output[2], torch.Tensor)
        self.assertIsInstance(output[3], dict)
        self.assertEqual(len(output[3]), 2)
        self.assertIn('a', output[3])
        self.assertIn('b', output[3])
        self.assertIsInstance(output[3]['a'], torch.Tensor)
        self.assertIsInstance(output[3]['b'], list)
        self.assertIsInstance(output[3]['b'][0], torch.Tensor)

    @unittest.skipIf(not TEST_MULTIGPU, "multi-GPU not supported")
    def test_data_parallel_nested_input(self):
        def fn(input):
            return input[1][0]

        class Net(nn.Module):
            def forward(self, *input):
                return fn(input)

        i = torch.randn(20, 3, dtype=torch.float, device="cuda:1")
        input = (i.cos(), (i.sin(), i), i.sin())
        gpus = range(torch.cuda.device_count())
        output = dp.data_parallel(Net(), input, gpus)
        self.assertEqual(output, fn(input))

    @unittest.skipIf(not TEST_CUDA, "CUDA unavailable")
    @repeat_test_for_types(ALL_TENSORTYPES)
    def test_data_parallel_module(self, dtype=torch.float):
        l = nn.Linear(10, 5).to("cuda", dtype)
        i = torch.randn(20, 10, device="cuda", dtype=dtype)
        expected_out = l(i).data
        net = nn.DataParallel(l)
        out = net(i)
        self.assertEqual(out.get_device(), 0)
        self.assertEqual(out.data, expected_out, dtype2prec[dtype])

    @unittest.skipIf(not TEST_CUDA, "CUDA unavailable")
    @repeat_test_for_types(ALL_TENSORTYPES)
    def test_data_parallel_module_kwargs_only(self, dtype=torch.float):
        class Net(nn.Module):
            def __init__(self):
                super(Net, self).__init__()
                self.l = l

            def forward(self, input):
                return self.l(input)

        l = nn.Linear(10, 5).to("cuda", dtype)
        i = torch.randn(20, 10, device="cuda", dtype=dtype)
        expected_out = l(i).data
        n = nn.DataParallel(Net())
        out = n(input=i)
        self.assertEqual(out.get_device(), 0)
        self.assertEqual(out.data, expected_out, dtype2prec[dtype])

    @unittest.skipIf(not TEST_CUDA, "CUDA unavailable")
    @repeat_test_for_types(ALL_TENSORTYPES)
    def test_data_parallel_module_kwargs_only_empty_list(self, dtype=torch.float):
        class Net(nn.Module):
            def __init__(self):
                super(Net, self).__init__()
                self.l = l

            def forward(self, input):
                return self.l(input['data'])

        l = nn.Linear(10, 5).to("cuda", dtype)
        i = torch.randn(20, 10, device="cuda", dtype=dtype)
        expected_out = l(i).data
        n = nn.DataParallel(Net())
        out = n(input={'data': i, 'unused': []})
        self.assertEqual(out.get_device(), 0)
        self.assertEqual(out.data, expected_out, dtype2prec[dtype])

    @unittest.skipIf(not TEST_CUDA, "CUDA unavailable")
    @repeat_test_for_types(ALL_TENSORTYPES)
    def test_data_parallel_module_kwargs_only_empty_dict(self, dtype=torch.float):
        class Net(nn.Module):
            def __init__(self):
                super(Net, self).__init__()
                self.l = l

            def forward(self, input):
                return self.l(input['data'])

        l = nn.Linear(10, 5).to("cuda", dtype)
        i = torch.randn(20, 10, device="cuda", dtype=dtype)
        expected_out = l(i).data
        n = nn.DataParallel(Net())
        out = n(input={'data': i, 'unused': {}})
        self.assertEqual(out.get_device(), 0)
        self.assertEqual(out.data, expected_out, dtype2prec[dtype])

    @unittest.skipIf(not TEST_CUDA, "CUDA unavailable")
    @repeat_test_for_types(ALL_TENSORTYPES)
    def test_data_parallel_module_kwargs_only_empty_tuple(self, dtype=torch.float):
        class Net(nn.Module):
            def __init__(self):
                super(Net, self).__init__()
                self.l = l

            def forward(self, input):
                return self.l(input['data'])

        l = nn.Linear(10, 5).to("cuda", dtype)
        i = torch.randn(20, 10, device="cuda", dtype=dtype)
        expected_out = l(i).data
        n = nn.DataParallel(Net())
        out = n(input={'data': i, 'unused': ()})
        self.assertEqual(out.get_device(), 0)
        self.assertEqual(out.data, expected_out, dtype2prec[dtype])

    @unittest.skipIf(not TEST_MULTIGPU, "multi-GPU not supported")
    def test_data_parallel_device_args(self):
        cuda0 = torch.device('cuda:0')
        cuda1 = torch.device('cuda:1')

        # test output_device
        l = nn.Linear(10, 5).to(cuda0, torch.float)
        i = torch.randn(20, 10, dtype=torch.float, device=cuda0, requires_grad=True)
        out = dp.data_parallel(l, i, device_ids=(0, 1), output_device=cuda0)
        self.assertEqual(out, l(i))

        # test device_ids
        l = nn.Linear(10, 5).to(cuda0, torch.float)
        i = torch.randn(20, 10, dtype=torch.float, device=cuda0, requires_grad=True)
        out = dp.data_parallel(l, i, device_ids=(cuda0, cuda1), output_device=cuda0)
        self.assertEqual(out, l(i))

    @unittest.skipIf(not TEST_MULTIGPU, "multi-GPU not supported")
    def test_data_parallel_function_deletion(self):
        # this test case is originated from #16532
        def gradient_penalty(net, x):
            output = net(x)
            loss = torch.autograd.grad(
                outputs=output, inputs=x,
                grad_outputs=x.new_ones(output.size()),
                create_graph=True, retain_graph=True)[0].mean()
            return loss

        net = nn.Linear(4, 1).cuda()
        dpn = nn.DataParallel(net, [0, 1])
        x = torch.ones(2, 4, requires_grad=True).cuda()

        dpn.zero_grad()
        loss = gradient_penalty(dpn, x)
        loss.backward()
        grads = [p.grad for p in net.parameters()]
        self.assertEqual(2, len(grads))
        self.assertEqual(
            torch.tensor([[0.25, 0.25, 0.25, 0.25]], device='cuda:0'),
            grads[0])
        self.assertEqual(torch.tensor([0.0], device='cuda:0'), grads[1])

    def test_state_dict(self):
        l = nn.Linear(5, 5)
        block = nn.Module()
        block.conv = nn.Conv2d(3, 3, 3, bias=False)
        net = nn.Module()
        net.linear1 = l
        net.linear2 = l
        net.bn = nn.BatchNorm2d(2)
        net.block = block
        net.add_module('empty', None)

        state_dict = net.state_dict()
        self.assertEqual(len(state_dict), 10)
        self.assertEqual(len(state_dict._metadata), 6)
        self.assertIn('', state_dict._metadata)
        self.assertIn('linear1', state_dict._metadata)
        self.assertIn('linear1.weight', state_dict)
        self.assertIn('linear1.bias', state_dict)
        self.assertIn('linear2', state_dict._metadata)
        self.assertIn('linear2.weight', state_dict)
        self.assertIn('linear2.bias', state_dict)
        self.assertIn('block', state_dict._metadata)
        self.assertIn('block.conv', state_dict._metadata)
        self.assertIn('block.conv.weight', state_dict)
        self.assertIn('block.conv.weight', state_dict)
        self.assertNotIn('block.conv.bias', state_dict)
        self.assertIn('bn', state_dict._metadata)
        self.assertIn('bn.weight', state_dict)
        self.assertIn('bn.bias', state_dict)
        self.assertIn('bn.running_var', state_dict)
        self.assertIn('bn.running_mean', state_dict)
        self.assertIn('bn.num_batches_tracked', state_dict)
        self.assertFalse(any(map(lambda k: k.startswith('empty'), state_dict.keys())))
        for k, v in state_dict.items():
            param = net
            for component in k.split('.'):
                param = getattr(param, component)
                if isinstance(param, Parameter):
                    param = param.data
            self.assertEqual(v.data_ptr(), param.data_ptr())

        l = nn.Linear(5, 5)
        state_dict = l.state_dict()
        self.assertEqual(len(state_dict), 2)
        self.assertEqual(len(state_dict._metadata), 1)
        self.assertIn('', state_dict._metadata)
        self.assertTrue(state_dict._metadata['']['version'] >= 0)
        self.assertEqual(state_dict['weight'].data_ptr(), l.weight.data_ptr())
        self.assertEqual(state_dict['bias'].data_ptr(), l.bias.data_ptr())

    def test_load_state_dict(self):
        l = nn.Linear(5, 5)
        block = nn.Module()
        block.conv1 = nn.Conv2d(3, 3, 3, bias=True)
        block.conv2 = nn.Conv2d(3, 3, 3, bias=False)
        net = nn.Module()
        net.linear1 = l
        net.linear2 = l
        net.bn = nn.BatchNorm2d(2)
        net.block = block
        net.add_module('empty', None)

        state_dict = net.state_dict()
        state_dict.update({
            'linear1.weight': torch.ones(5, 5),
            'block.conv1.bias': torch.arange(1, 4),
            'bn.running_mean': torch.randn(2),
        })
        incompatible_keys = net.load_state_dict(state_dict)
        self.assertEqual(len(incompatible_keys.missing_keys), 0)
        self.assertEqual(len(incompatible_keys.unexpected_keys), 0)
        self.assertNotIn('Incompatible', str(incompatible_keys))
        self.assertNotIn('Incompatible', repr(incompatible_keys))
        self.assertEqual(net.linear1.weight.data, state_dict['linear1.weight'])
        self.assertEqual(net.block.conv1.bias.data, state_dict['block.conv1.bias'])
        self.assertEqual(net.bn.running_mean, state_dict['bn.running_mean'])

        state_dict = net.state_dict()
        state_dict.update({'extra': torch.ones(5)})
        self.assertRaises(RuntimeError, lambda: net.load_state_dict(state_dict))
        incompatible_keys = net.load_state_dict(state_dict, strict=False)
        self.assertEqual(len(incompatible_keys.missing_keys), 0)
        self.assertEqual(len(incompatible_keys.unexpected_keys), 1)
        self.assertIn('extra', incompatible_keys.unexpected_keys)
        self.assertIn('Incompatible', str(incompatible_keys))
        self.assertIn('Incompatible', repr(incompatible_keys))

        state_dict = net.state_dict()
        state_dict.update({'extra.param': torch.ones(5)})
        self.assertRaises(RuntimeError, lambda: net.load_state_dict(state_dict))
        incompatible_keys = net.load_state_dict(state_dict, strict=False)
        self.assertEqual(len(incompatible_keys.missing_keys), 0)
        self.assertEqual(len(incompatible_keys.unexpected_keys), 1)
        self.assertIn('extra.param', incompatible_keys.unexpected_keys)

        state_dict = net.state_dict()
        del state_dict['linear1.weight']
        self.assertRaises(RuntimeError, lambda: net.load_state_dict(state_dict))
        incompatible_keys = net.load_state_dict(state_dict, strict=False)
        self.assertEqual(len(incompatible_keys.missing_keys), 1)
        self.assertEqual(len(incompatible_keys.unexpected_keys), 0)
        self.assertIn('linear1.weight', incompatible_keys.missing_keys)
        state_dict.update({'extra.param': torch.ones(5)})
        self.assertRaises(RuntimeError, lambda: net.load_state_dict(state_dict))
        incompatible_keys = net.load_state_dict(state_dict, strict=False)
        self.assertEqual(len(incompatible_keys.missing_keys), 1)
        self.assertEqual(len(incompatible_keys.unexpected_keys), 1)
        self.assertIn('linear1.weight', incompatible_keys.missing_keys)
        self.assertIn('extra.param', incompatible_keys.unexpected_keys)

        state_dict = net.state_dict()
        state_dict.update({'bn.running_mean': torch.rand(14, 4)})  # wrong size
        self.assertRaises(RuntimeError, lambda: net.load_state_dict(state_dict))
        self.assertRaises(RuntimeError, lambda: net.load_state_dict(state_dict, strict=False))

        state_dict = net.state_dict()
        old_state_dict = deepcopy(state_dict)
        state_dict = {
            'linear1.weight': torch.ones(5, 5),
            'block.conv1.bias': torch.arange(1, 4),
            'bn.running_mean': torch.randn(2),
            'nonexistent_key': torch.rand(3)
        }
        net.load_state_dict(state_dict, strict=False)
        self.assertEqual(net.linear1.weight.data, state_dict['linear1.weight'])
        self.assertEqual(net.block.conv1.bias.data, state_dict['block.conv1.bias'])
        self.assertEqual(net.bn.running_mean, state_dict['bn.running_mean'])
        new_state_dict = net.state_dict()
        del old_state_dict['linear1.weight']
        del old_state_dict['block.conv1.bias']
        del old_state_dict['bn.running_mean']
        for k, v, in old_state_dict.items():
            self.assertTrue(v.equal(new_state_dict[k]))

    def test_load_state_dict_BC(self):
        # BatchNormNd
        # Added num_batches_tracked buffer at version 2. For state dict with
        # earlier versions or no versions, it should provide default value of 0.
        bn = nn.BatchNorm2d(3)
        state_dict = bn.state_dict()
        del state_dict['num_batches_tracked']
        state_dict._metadata['']['version'] = 1  # version 1
        bn.load_state_dict(state_dict)
        self.assertEqual(bn.num_batches_tracked.dtype, torch.long)
        self.assertEqual(bn.num_batches_tracked.item(), 0)
        del state_dict._metadata['']['version']  # no version
        bn.load_state_dict(state_dict)
        self.assertEqual(bn.num_batches_tracked.dtype, torch.long)
        self.assertEqual(bn.num_batches_tracked.item(), 0)

    @unittest.skipIf(not PY3, 'Python 2.7 generates cyclic trash')
    def test_load_state_dict_ref_cycle(self):
        # load_state_dict shouldn't cause a reference cycle involving Tensors
        import gc

        m = torch.nn.LSTM(16, 16, bidirectional=True)

        gc.collect()
        m.load_state_dict(deepcopy(m).state_dict())
        refcycles = gc.collect()

        self.assertEqual(refcycles, 0)

    def test_load_state_dict_custom(self):

        class CustomState(nn.Module):
            def __init__(self):
                super(CustomState, self).__init__()
                self.param = torch.nn.Parameter(torch.ones(1))
                self.sub = torch.nn.Linear(5, 5)

            def _save_to_state_dict(self, destination, prefix, keep_vars):
                destination[prefix + "serialized"] = self.param.data + 1

            def _load_from_state_dict(self, state_dict, prefix, local_metadata,
                                      strict, missing_keys, unexpected_keys,
                                      error_msgs):
                # skip some of the error handling
                self.param.data.copy_(state_dict[prefix + "serialized"] - 1)

        # use sequential to verify nesting
        m = nn.Sequential(CustomState())
        m[0].param[0] = 10
        m[0].sub.weight[0, 0] = 555
        state_dict = m.state_dict()
        self.assertEqual(state_dict["0.serialized"].item(), 11)
        self.assertIn("0.sub.weight", state_dict)
        self.assertNotIn("0.param", state_dict)
        del m
        mm = nn.Sequential(CustomState())
        self.assertEqual(mm[0].param[0].item(), 1)
        mm.load_state_dict(state_dict)
        self.assertEqual(mm[0].param[0].item(), 10)
        self.assertEqual(mm[0].sub.weight[0, 0].item(), 555)

    def test_parameter_assignment(self):
        l = nn.Linear(5, 5)

        def num_params():
            return len(list(l.parameters()))

        self.assertEqual(num_params(), 2)

        new_param = Parameter(torch.randn(5, 5))
        l.param_name = new_param
        self.assertEqual(num_params(), 3)
        self.assertObjectIn(new_param, l.parameters())

        var = torch.randn(5, 5)
        l.var_name = var
        self.assertEqual(num_params(), 3)
        self.assertNotIn(id(var), map(id, l.parameters()))

        # Make sure Variables are not saved as parameters
        l.variable_attr = torch.empty(5, 5)
        self.assertEqual(num_params(), 3)
        l.param_attr = Parameter(torch.empty(5, 5))
        self.assertEqual(num_params(), 4)

        # It shouldn't be possible to replace a parameter with a Variable
        def assign_var():
            l.param_attr = torch.empty(5, 5)

        self.assertRaises(TypeError, assign_var)
        # But replacing it with None should be fine
        l.param_attr = None
        self.assertEqual(num_params(), 3)

    def test_assignment(self):
        l = nn.Module()
        a = nn.Parameter(torch.randn(2))
        b = nn.Parameter(torch.randn(3))
        c = nn.Parameter(torch.randn(4))
        q = nn.Linear(4, 4)
        r = nn.Linear(5, 5)
        w = nn.Linear(6, 6)

        def test_assignments(get_list, a, b, c):
            # Check that None can be shadowed
            l.a = None
            self.assertIsNone(l.a)
            self.assertIn('a', l.__dict__)
            l.a = a
            self.assertIs(l.a, a)
            self.assertEqual(get_list(), [a])
            self.assertNotIn('a', l.__dict__)

            # Assign second object
            l.b = None
            self.assertIsNone(l.b)
            self.assertIn('b', l.__dict__)
            l.b = b
            self.assertIs(l.b, b)
            self.assertEqual(get_list(), [a, b])
            self.assertNotIn('b', l.__dict__)

            # Remove and add the object back. Order should be unchanged.
            l.a = None
            self.assertIsNone(l.a)
            self.assertEqual(get_list(), [b])
            l.a = a
            self.assertIs(l.a, a)
            self.assertEqual(get_list(), [a, b])

            # Replace object with another one. Order should be unchanged.
            l.a = c
            self.assertIs(l.a, c)
            self.assertEqual(get_list(), [c, b])

            # Remove and reassign an attribute. It should appear at the end of the list now.
            del l.a
            self.assertFalse(hasattr(l, 'a'))
            l.a = a
            self.assertIs(l.a, a)
            self.assertEqual(get_list(), [b, a])

        test_assignments(lambda: list(l.parameters()), a, b, c)
        del l.a, l.b
        self.assertEqual(list(l.parameters()), [])

        test_assignments(lambda: list(l.children()), q, r, w)
        del l.a, l.b
        self.assertEqual(list(l.children()), [])

        buf = torch.randn(10)
        l.register_buffer('buf', buf)
        self.assertIs(l.buf, buf)
        l.buf = None
        self.assertIs(l.buf, None)
        self.assertNotIn('buf', l.__dict__)  # should be stored in l._buffers
        l.buf = buf
        self.assertIn('buf', l.state_dict())
        self.assertEqual(l.state_dict()['buf'], buf)

    def test_Conv2d_inconsistent_types(self):
        inputs = torch.randn(4, 1, 7, 7, dtype=torch.float)
        weights = torch.randn(1, 1, 3, 3, dtype=torch.double)
        # inconsistent types should raise an exception
        self.assertRaises(RuntimeError, lambda: nn.functional.conv2d(inputs, weights))
        # but it should work with the same type
        nn.functional.conv2d(inputs.float(), weights.float())

    @unittest.skipIf(not TEST_CUDA, 'CUDA not available')
    def test_Conv2d_inconsistent_types_on_GPU_without_cudnn(self):
        inputs = torch.randn(4, 1, 7, 7, dtype=torch.float, device="cuda")
        weights = torch.randn(1, 1, 3, 3, dtype=torch.double, device="cuda")
        bias = torch.randn(1, dtype=torch.double, device="cuda")

        with torch.backends.cudnn.flags(enabled=False):
            # inconsistent types should raise an exception
            self.assertRaises(RuntimeError, lambda: nn.functional.conv2d(inputs, weights))
            self.assertRaises(RuntimeError, lambda: nn.functional.conv2d(inputs, weights.float(), bias))

            # but it should work with the same type
            nn.functional.conv2d(inputs.float(), weights.float(), bias.float())

    @unittest.skipIf(not TEST_CUDA, 'CUDA not available')
    @unittest.skipIf(not TEST_CUDNN, 'CUDNN not available')
    def test_Conv2d_inconsistent_types_on_GPU_with_cudnn(self):
        inputs = torch.randn(4, 1, 7, 7, dtype=torch.float, device="cuda")
        weights = torch.randn(1, 1, 3, 3, dtype=torch.double, device="cuda")
        bias = torch.randn(1, dtype=torch.double, device="cuda")

        with torch.backends.cudnn.flags(enabled=True):
            # inconsistent types should raise an exception
            self.assertRaises(RuntimeError, lambda: nn.functional.conv2d(inputs, weights))
            self.assertRaises(RuntimeError, lambda: nn.functional.conv2d(inputs, weights.float(), bias))

            # but it should work with the same type
            nn.functional.conv2d(inputs.float(), weights.float(), bias.float())

    @unittest.skipIf(not TEST_CUDA, 'CUDA not available')
    @unittest.skipIf(not TEST_CUDNN, 'CUDNN not available')
    @skipIfRocm
    def test_cudnn_multiple_threads_same_device(self):
        # This function is intended to test the lazy creation and reuse of per-thread
        # cudnn handles on each device in aten/src/ATen/cudnn/Handles.cpp.
        # Failure here likely indicates something wrong with that logic.
        weight = torch.ones((1, 1, 2, 2), device='cuda')

        results = {}

        num_threads = 2
        trials = 2
        test_iters = 100

        with torch.backends.cudnn.flags(enabled=True):
            def _worker(t, input):
                my_stream = torch.cuda.Stream()
                results[t] = input
                with torch.cuda.stream(my_stream):
                    for _ in range(test_iters):
                        # If all threads are sharing the same cudnn handle,
                        # the following sequence may occur:
                        # thread 0 calls setCuDNNStreamToCurrent()
                        # thread 1 calls setCuDNNStreamToCurrent()
                        # thread 0 launches its raw convolution, which it thinks is in
                        #          its own stream, but is actually in thread 1's stream.
                        # thread 0 enqueues its div_, which IS is its own stream,
                        #          but now races with its convolution.
                        results[t] = torch.nn.functional.conv2d(results[t], weight, padding=0)
                        results[t].div_(4.0)
                torch.cuda.current_stream().wait_stream(my_stream)

            for _ in range(trials):
                for t in range(num_threads):
                    results[t] = torch.ones((1, 1, 2048, 2048), device='cuda')

                threads = [threading.Thread(target=_worker,
                                            args=(t, results[t])) for t in range(num_threads)]

                for thread in threads:
                    thread.start()
                for thread in threads:
                    thread.join()

                for t in range(num_threads):
                    self.assertEqual(results[t].sum().item(),
                                     (2048 - test_iters) * (2048 - test_iters))

    @unittest.skipIf(not TEST_CUDA, 'CUDA not available')
    @unittest.skipIf(not TEST_CUDNN, 'CUDNN not available')
    @repeat_test_for_types(ALL_TENSORTYPES)
    def test_Conv2d_deterministic_cudnn(self, dtype=torch.float):
        inputs = torch.randn(2, 3, 5, 5, device="cuda", dtype=dtype, requires_grad=True)
        with cudnn.flags(enabled=True, benchmark=True, deterministic=True):
            conv1 = torch.nn.Conv2d(3, 3, 3).to("cuda", dtype)
            conv2 = torch.nn.Conv2d(3, 3, 3).to("cuda", dtype)
            conv2.bias.data.copy_(conv1.bias.data)
            conv2.weight.data.copy_(conv1.weight.data)
            out1 = conv1(inputs)
            out2 = conv2(inputs)
            self.assertEqual(out1, out2, prec=0.0)
            y = torch.randn(out1.size(), device="cuda", dtype=dtype)
            out1.backward(y)
            out2.backward(y)
            self.assertEqual(conv1.bias.grad.data, conv2.bias.grad.data, prec=0.0)
            self.assertEqual(conv1.weight.grad.data, conv2.weight.grad.data, prec=0.0)

    def test_Conv2d_missing_argument(self):
        c = nn.Conv2d(3, 3, 3)
        self.assertRaises(TypeError, lambda: c(None))

    def test_Conv2d_backward_twice(self):
        input = torch.randn(2, 3, 5, 5)
        c = nn.Conv2d(3, 3, 3)
        o1 = c(input)
        o1.sum().backward()
        self.assertRaisesRegex(RuntimeError, 'Specify retain_graph=True',
                               lambda: o1.sum().backward())

    @unittest.skipIf(not TEST_CUDA, 'CUDA not available')
    @repeat_test_for_types(ALL_TENSORTYPES)
    def test_Conv2d_large_workspace(self, dtype=torch.float):
        # These sizes require huge cuDNN workspaces. Make sure we choose a
        # reasonable algorithm that does not run out of memory
        sizes = [
            (1, 256, 109, 175),
            (1, 256, 80, 128),
            (1, 256, 120, 192),
        ]

        def run_test(benchmark):
            with torch.backends.cudnn.flags(benchmark=benchmark):
                conv = torch.nn.Conv2d(256, 256, kernel_size=3, padding=1).to("cuda", dtype)
                for size in sizes:
                    x = torch.randn(size, device="cuda", dtype=dtype)
                    out = conv(x.detach().clone().requires_grad_())
                    out.backward(torch.ones_like(out))

        run_test(benchmark=False)
        run_test(benchmark=True)

    def test_conv_modules_raise_error_on_incorrect_input_size(self):
        for dtype in [torch.bfloat16, torch.double, torch.float]:
            modules = [nn.Conv1d(3, 8, 3).to(dtype), nn.ConvTranspose1d(3, 8, 3).to(dtype),
                       nn.Conv2d(3, 8, 3).to(dtype), nn.ConvTranspose2d(3, 8, 3).to(dtype),
                       nn.Conv3d(3, 8, 3).to(dtype), nn.ConvTranspose3d(3, 8, 3).to(dtype)]

            invalid_input_dims = [(2, 4), (2, 4),
                                  (3, 5), (3, 5),
                                  (4, 6), (4, 6)]

            for invalid_dims, module in zip(invalid_input_dims, modules):
                for dims in invalid_dims:
                    input = torch.empty(torch.Size((3, ) * dims))
                    self.assertRaises(RuntimeError, lambda: module(input))

    def test_conv_shapecheck(self):
        def test(should_raise, module, input_size, dtype):
            input = torch.empty(3, *input_size).to(dtype)
            if should_raise:
                self.assertRaises(RuntimeError, lambda: module(input))
            else:
                # just run it to ensure no exception raised.
                module(input)

        for dtype in [torch.bfloat16, torch.float, torch.double]:
            # Conv1d
            test(True, nn.Conv1d(1, 1, 3).to(dtype), (1, 2), dtype)
            test(True, nn.Conv1d(1, 1, 3, stride=2).to(dtype), (1, 2), dtype)
            test(False, nn.Conv1d(1, 1, 2).to(dtype), (1, 2), dtype)
            test(False, nn.Conv1d(1, 1, 2, stride=2).to(dtype), (1, 2), dtype)
            test(False, nn.Conv1d(1, 1, 3, stride=2, padding=1).to(dtype), (1, 2), dtype)

            # Conv2d
            test(True, nn.Conv2d(1, 1, (3, 3)).to(dtype), (1, 2, 2), dtype)
            test(False, nn.Conv2d(1, 1, (3, 3)).to(dtype), (1, 3, 3), dtype)
            test(False, nn.Conv2d(1, 1, (3, 3), padding=1).to(dtype), (1, 2, 2), dtype)

            # Conv3D
            test(True, nn.Conv3d(1, 1, (3, 3, 3)).to(dtype), (1, 2, 2, 2), dtype)
            test(False, nn.Conv3d(1, 1, (3, 3, 3)).to(dtype), (1, 3, 3, 3), dtype)
            test(False, nn.Conv3d(1, 1, (3, 3, 3), padding=1).to(dtype), (1, 2, 2, 2), dtype)

    def test_ConvTranspose2d_output_size(self):
        m = nn.ConvTranspose2d(3, 4, 3, 3, 0, 2)
        i = torch.randn(2, 3, 6, 6)
        for h in range(15, 22):
            for w in range(15, 22):
                if 18 <= h <= 20 and 18 <= w <= 20:
                    output = m(i, output_size=(h, w))
                    self.assertEqual(output.size()[2:], (h, w))
                else:
                    self.assertRaises(ValueError, lambda: m(i, (h, w)))

    def test_ConvTranspose3d_correct_output_size(self):
        # Check that ConvTranspose3d can take a 5d output_size.
        m = nn.ConvTranspose3d(2, 2, 2)
        i = torch.rand(1, 2, 1, 1, 1)
        out = m(i, output_size=(1, 2, 2, 2, 2))

    @unittest.skipIf(not TEST_CUDA, 'CUDA not available')
    def test_ConvTranspose2d_half_cublas_gemm(self):
        with torch.backends.cudnn.flags(enabled=False):
            inputs = torch.randn(1, 1, 16, 16, device='cuda', dtype=torch.half)
            deconv = nn.ConvTranspose2d(
                1, 1, 3, stride=2, padding=1, output_padding=1).cuda().half()
            output = deconv(inputs)
            output.mean().backward()

    def _test_Conv2d_naive_groups(self, device="cpu", dtype=torch.float):
        # Check that grouped convolutions matches two half convolutions
        m = nn.Conv2d(4, 4, kernel_size=3, groups=2).to(device, dtype)
        i = torch.randn(2, 4, 6, 6, device=device, dtype=dtype, requires_grad=True)
        output = m(i)
        grad_output = torch.randn(2, 4, 4, 4, device=device, dtype=dtype)
        output.backward(grad_output)

        m1 = nn.Conv2d(2, 2, kernel_size=3).to(device, dtype)
        m1.weight.data.copy_(m.weight.data[:2])
        m1.bias.data.copy_(m.bias.data[:2])
        i1 = i.data[:, :2].contiguous().requires_grad_(True)
        output1 = m1(i1)
        output1.backward(grad_output[:, :2].contiguous())

        m2 = nn.Conv2d(2, 2, kernel_size=3).to(device, dtype)
        m2.weight.data.copy_(m.weight.data[2:])
        m2.bias.data.copy_(m.bias.data[2:])
        i2 = i.data[:, 2:].contiguous().requires_grad_(True)
        output2 = m2(i2)
        output2.backward(grad_output[:, 2:].contiguous())

        self.assertEqual(output, torch.cat([output1, output2], 1))
        self.assertEqual(i.grad.data,
                         torch.cat([i1.grad.data, i2.grad.data], 1),
                         prec=dtype2prec[dtype])
        self.assertEqual(m.bias.grad.data,
                         torch.cat([m1.bias.grad.data, m2.bias.grad.data], 0),
                         prec=dtype2prec[dtype])
        self.assertEqual(m.weight.grad.data,
                         torch.cat([m1.weight.grad.data, m2.weight.grad.data], 0),
                         prec=dtype2prec[dtype])

    # For https://github.com/pytorch/pytorch/pull/1273
    # Almost identical to the above `test_Conv2d_naive_groups`
    def test_Conv2d_groups_nobias(self):
        dev_dtypes = [("cpu", torch.float)]
        if TEST_CUDA:
            dev_dtypes += [("cuda", torch.float), ("cuda", torch.half)]
        for device, dtype in dev_dtypes:
            m = nn.Conv2d(4, 4, kernel_size=3, groups=2, bias=False).to(device, dtype)
            i = torch.randn(2, 4, 6, 6, device=device, dtype=dtype, requires_grad=True)
            output = m(i)
            grad_output = torch.randn(2, 4, 4, 4, device=device, dtype=dtype)
            output.backward(grad_output)

            m1 = nn.Conv2d(2, 2, kernel_size=3, bias=False).to(device, dtype)
            m1.weight.data.copy_(m.weight.data[:2])
            i1 = i.data[:, :2].contiguous().requires_grad_(True)
            output1 = m1(i1)
            output1.backward(grad_output[:, :2].contiguous())

            m2 = nn.Conv2d(2, 2, kernel_size=3, bias=False).to(device, dtype)
            m2.weight.data.copy_(m.weight.data[2:])
            i2 = i.data[:, 2:].contiguous().requires_grad_(True)
            output2 = m2(i2)
            output2.backward(grad_output[:, 2:].contiguous())

            self.assertEqual(output, torch.cat([output1, output2], 1))
            self.assertEqual(i.grad.data,
                             torch.cat([i1.grad.data, i2.grad.data], 1),
                             dtype2prec[dtype])
            self.assertEqual(m.weight.grad.data,
                             torch.cat([m1.weight.grad.data, m2.weight.grad.data], 0),
                             1e-1 if dtype == torch.half else dtype2prec[dtype])

    # Almost identical to the above `test_Conv2d_naive_groups`
    # Covering special case when group > 1, input-channel / group < 16 and output-channel is multiple of 16
    # See also https://github.com/pytorch/pytorch/pull/18463#issuecomment-476563686
    # and https://github.com/pytorch/pytorch/pull/18463#issuecomment-477001024
    def test_Conv2d_groups_nobias_v2(self):
        torch.manual_seed(123)
        dev_dtypes = [("cpu", torch.float)]
        if TEST_CUDA:
            dev_dtypes += [("cuda", torch.float), ("cuda", torch.half)]
        for device, dtype in dev_dtypes:
            m = nn.Conv2d(4, 16, kernel_size=3, groups=2, bias=False).to(device, dtype)
            i = torch.randn(2, 4, 6, 6, device=device, dtype=dtype, requires_grad=True)
            output = m(i)
            grad_output = torch.randn(2, 16, 4, 4, device=device, dtype=dtype)
            output.backward(grad_output)

            m1 = nn.Conv2d(2, 8, kernel_size=3, bias=False).to(device, dtype)
            m1.weight.data.copy_(m.weight.data[:8])
            i1 = i.data[:, :2].contiguous().requires_grad_(True)
            output1 = m1(i1)
            output1.backward(grad_output[:, :8].contiguous())

            m2 = nn.Conv2d(2, 8, kernel_size=3, bias=False).to(device, dtype)
            m2.weight.data.copy_(m.weight.data[8:])
            i2 = i.data[:, 2:].contiguous().requires_grad_(True)
            output2 = m2(i2)
            output2.backward(grad_output[:, 8:].contiguous())

            self.assertEqual(output, torch.cat([output1, output2], 1))
            self.assertEqual(i.grad.data,
                             torch.cat([i1.grad.data, i2.grad.data], 1),
                             dtype2prec[dtype])
            self.assertEqual(m.weight.grad.data,
                             torch.cat([m1.weight.grad.data, m2.weight.grad.data], 0),
                             1e-1 if dtype == torch.half else dtype2prec[dtype])

    # Very similar to test_Conv2d_naive_groups but with special care to handle
    # the number of groups == number of input channels
    @unittest.skipIf(not TEST_CUDA, 'CUDA not available')
    @repeat_test_for_types(ALL_TENSORTYPES)
    def test_Conv2d_depthwise_naive_groups_cuda(self, dtype=torch.float):
        for depth_multiplier in [1, 2]:
            m = nn.Conv2d(2, 2 * depth_multiplier, kernel_size=3, groups=2).to("cuda", dtype)
            i = torch.randn(2, 2, 6, 6, device="cuda", dtype=dtype).div_(2).requires_grad_()
            output = m(i)
            grad_output = torch.randn(2, 2 * depth_multiplier, 4, 4, device="cuda", dtype=dtype) / 2
            output.backward(grad_output)

            offset = 1 * depth_multiplier

            m1 = nn.Conv2d(1, 1 * depth_multiplier, kernel_size=3).to("cuda", dtype)
            m1.weight.data = m.weight.data[:offset].clone()
            m1.bias.data = m.bias.data[:offset].clone()
            i1 = i.detach()[:, :1].clone().requires_grad_()
            output1 = m1(i1)
            output1.backward(grad_output[:, :offset].contiguous())

            m2 = nn.Conv2d(1, 1 * depth_multiplier, kernel_size=3).to("cuda", dtype)
            m2.weight.data.copy_(m.weight.data[offset:])
            m2.bias.data.copy_(m.bias.data[offset:])
            i2 = i.detach()[:, 1:].clone().requires_grad_()
            output2 = m2(i2)
            output2.backward(grad_output[:, offset:].contiguous())

            self.assertEqual(output, torch.cat([output1, output2], 1),
                             prec=dtype2prec[dtype])
            self.assertEqual(i.grad.data,
                             torch.cat([i1.grad.data, i2.grad.data], 1),
                             prec=dtype2prec[dtype])
            self.assertEqual(m.bias.grad.data,
                             torch.cat([m1.bias.grad.data,
                                        m2.bias.grad.data], 0),
                             prec=dtype2prec[dtype])
            self.assertEqual(m.weight.grad.data,
                             torch.cat([m1.weight.grad.data,
                                        m2.weight.grad.data], 0),
                             prec=dtype2prec[dtype])

    def test_MaxUnpool2d_output_size(self):
        m = nn.MaxPool2d(3, stride=2, return_indices=True)
        mu = nn.MaxUnpool2d(3, stride=2)
        big_t = torch.rand(1, 1, 6, 6)
        big_t[0][0][4][4] = 100
        output_big, indices_big = m(big_t)
        self.assertRaises(RuntimeError, lambda: mu(output_big, indices_big))

        small_t = torch.rand(1, 1, 5, 5)
        for i in range(0, 4, 2):
            for j in range(0, 4, 2):
                small_t[:, :, i, j] = 100
        output_small, indices_small = m(small_t)
        for h in range(3, 10):
            for w in range(3, 10):
                if 4 <= h <= 6 and 4 <= w <= 6:
                    size = (h, w)
                    if h == 6:
                        size = (1, 1) + size

                    mu(output_small, indices_small, output_size=size)
                else:
                    self.assertRaises(ValueError, lambda: mu(output_small, indices_small, (h, w)))

    def test_container_copy(self):
        class Model(nn.Module):
            def __init__(self):
                super(Model, self).__init__()
                self.linear = nn.Linear(4, 5)

            def forward(self, input):
                return self.linear(input)

        input = torch.randn(2, 4)

        model = Model()
        model_cp = deepcopy(model)
        self.assertEqual(model(input).data, model_cp(input).data)

        model_cp.linear.weight.data[:] = 2
        self.assertNotEqual(model(input).data, model_cp(input).data)

    def test_RNN_cell(self):
        # this is just a smoke test; these modules are implemented through
        # autograd so no Jacobian test is needed
        for module in (nn.RNNCell, nn.GRUCell):
            for bias in (True, False):
                input = torch.randn(3, 10)
                hx = torch.randn(3, 20)
                cell = module(10, 20, bias=bias)
                for _ in range(6):
                    hx = cell(input, hx)

                hx.sum().backward()

    def _test_loss_equal_input_target_shape(self, cast):
        # Tests losses whose inputs should have the same size.
        losses = {
            'mse_loss': lambda x, y: F.mse_loss(x, y),
            'l1_loss': lambda x, y: F.l1_loss(x, y),
            'smooth_l1_loss': lambda x, y: F.smooth_l1_loss(x, y),
            'kl_div': lambda x, y: F.kl_div(x, y),
            'poisson_nll_loss': lambda x, y: F.poisson_nll_loss(x, y),
        }

        input = cast(torch.randn(3, 5))
        target = cast(torch.randn(5, 3))
        for _name, fn in losses.items():
            self.assertRaises(Exception, lambda: fn(input, target))

    def test_loss_equal_input_target_shape(self):
        self._test_loss_equal_input_target_shape(lambda x: x)

    def test_mse_loss_size_warning(self):
        i = torch.randn((10, 1), requires_grad=True)
        t = torch.randn((10,))
        with warnings.catch_warnings(record=True) as w:
            # Ensure warnings are being shown
            warnings.simplefilter("always")
            # Trigger Warning
            F.mse_loss(i, t)
            # Check warning occurs
            self.assertEqual(len(w), 1)
            self.assertIn('Please ensure they have the same size.', str(w[0]))

    def test_nll_loss_mismatched_batch(self):
        x = torch.randn((10, 3), requires_grad=True)
        # t should have size (10,)
        t = torch.zeros((3,), dtype=torch.int64)
        with self.assertRaisesRegex(ValueError, 'Expected.*batch_size'):
            F.nll_loss(x, t)

    def test_nll_loss_out_of_bounds_ignore_index(self):
        x = torch.randn(6, 3, requires_grad=True)
        t = torch.tensor([0, 1, 255, 0, 1, 2], dtype=torch.int64)
        for reduction in ['mean', 'none']:
            F.nll_loss(x, t, ignore_index=255, reduction=reduction).sum().backward()

    def test_poisson_nll_loss_reduction_modes(self):
        input = torch.tensor([0.5, 1.5, 2.5])
        target = torch.tensor([1., 2., 3.])
        component_wise_loss = torch.exp(input) - target * input
        self.assertEqual(component_wise_loss,
                         F.poisson_nll_loss(input, target, reduction='none'))
        self.assertEqual(torch.sum(component_wise_loss),
                         F.poisson_nll_loss(input, target, reduction='sum'))
        self.assertEqual(torch.mean(component_wise_loss),
                         F.poisson_nll_loss(input, target, reduction='mean'))
        with self.assertRaisesRegex(ValueError, 'is not valid'):
            F.poisson_nll_loss(input, target, reduction='total')

    def test_KLDivLoss_batch_mean(self):
        input_shape = (2, 5)
        log_prob1 = F.log_softmax(torch.randn(input_shape), 1)
        prob2 = F.softmax(torch.randn(input_shape), 1)

        loss = nn.KLDivLoss(reduction='batchmean')
        l = loss(log_prob1, prob2)

        loss_none_reduce = nn.KLDivLoss(reduction='sum')(log_prob1, prob2)
        expected = loss_none_reduce / input_shape[0]

        self.assertEqual(l, expected)

    @unittest.skipIf(not (TEST_CUDNN and (TEST_CUDNN_VERSION if TEST_CUDNN_VERSION else 0) >= 7000), "needs cudnn >= 7.0")
    def test_CTCLoss_cudnn(self):
        target_lengths = [30, 25, 20]
        input_lengths = [50, 50, 50]
        targets = torch.randint(1, 15, (sum(target_lengths),), dtype=torch.int)
        log_probs = torch.randn(50, 3, 15, dtype=torch.float, device='cuda').log_softmax(2)
        res = torch.nn.functional.ctc_loss(log_probs, targets, input_lengths, target_lengths)
        expected = ctcloss_reference(log_probs, targets.cuda(), input_lengths, target_lengths).float()
        with torch.backends.cudnn.flags(enabled=False):
            res2 = torch.nn.functional.ctc_loss(log_probs, targets.cuda().long(), input_lengths, target_lengths)
        self.assertEqual(res, expected)
        self.assertEqual(res2, res)

    def test_CTCLoss_typechecks(self):
        target_lengths = torch.tensor([30, 25, 20])
        input_lengths = torch.tensor([50, 50, 50])
        targets = torch.randint(1, 15, (sum(target_lengths),), dtype=torch.int)
        log_probs = torch.randn(50, 3, 15, dtype=torch.float).log_softmax(2)
        with self.assertRaises(RuntimeError):
            _input_lengths = input_lengths.to(dtype=torch.float)
            torch.nn.functional.ctc_loss(log_probs, targets, _input_lengths, target_lengths)
        with self.assertRaises(RuntimeError):
            target_lengths = target_lengths.to(dtype=torch.float)
            torch.nn.functional.ctc_loss(log_probs, targets, input_lengths, target_lengths)

    @unittest.skipIf(not TEST_CUDA, 'CUDA not available')
    def test_CTCLoss_lengthchecks_cuda(self):
        target_lengths = [30, 25, 20]
        input_lengths = [50, 50, 50]
        targets = torch.randint(1, 15, (3, 29), dtype=torch.long, device='cuda')
        log_probs = torch.randn(50, 3, 15, dtype=torch.float, device='cuda').log_softmax(2)
        with self.assertRaises(RuntimeError):
            torch.nn.functional.ctc_loss(log_probs, targets, input_lengths, target_lengths)

    def test_CTCLoss_lengthchecks_cpu(self):
        target_lengths = [30, 25, 20]
        input_lengths = [50, 50, 50]
        targets = torch.randint(1, 15, (3, 29), dtype=torch.int)
        log_probs = torch.randn(50, 3, 15, dtype=torch.float).log_softmax(2)
        with self.assertRaises(RuntimeError):
            torch.nn.functional.ctc_loss(log_probs, targets, input_lengths, target_lengths)

    def _test_CTCLoss_empty_target(self, device):
        target_lengths = [0, 0, 0]
        input_lengths = [50, 50, 50]
        targets = torch.randint(1, 15, (0,), dtype=torch.long, device=device)
        log_probs = torch.randn(50, 3, 15, dtype=torch.double, device=device).log_softmax(2)
        loss = torch.nn.functional.ctc_loss(log_probs, targets, input_lengths, target_lengths, reduction='none')
        self.assertTrue((loss >= 0).all().item())
        self.assertAlmostEqual(-log_probs.sum(0)[:, 0], loss)

        target_lengths = [0, 9, 0]
        input_lengths = [50, 50, 50]
        targets = torch.randint(1, 15, (9,), dtype=torch.long, device=device)
        log_probs = torch.randn(50, 3, 15, dtype=torch.double, device=device).log_softmax(2)
        loss = torch.nn.functional.ctc_loss(log_probs, targets, input_lengths, target_lengths, reduction='none')
        self.assertTrue((loss >= 0).all().item())
        self.assertAlmostEqual(-log_probs.sum(0)[[0, 2], 0], loss[[0, 2]])

    def test_CTCLoss_empty_target_cpu(self):
        self._test_CTCLoss_empty_target('cpu')

    @unittest.skipIf(not TEST_CUDA, 'CUDA not available')
    def test_CTCLoss_empty_target_cuda(self):
        self._test_CTCLoss_empty_target('cuda')

    @unittest.skipIf(not TEST_CUDA, 'CUDA not available')
    def test_CTCLoss_zero_infinity(self):
        target_lengths = [60, 25, 20]
        input_lengths = [50, 50, 50]
        targets = torch.randint(1, 15, (sum(target_lengths),), dtype=torch.int, device='cuda')
        log_probs = torch.randn(50, 3, 15, dtype=torch.float, device='cuda').log_softmax(2).requires_grad_()
        res = torch.nn.functional.ctc_loss(log_probs, targets, input_lengths, target_lengths,
                                           reduction='sum', zero_infinity=True)
        with torch.backends.cudnn.flags(enabled=False):
            res2 = torch.nn.functional.ctc_loss(log_probs, targets.cuda().long(), input_lengths, target_lengths,
                                                reduction='sum', zero_infinity=True)
        res_cpu = torch.nn.functional.ctc_loss(log_probs.cpu(), targets.cpu(), input_lengths, target_lengths,
                                               reduction='sum', zero_infinity=True)

        self.assertAlmostEqual(res2, res, delta=1e-4)
        self.assertAlmostEqual(res_cpu, res.cpu(), delta=1e-4)
        g1, = torch.autograd.grad(res, log_probs)
        g2, = torch.autograd.grad(res2, log_probs)
        g3, = torch.autograd.grad(res_cpu, log_probs)
        self.assertAlmostEqual(g2, g3, delta=1e-4)
        self.assertAlmostEqual(g1, g2, delta=1e-4)
        self.assertTrue((g1 == g1).all().item())  # check that we don't have NaN

    def test_RNN_cell_no_broadcasting(self):
        def test(cell_module, input, hx, input_size, hidden_size):
            cell = cell_module(input_size, hidden_size)
            self.assertRaises(RuntimeError, lambda: cell(input, hx))

        def test_all(hidden_size, bad_hx, good_hx, input_size, input):
            test(nn.RNNCell, input, bad_hx, input_size, hidden_size)
            test(nn.GRUCell, input, bad_hx, input_size, hidden_size)
            test(nn.LSTMCell, input, (bad_hx, good_hx), input_size, hidden_size)
            test(nn.LSTMCell, input, (good_hx, bad_hx), input_size, hidden_size)

        hidden_size = 20
        input_size = 10
        input = torch.randn(3, input_size)
        bad_hx = torch.randn(1, hidden_size)
        good_hx = torch.randn(3, hidden_size)

        # Test hidden/input batch size broadcasting
        test_all(hidden_size, bad_hx, good_hx, input_size, input)

        # Test hx's hidden_size vs module's hidden_size broadcasting
        bad_hx = torch.randn(3, 1)
        test_all(hidden_size, bad_hx, good_hx, input_size, input)

        # Test input's input_size vs module's input_size broadcasting
        bad_input = torch.randn(3, 1)
        test_all(hidden_size, good_hx, good_hx, input_size, bad_input)

    def test_invalid_dropout_p(self):
        v = torch.ones(1)
        self.assertRaises(ValueError, lambda: nn.Dropout(-0.1))
        self.assertRaises(ValueError, lambda: nn.Dropout(1.1))
        self.assertRaises(ValueError, lambda: nn.Dropout2d(-0.1))
        self.assertRaises(ValueError, lambda: nn.Dropout2d(1.1))
        self.assertRaises(ValueError, lambda: nn.Dropout3d(-0.1))
        self.assertRaises(ValueError, lambda: nn.Dropout3d(1.1))
        self.assertRaises(ValueError, lambda: F.dropout(v, -0.1))
        self.assertRaises(ValueError, lambda: F.dropout(v, 1.1))

    def test_empty_dropout(self):
        x = torch.Tensor([])
        out = torch.nn.functional.dropout(x)
        self.assertEqual(out.size(), x.size())

    @unittest.skipIf(not TEST_CUDA, 'CUDA not available')
    def test_empty_dropout_cuda(self):
        x = torch.Tensor([]).to('cuda')
        out = torch.nn.functional.dropout(x)
        self.assertEqual(out.size(), x.size())

    def test_pad_sequence(self):
        def pad(tensor, length):
            return torch.cat(
                [tensor.data, tensor.data.new(
                    length - tensor.size(0), *tensor.size()[1:]).zero_()])

        # single dimensional
        a = torch.tensor([1, 2, 3])
        b = torch.tensor([4, 5])
        c = torch.tensor([6])

        # batch_first = true
        expected = torch.tensor([[4, 5, 0], [1, 2, 3], [6, 0, 0]])
        padded = rnn_utils.pad_sequence([b, a, c], True)
        self.assertEqual(padded, expected)

        # batch_first = false
        padded = rnn_utils.pad_sequence([b, a, c])
        self.assertEqual(padded, expected.transpose(0, 1))

        # pad with non-zero value
        expected = torch.tensor([[4, 5, 1], [1, 2, 3], [6, 1, 1]])
        padded = rnn_utils.pad_sequence([b, a, c], True, 1)
        self.assertEqual(padded, expected)

        # Test pad sorted sequence
        expected = torch.tensor([[1, 2, 3], [4, 5, 0], [6, 0, 0]])
        padded = rnn_utils.pad_sequence([a, b, c], True)
        self.assertEqual(padded, expected)

        # more dimensions
        maxlen = 9
        for num_dim in (0, 1, 2, 3):
            sequences = []
            trailing_dims = [4] * num_dim
            for i in range(1, maxlen + 1):
                seq_len = i * i
                sequences.append(torch.rand(seq_len, 5, *trailing_dims))
            random.shuffle(sequences)
            expected = []
            for seq in sequences:
                expected.append(pad(seq, maxlen * maxlen))
            # batch first = true
            expected = torch.stack(expected)
            padded = rnn_utils.pad_sequence(sequences, True)
            self.assertEqual(padded, expected)

            # batch first = false
            padded = rnn_utils.pad_sequence(sequences)
            self.assertEqual(padded, expected.transpose(0, 1))

    def test_pack_sequence(self):
        def _compatibility_test(sequences, lengths, batch_first, enforce_sorted=False):
            padded = rnn_utils.pad_sequence(sequences, batch_first)
            packed = rnn_utils.pack_sequence(sequences, enforce_sorted)
            unpacked = rnn_utils.pad_packed_sequence(packed, batch_first)
            self.assertEqual(padded, unpacked[0])
            pack_padded = rnn_utils.pack_padded_sequence(
                padded, lengths, batch_first, enforce_sorted)
            self.assertEqual(packed, pack_padded)

        # single dimensional
        a = torch.tensor([1, 2, 3])
        b = torch.tensor([4, 5])
        c = torch.tensor([6])
        packed = rnn_utils.pack_sequence([a, b, c], enforce_sorted=False)
        expected = torch.tensor([1, 4, 6, 2, 5, 3])
        self.assertEqual(packed.batch_sizes, [3, 2, 1])
        self.assertEqual(packed.data.data, expected)
        self.assertEqual(packed.sorted_indices, [0, 1, 2])
        self.assertEqual(packed.unsorted_indices, [0, 1, 2])

        packed_unsorted = rnn_utils.pack_sequence([b, c, a], enforce_sorted=False)
        self.assertEqual(packed_unsorted.batch_sizes, [3, 2, 1])
        self.assertEqual(packed_unsorted.data.data, expected)
        self.assertEqual(packed_unsorted.sorted_indices, [2, 0, 1])
        self.assertEqual(packed_unsorted.unsorted_indices, [1, 2, 0])

        # single dimensional, enforce_sorted = True
        packed_enforce_sorted = rnn_utils.pack_sequence([a, b, c], enforce_sorted=True)
        self.assertEqual(packed_enforce_sorted.batch_sizes, [3, 2, 1])
        self.assertEqual(packed_enforce_sorted.data.data, expected)
        self.assertTrue(packed_enforce_sorted.sorted_indices is None)
        self.assertTrue(packed_enforce_sorted.unsorted_indices is None)

        with self.assertRaisesRegex(RuntimeError, 'must be sorted in decreasing order'):
            rnn_utils.pack_sequence([b, c, a], enforce_sorted=True)

        with self.assertRaisesRegex(RuntimeError, 'You can pass `enforce_sorted=False`'):
            rnn_utils.pack_sequence([b, c, a], enforce_sorted=True)

        # more dimensions
        maxlen = 9
        for num_dim in (0, 1, 2, 3):
            sequences = []
            lengths = []
            trailing_dims = [4] * num_dim
            for i in range(maxlen, 0, -1):
                seq_len = i * i
                lengths.append(seq_len)
                sequences.append(torch.rand(seq_len, 5, *trailing_dims))
            unsorted_sequences = [s.clone() for s in sequences]
            random.shuffle(unsorted_sequences)
            unsorted_sequences_lengths = [t.size(0) for t in unsorted_sequences]

            # compatibility with other utilities
            for batch_first in (True, False):
                for enforce_sorted in (True, False):
                    _compatibility_test(sequences, lengths, batch_first, enforce_sorted)
                _compatibility_test(unsorted_sequences, unsorted_sequences_lengths,
                                    batch_first)

    def test_pack_padded_sequence(self):
        def generate_test_case(sorted_lengths, should_shuffle):
            def pad(tensor, length):
                return torch.cat([tensor, tensor.new(length - tensor.size(0), *tensor.size()[1:]).zero_()])

            max_length = sorted_lengths[0]
            batch_sizes = [sum(map(bool, filter(lambda x: x >= i, sorted_lengths)))
                           for i in range(1, max_length + 1)]
            offset = 0
            padded = torch.cat([pad(i * 100 + torch.arange(1., 5 * l + 1).view(l, 1, 5), max_length)
                                for i, l in enumerate(sorted_lengths, 1)], 1)
            expected_data = [[torch.arange(1., 6) + (i + 1) * 100 + 5 * n for i in range(batch_size)]
                             for n, batch_size in enumerate(batch_sizes)]
            expected_data = list(itertools.chain.from_iterable(expected_data))
            expected_data = torch.stack(expected_data, dim=0)

            if should_shuffle:
                # Shuffle the padded sequence to create an unsorted sequence
                permutation = list(range(len(sorted_lengths)))
                random.shuffle(permutation)

                unsorted_indices = torch.tensor(permutation)
                padded = padded.index_select(1, unsorted_indices)
                lengths = torch.tensor(sorted_lengths).index_select(0, unsorted_indices)
            else:
                unsorted_indices = None
                lengths = sorted_lengths

            return padded.requires_grad_(), lengths, expected_data, batch_sizes, unsorted_indices

        test_cases = [
            # sorted_lengths, should_shuffle
            [[10, 8, 4, 2, 2, 2, 1], False],
            [[11, 10, 8, 6, 4, 3, 1], False],
            [[11, 10, 8, 6, 4, 3, 1], True],
        ]

        for test_case, batch_first in itertools.product(test_cases, (True, False)):
            sorted_lengths, should_shuffle = test_case
            padded, lengths, expected_data, batch_sizes, unsorted_indices = generate_test_case(
                sorted_lengths, should_shuffle)

            src = padded
            if batch_first:
                src = src.transpose(0, 1)

            # check output
            packed = rnn_utils.pack_padded_sequence(src, lengths, batch_first=batch_first,
                                                    enforce_sorted=not should_shuffle)
            self.assertEqual(packed.data.data, expected_data)
            self.assertEqual(packed.batch_sizes, batch_sizes)
            self.assertEqual(packed.unsorted_indices, unsorted_indices)

            # test inverse
            unpacked, unpacked_len = rnn_utils.pad_packed_sequence(packed, batch_first=batch_first)
            self.assertEqual(unpacked, src)
            self.assertEqual(unpacked_len, lengths)

            # check grad
            if padded.grad is not None:
                padded.grad.data.zero_()
            grad_output = unpacked.data.clone().normal_()
            unpacked.backward(grad_output)
            if batch_first:
                grad_output.transpose_(0, 1)
            for i, l in enumerate(lengths):
                self.assertEqual(padded.grad.data[:l, i], grad_output[:l, i])
                if l < 10:
                    self.assertEqual(padded.grad.data[l:, i].abs().sum(), 0)

        # test error messages
        with self.assertRaisesRegex(RuntimeError, 'You can pass `enforce_sorted=False`'):
            packed = rnn_utils.pack_padded_sequence(torch.randn(3, 3), [1, 3, 2])
        with self.assertRaisesRegex(RuntimeError, 'empty tensor'):
            packed = rnn_utils.pack_padded_sequence(torch.randn(0, 0), [])

    def _test_variable_sequence(self, device="cpu", dtype=torch.float):
        def pad(var, length):
            if var.size(0) == length:
                return var
            return torch.cat([var, var.new_zeros(length - var.size(0), *var.size()[1:])])

        def maybe_index_tuple(maybe_tuple_of_tensors, index):
            if maybe_tuple_of_tensors is None:
                return None
            return tuple(maybe_tuple_of_tensors[j][:, index:index + 1, :].contiguous()
                         for j in range(2))

        def check_lengths(lengths, enforce_sorted, use_default_hiddens):
            input_size = 3
            hidden_size = 4
            num_layers = 2
            bidirectional = True

            max_length = max(lengths)
            x_leaf = torch.randn(max_length, len(lengths), input_size, device=device,
                                 dtype=dtype, requires_grad=True)
            num_directions = 2 if bidirectional else 1
            lstm = nn.LSTM(input_size, hidden_size, bidirectional=bidirectional,
                           num_layers=num_layers).to(device, dtype)
            lstm2 = deepcopy(lstm).to(device, dtype)
            x = x_leaf

            hidden0 = None
            if not use_default_hiddens:
                hidden0 = tuple(torch.randn(num_directions * num_layers, len(lengths), hidden_size,
                                            device=device, dtype=dtype)
                                for _ in range(2))

            # Compute sequences separately
            seq_outs = []
            seq_hiddens = []
            for i, l in enumerate(lengths):
                hidden_i = maybe_index_tuple(hidden0, i)
                out, hid = lstm2(x[:l, i:i + 1], hidden_i)
                out_pad = pad(out, max_length)
                seq_outs.append(out_pad)
                seq_hiddens.append(hid)
            seq_out = torch.cat(seq_outs, 1)
            seq_hidden = tuple(torch.cat(hids, 1) for hids in zip(*seq_hiddens))

            # Use packed format
            packed = rnn_utils.pack_padded_sequence(x, lengths, enforce_sorted=enforce_sorted)
            packed_out, packed_hidden = lstm(packed, hidden0)
            unpacked, unpacked_len = rnn_utils.pad_packed_sequence(packed_out)

            # Check forward
            prec = dtype2prec[dtype]
            self.assertEqual(packed_hidden, seq_hidden, prec)
            self.assertEqual(unpacked, seq_out, prec)
            self.assertEqual(unpacked_len, lengths, prec)

            # Check backward
            seq_out.sum().backward()
            grad_x = x_leaf.grad.data.clone()
            x_leaf.grad.data.zero_()
            unpacked.sum().backward()

            self.assertEqual(x_leaf.grad, grad_x, dtype2prec[dtype])
            for p1, p2 in zip(lstm.parameters(), lstm2.parameters()):
                prec = dtype2prec[dtype]
                if dtype == torch.float16:
                    prec = 2e-2
                self.assertEqual(p1.grad, p2.grad, prec)

        tests = [
            # enforce_sorted, lengths
            [True, [5]],
            [False, [5]],
            [True, [10, 10, 6, 2, 2, 1, 1]],
            [False, [10, 10, 6, 2, 2, 1, 1]],
            [False, [2, 1, 3, 2, 10, 5, 3]],
        ]

        for enforce_sorted, seq_lens, in tests:
            for use_default_hiddens in (True, False):
                check_lengths(seq_lens, enforce_sorted, use_default_hiddens)

    def test_variable_sequence(self):
        self._test_variable_sequence()

    @unittest.skipIf(not TEST_CUDA, 'CUDA not available')
    @repeat_test_for_types(ALL_TENSORTYPES)
    def test_variable_sequence_cuda(self, dtype=torch.float):
        self._test_variable_sequence("cuda", dtype)

    def test_LSTM_cell(self):
        # this is just a smoke test; these modules are implemented through
        # autograd so no Jacobian test is needed
        for bias in (True, False):
            input = torch.randn(3, 10)
            hx = torch.randn(3, 20)
            cx = torch.randn(3, 20)
            lstm = nn.LSTMCell(10, 20, bias=bias)
            for _ in range(6):
                hx, cx = lstm(input, (hx, cx))

            (hx + cx).sum().backward()

    @unittest.skipIf(not TEST_CUDA, 'CUDA not available')
    def test_pack_sequence_batch_sizes_throw(self):
        with self.assertRaisesRegex(ValueError, r"batch_sizes should always be on CPU"):
            m = nn.LSTM(3, 4, bidirectional=True, num_layers=2).to('cuda')
            a = torch.rand(5, 3, device='cuda')
            b = torch.tensor([1, 1, 1, 1, 1], device='cuda')
            input = nn.utils.rnn.PackedSequence(a, b)

    def test_Transformer_cell(self):
        # this is just a smoke test; these modules are implemented through
        # autograd so no Jacobian test is needed
        d_model = 512
        nhead = 16
        num_encoder_layers = 4
        num_decoder_layers = 3
        dim_feedforward = 256
        dropout = 0.3
        bsz = 8
        seq_length = 35
        tgt_length = 15

        transformer = nn.Transformer(d_model, nhead, num_encoder_layers, num_decoder_layers,
                                     dim_feedforward, dropout)
        src = torch.randn(seq_length, bsz, d_model)
        src_mask = transformer.generate_square_subsequent_mask(seq_length).double()
        tgt = torch.randn(tgt_length, bsz, d_model)
        tgt_mask = transformer.generate_square_subsequent_mask(tgt_length).double()
        memory_mask = torch.randn(tgt_length, seq_length).double()
        src_key_padding_mask = torch.rand(bsz, seq_length) >= 0.5
        tgt_key_padding_mask = torch.rand(bsz, tgt_length) >= 0.5
        memory_key_padding_mask = torch.rand(bsz, seq_length) >= 0.5

        output = transformer(src, tgt,
                             src_mask=src_mask,
                             tgt_mask=tgt_mask,
                             memory_mask=memory_mask,
                             src_key_padding_mask=src_key_padding_mask,
                             tgt_key_padding_mask=tgt_key_padding_mask,
                             memory_key_padding_mask=memory_key_padding_mask)
        output.sum().backward()

    def test_transformerencoderlayer(self):
        # this is a deterministic test for TransformerEncoderLayer
        d_model = 4
        nhead = 2
        dim_feedforward = 16
        dropout = 0.0
        bsz = 2

        model = nn.TransformerEncoderLayer(d_model, nhead, dim_feedforward, dropout)

        # set constant weights of the model
        for idx, p in enumerate(model.parameters()):
            x = p.data
            sz = x.view(-1).size(0)
            shape = x.shape
            x = torch.cos(torch.arange(0, sz).float().view(shape))
            p.data.copy_(x)

        # deterministic input
        encoder_input = torch.Tensor([[[20, 30, 40, 50]]])
        result = model(encoder_input)
        ref_output = torch.Tensor([[[2.258703, 0.127985, -0.697881, 0.170862]]])
        result = result.detach().numpy()
        ref_output = ref_output.detach().numpy()
        self.assertEqual(tuple(result.shape), tuple(ref_output.shape))
        np.testing.assert_allclose(result, ref_output, atol=1e-5)
        # 0 values are NOT masked. This shouldn't mask anything.
        mask = torch.Tensor([[0]]) == 1
        result = model(encoder_input, src_key_padding_mask=mask)
        result = result.detach().numpy()
        self.assertEqual(tuple(result.shape), tuple(ref_output.shape))
        np.testing.assert_allclose(result, ref_output, atol=1e-5)
        # 1 values are masked. Since there is only 1 input embedding this
        # will result in nan.
        mask = torch.Tensor([[1]]) == 1
        result = model(encoder_input, src_key_padding_mask=mask)
        result = result.detach().numpy()
        self.assertTrue(np.isnan(result).all())

        # deterministic input
        encoder_input = torch.Tensor([[[1, 2, 3, 4]],
                                      [[5, 6, 7, 8]]])
        result = model(encoder_input)
        ref_output = torch.Tensor([[[2.272644, 0.119035, -0.691669, 0.153486]],
                                   [[2.272644, 0.119035, -0.691669, 0.153486]]])
        result = result.detach().numpy()
        ref_output = ref_output.detach().numpy()
        self.assertEqual(tuple(result.shape), tuple(ref_output.shape))
        np.testing.assert_allclose(result, ref_output, atol=1e-5)
        # all 0 which is no masking
        mask = torch.Tensor([[0, 0]]) == 1
        result = model(encoder_input, src_key_padding_mask=mask)
        result = result.detach().numpy()
        self.assertEqual(tuple(result.shape), tuple(ref_output.shape))
        np.testing.assert_allclose(result, ref_output, atol=1e-5)
        mask = torch.Tensor([[1, 0]]) == 1
        result = model(encoder_input, src_key_padding_mask=mask)
        ref_output = torch.Tensor([[[2.301516, 0.092249, -0.679101, 0.103088]],
                                   [[2.301516, 0.092249, -0.679101, 0.103088]]])
        result = result.detach().numpy()
        ref_output = ref_output.detach().numpy()
        self.assertEqual(tuple(result.shape), tuple(ref_output.shape))
        np.testing.assert_allclose(result, ref_output, atol=1e-5)

        # deterministic input
        encoder_input = torch.Tensor([[[0.7462, 0.6653, 0.5679, 0.4891],
                                       [0.5387, 0.1655, 0.3565, 0.0471]],
                                      [[0.8335, 0.2799, 0.5031, 0.2947],
                                       [0.1402, 0.0318, 0.7636, 0.1346]],
                                      [[0.6333, 0.9344, 0.1376, 0.9938],
                                       [0.8924, 0.2872, 0.6692, 0.2944]],
                                      [[0.9897, 0.6915, 0.3154, 0.1733],
                                       [0.8645, 0.3513, 0.3064, 0.0767]],
                                      [[0.8117, 0.2366, 0.4838, 0.7881],
                                       [0.3718, 0.4945, 0.9511, 0.0864]]])
        result = model(encoder_input)
        ref_output = torch.Tensor([[[2.428589, 0.020835, -0.602055, -0.085249],
                                    [2.427987, 0.021213, -0.602496, -0.084103]],
                                   [[2.424689, 0.019155, -0.604793, -0.085672],
                                    [2.413863, 0.022211, -0.612486, -0.072490]],
                                   [[2.433774, 0.021598, -0.598343, -0.087548],
                                    [2.425104, 0.019748, -0.604515, -0.084839]],
                                   [[2.436185, 0.022682, -0.596625, -0.087261],
                                    [2.433556, 0.021891, -0.598509, -0.086832]],
                                   [[2.416246, 0.017512, -0.610712, -0.082961],
                                    [2.422901, 0.024187, -0.606178, -0.074929]]])
        result = result.detach().numpy()
        ref_output = ref_output.detach().numpy()
        self.assertEqual(tuple(result.shape), tuple(ref_output.shape))
        np.testing.assert_allclose(result, ref_output, atol=1e-5)
        # all 0
        mask = torch.zeros([2, 5]) == 1
        result = model(encoder_input, src_key_padding_mask=mask)
        result = result.detach().numpy()
        self.assertEqual(tuple(result.shape), tuple(ref_output.shape))
        np.testing.assert_allclose(result, ref_output, atol=1e-5)
        mask[0, 1] = 1
        mask[1, 3] = 1
        mask[1, 4] = 1
        result = model(encoder_input, src_key_padding_mask=mask)
        ref_output = torch.Tensor([[[2.429026, 0.020793, -0.601741, -0.085642],
                                    [2.428811, 0.021445, -0.601912, -0.084252]],
                                   [[2.425009, 0.019155, -0.604566, -0.085899],
                                    [2.415408, 0.02249 , -0.611415, -0.073]],
                                   [[2.434199, 0.021682, -0.598039, -0.087699],
                                    [2.42598, 0.019941, -0.603896, -0.085091]],
                                   [[2.436457, 0.022736, -0.59643 , -0.08736],
                                    [2.434021, 0.022093, -0.598179, -0.08679]],
                                   [[2.416531, 0.017498, -0.610513, -0.083181],
                                    [2.4242, 0.024653, -0.605266, -0.074959]]])
        result = result.detach().numpy()
        ref_output = ref_output.detach().numpy()
        self.assertEqual(tuple(result.shape), tuple(ref_output.shape))
        np.testing.assert_allclose(result, ref_output, atol=1e-5)

    def test_transformerencoderlayer_gelu(self):
        # this is a deterministic test for TransformerEncoderLayer with gelu activation
        d_model = 4
        nhead = 2
        dim_feedforward = 16
        dropout = 0.0
        bsz = 2
        activation = "gelu"

        model = nn.TransformerEncoderLayer(d_model, nhead, dim_feedforward, dropout, activation)

        # set constant weights of the model
        for idx, p in enumerate(model.parameters()):
            x = p.data
            sz = x.view(-1).size(0)
            shape = x.shape
            x = torch.cos(torch.arange(0, sz).float().view(shape))
            p.data.copy_(x)

        # deterministic input
        encoder_input = torch.Tensor([[[20, 30, 40, 50]]])
        result = model(encoder_input)
        ref_output = torch.Tensor([[[2.249815, 0.131006, -0.702199, 0.177868]]])
        self.assertEqual(tuple(result.shape), tuple(ref_output.shape))
        torch.testing.assert_allclose(result, ref_output)

        # deterministic input
        encoder_input = torch.Tensor([[[1, 2, 3, 4]],
                                      [[5, 6, 7, 8]]])
        result = model(encoder_input)
        ref_output = torch.Tensor([[[2.264103, 0.121417, -0.696012, 0.159724]],
                                   [[2.264103, 0.121417, -0.696012, 0.159724]]])
        self.assertEqual(tuple(result.shape), tuple(ref_output.shape))
        torch.testing.assert_allclose(result, ref_output)

        # deterministic input
        encoder_input = torch.Tensor([[[0.7462, 0.6653, 0.5679, 0.4891],
                                       [0.5387, 0.1655, 0.3565, 0.0471]],
                                      [[0.8335, 0.2799, 0.5031, 0.2947],
                                       [0.1402, 0.0318, 0.7636, 0.1346]],
                                      [[0.6333, 0.9344, 0.1376, 0.9938],
                                       [0.8924, 0.2872, 0.6692, 0.2944]],
                                      [[0.9897, 0.6915, 0.3154, 0.1733],
                                       [0.8645, 0.3513, 0.3064, 0.0767]],
                                      [[0.8117, 0.2366, 0.4838, 0.7881],
                                       [0.3718, 0.4945, 0.9511, 0.0864]]])
        result = model(encoder_input)
        ref_output = torch.Tensor([[[2.42163188, 0.03227153, -0.60714219, -0.05908082],
                                    [2.42151276, 0.03302179, -0.60722523, -0.05762651]],
                                   [[2.41926761, 0.02974034, -0.60879519, -0.0621269],
                                    [2.41626395, 0.03539356, -0.61087842, -0.04978623]],
                                   [[2.42382808, 0.03218872, -0.6055963, -0.06073591],
                                    [2.41983477, 0.03085259, -0.60840145, -0.06046414]],
                                   [[2.42500749, 0.03328855, -0.60476388, -0.0595334],
                                    [2.4237977, 0.03290575, -0.60561789, -0.05940082]],
                                   [[2.41383916, 0.02686345, -0.61256377, -0.06380707],
                                    [2.42000277, 0.03800944, -0.60824798, -0.04754947]]])
        self.assertEqual(tuple(result.shape), tuple(ref_output.shape))
        torch.testing.assert_allclose(result, ref_output)

    def test_transformerdecoderlayer(self):
        # this is a deterministic test for TransformerDecoderLayer
        d_model = 4
        nhead = 2
        dim_feedforward = 16
        dropout = 0.0
        bsz = 2
        seq_length = 5
        tgt_length = 3

        model = nn.TransformerDecoderLayer(d_model, nhead, dim_feedforward, dropout)

        # set constant weights of the model
        for idx, p in enumerate(model.parameters()):
            x = p.data
            sz = x.view(-1).size(0)
            shape = x.shape
            x = torch.cos(torch.arange(0, sz).float().view(shape))
            p.data.copy_(x)

        # deterministic input
        decoder_input = torch.Tensor([[[20, 30, 40, 50]]])
        memory_input = torch.Tensor([[[60, 70, 80, 90]]])
        result = model(decoder_input, memory_input)
        ref_output = torch.Tensor([[[2.314351, 0.094805, -0.671322, 0.101977]]])
        result = result.detach().numpy()
        ref_output = ref_output.detach().numpy()
        self.assertEqual(tuple(result.shape), tuple(ref_output.shape))
        np.testing.assert_allclose(result, ref_output, atol=1e-5)

        # deterministic input
        decoder_input = torch.Tensor([[[9, 10, 11, 12]],
                                     [[11, 12, 13, 14]]])
        memory_input = torch.Tensor([[[1, 2, 3, 4]]])
        result = model(decoder_input, memory_input)
        result = result.detach().numpy()
        ref_output = torch.Tensor([[[2.422245, 0.051716, -0.606338, -0.024756]],
                                   [[2.422245, 0.051716, -0.606338, -0.024756]]])
        ref_output = ref_output.detach().numpy()
        self.assertEqual(tuple(result.shape), tuple(ref_output.shape))
        np.testing.assert_allclose(result, ref_output, atol=1e-5)

        # deterministic input
        decoder_input = torch.Tensor([[[1, 2, 3, 4]],
                                      [[5, 6, 7, 8]]])
        memory_input = torch.Tensor([[[9, 10, 11, 12]],
                                     [[11, 12, 13, 14]]])
        result = model(decoder_input, memory_input)
        ref_output = torch.Tensor([[[2.343536, 0.085561, -0.654954, 0.074991]],
                                   [[2.343536, 0.085561, -0.654954, 0.074991]]])
        result = result.detach().numpy()
        ref_output = ref_output.detach().numpy()
        self.assertEqual(tuple(result.shape), tuple(ref_output.shape))
        np.testing.assert_allclose(result, ref_output, atol=1e-5)

        # deterministic input
        decoder_input = torch.Tensor([[[0.4517, 0.6793, 0.5313, 0.0034],
                                       [0.2678, 0.3677, 0.4459, 0.7166]],
                                      [[0.8100, 0.3716, 0.4096, 0.1976],
                                       [0.6958, 0.8844, 0.6081, 0.8315]],
                                      [[0.0494, 0.9343, 0.5955, 0.3830],
                                       [0.5404, 0.3464, 0.9378, 0.6200]]])
        memory_input = torch.Tensor([[[0.7462, 0.6653, 0.5679, 0.4891],
                                      [0.5387, 0.1655, 0.3565, 0.0471]],
                                     [[0.8335, 0.2799, 0.5031, 0.2947],
                                      [0.1402, 0.0318, 0.7636, 0.1346]],
                                     [[0.6333, 0.9344, 0.1376, 0.9938],
                                      [0.8924, 0.2872, 0.6692, 0.2944]],
                                     [[0.9897, 0.6915, 0.3154, 0.1733],
                                      [0.8645, 0.3513, 0.3064, 0.0767]],
                                     [[0.8117, 0.2366, 0.4838, 0.7881],
                                      [0.3718, 0.4945, 0.9511, 0.0864]]])
        result = model(decoder_input, memory_input)
        ref_output = torch.Tensor([[[2.430065, 0.027862, -0.601136, -0.073096],
                                    [2.431935, 0.028907, -0.599809, -0.072488]],
                                   [[2.428457, 0.027053, -0.602275, -0.073462],
                                    [2.431970, 0.029387, -0.599789, -0.071621]],
                                   [[2.431934, 0.028196, -0.599802, -0.073809],
                                    [2.432306, 0.028858, -0.599542, -0.072846]]])
        result = result.detach().numpy()
        ref_output = ref_output.detach().numpy()
        self.assertEqual(tuple(result.shape), tuple(ref_output.shape))
        np.testing.assert_allclose(result, ref_output, atol=1e-5)

        # key_padding_mask
        key_padding_mask = torch.zeros(2, 3) == 1
        result = model(decoder_input, memory_input, tgt_key_padding_mask=key_padding_mask)
        ref_output = torch.Tensor([[[2.430065, 0.027862, -0.601136, -0.073096],
                                    [2.431935, 0.028907, -0.599809, -0.072488]],
                                   [[2.428457, 0.027053, -0.602275, -0.073462],
                                    [2.431970, 0.029387, -0.599789, -0.071621]],
                                   [[2.431934, 0.028196, -0.599802, -0.073809],
                                    [2.432306, 0.028858, -0.599542, -0.072846]]])
        result = result.detach().numpy()
        ref_output = ref_output.detach().numpy()
        self.assertEqual(tuple(result.shape), tuple(ref_output.shape))
        np.testing.assert_allclose(result, ref_output, atol=1e-5)

        # key_padding_mask
        key_padding_mask[0, 2] = 1
        key_padding_mask[1, 1] = 1
        key_padding_mask[1, 2] = 1
        result = model(decoder_input, memory_input, tgt_key_padding_mask=key_padding_mask)
        ref_output = torch.Tensor([[[2.430025, 0.027643, -0.601164, -0.073476],
                                    [2.4323, 0.029375, -0.599553, -0.071881]],
                                   [[2.428523, 0.026838, -0.602226, -0.07391],
                                    [2.432634, 0.029842, -0.599318, -0.071253]],
                                   [[2.432278, 0.028152, -0.599555, -0.074139],
                                    [2.432659, 0.029244, -0.599294, -0.072382]]])
        result = result.detach().numpy()
        ref_output = ref_output.detach().numpy()
        self.assertEqual(tuple(result.shape), tuple(ref_output.shape))
        np.testing.assert_allclose(result, ref_output, atol=1e-5)

        # memory_key_padding_mask
        key_padding_mask = torch.zeros(2, 5) == 1
        result = model(decoder_input, memory_input, memory_key_padding_mask=key_padding_mask)
        ref_output = torch.Tensor([[[2.430065, 0.027862, -0.601136, -0.073096],
                                    [2.431935, 0.028907, -0.599809, -0.072488]],
                                   [[2.428457, 0.027053, -0.602275, -0.073462],
                                    [2.431970, 0.029387, -0.599789, -0.071621]],
                                   [[2.431934, 0.028196, -0.599802, -0.073809],
                                    [2.432306, 0.028858, -0.599542, -0.072846]]])
        result = result.detach().numpy()
        ref_output = ref_output.detach().numpy()
        self.assertEqual(tuple(result.shape), tuple(ref_output.shape))
        np.testing.assert_allclose(result, ref_output, atol=1e-5)

        # memory_key_padding_mask
        key_padding_mask[0, 4] = 1
        key_padding_mask[1, 3] = 1
        key_padding_mask[1, 4] = 1
        result = model(decoder_input, memory_input, memory_key_padding_mask=key_padding_mask)
        ref_output = torch.Tensor([[[2.429757, 0.027358, -0.601351, -0.073816],
                                    [2.432692, 0.028583, -0.599263, -0.073634]],
                                   [[2.428247, 0.02662, -0.602419, -0.074123],
                                    [2.432657, 0.029055, -0.599293, -0.072732]],
                                   [[2.431515, 0.027687, -0.600096, -0.074459],
                                    [2.433075, 0.028543, -0.598987, -0.073985]]])
        result = result.detach().numpy()
        ref_output = ref_output.detach().numpy()
        self.assertEqual(tuple(result.shape), tuple(ref_output.shape))
        np.testing.assert_allclose(result, ref_output, atol=1e-5)

    def test_transformerdecoderlayer_gelu(self):
        # this is a deterministic test for TransformerDecoderLayer with gelu activation
        d_model = 4
        nhead = 2
        dim_feedforward = 16
        dropout = 0.0
        bsz = 2
        seq_length = 5
        tgt_length = 3
        activation = "gelu"

        model = nn.TransformerDecoderLayer(d_model, nhead, dim_feedforward, dropout, activation)

        # set constant weights of the model
        for idx, p in enumerate(model.parameters()):
            x = p.data
            sz = x.view(-1).size(0)
            shape = x.shape
            x = torch.cos(torch.arange(0, sz).float().view(shape))
            p.data.copy_(x)

        # deterministic input
        decoder_input = torch.Tensor([[[20, 30, 40, 50]]])
        memory_input = torch.Tensor([[[60, 70, 80, 90]]])
        result = model(decoder_input, memory_input)
        ref_output = torch.Tensor([[[2.306435, 0.095946, -0.675796, 0.10687]]])
        self.assertEqual(tuple(result.shape), tuple(ref_output.shape))
        torch.testing.assert_allclose(result, ref_output)

        # deterministic input
        decoder_input = torch.Tensor([[[9, 10, 11, 12]],
                                     [[11, 12, 13, 14]]])
        memory_input = torch.Tensor([[[1, 2, 3, 4]]])
        result = model(decoder_input, memory_input)
        ref_output = torch.Tensor([[[2.415448, 0.054389, -0.610932, -0.0156613]],
                                   [[2.415448, 0.054389, -0.610932, -0.0156613]]])
        self.assertEqual(tuple(result.shape), tuple(ref_output.shape))
        torch.testing.assert_allclose(result, ref_output)

        # deterministic input
        decoder_input = torch.Tensor([[[1, 2, 3, 4]],
                                      [[5, 6, 7, 8]]])
        memory_input = torch.Tensor([[[9, 10, 11, 12]],
                                     [[11, 12, 13, 14]]])
        result = model(decoder_input, memory_input)
        ref_output = torch.Tensor([[[2.338531, 0.087709, -0.65776, 0.080646]],
                                   [[2.338531, 0.087709, -0.65776, 0.080646]]])
        self.assertEqual(tuple(result.shape), tuple(ref_output.shape))
        torch.testing.assert_allclose(result, ref_output)

        # deterministic input
        decoder_input = torch.Tensor([[[0.4517, 0.6793, 0.5313, 0.0034],
                                       [0.2678, 0.3677, 0.4459, 0.7166]],
                                      [[0.8100, 0.3716, 0.4096, 0.1976],
                                       [0.6958, 0.8844, 0.6081, 0.8315]],
                                      [[0.0494, 0.9343, 0.5955, 0.3830],
                                       [0.5404, 0.3464, 0.9378, 0.6200]]])
        memory_input = torch.Tensor([[[0.7462, 0.6653, 0.5679, 0.4891],
                                      [0.5387, 0.1655, 0.3565, 0.0471]],
                                     [[0.8335, 0.2799, 0.5031, 0.2947],
                                      [0.1402, 0.0318, 0.7636, 0.1346]],
                                     [[0.6333, 0.9344, 0.1376, 0.9938],
                                      [0.8924, 0.2872, 0.6692, 0.2944]],
                                     [[0.9897, 0.6915, 0.3154, 0.1733],
                                      [0.8645, 0.3513, 0.3064, 0.0767]],
                                     [[0.8117, 0.2366, 0.4838, 0.7881],
                                      [0.3718, 0.4945, 0.9511, 0.0864]]])
        result = model(decoder_input, memory_input)
        ref_output = torch.Tensor([[[2.42049104, 0.03443088, -0.60793706, -0.05436271],
                                    [2.42210631, 0.03546578, -0.60679895, -0.05357488]],
                                   [[2.41907674, 0.0336104, -0.60892977, -0.05490462],
                                    [2.42216881, 0.03586554, -0.6067524, -0.05289126]],
                                   [[2.42205716, 0.03488046, -0.60683681, -0.05460596],
                                    [2.42240309, 0.0354595, -0.60659063, -0.05378816]]])
        self.assertEqual(tuple(result.shape), tuple(ref_output.shape))
        torch.testing.assert_allclose(result, ref_output)

    @unittest.skipIf(not (TEST_CUDNN and TEST_MULTIGPU), 'CUDNN or multi-gpu not available')
    def test_cudnn_rnn_dropout_states_device(self):
        rnn = nn.RNN(10, 20, num_layers=2, dropout=.5)
        device = 1
        input = torch.randn(5, 4, 10).cuda(device)
        rnn.cuda(device)
        hx = torch.randn(2, 4, 20).cuda(device)
        output = rnn(input, hx)

    @unittest.skipIf(not TEST_CUDNN, 'CUDNN not available')
    @skipIfRocm
    def test_cudnn_weight_format(self):
        rnns = [
            nn.LSTM(10, 20, batch_first=True),
            nn.GRU(10, 20, batch_first=True),
            nn.RNN(10, 20, batch_first=True)
        ]
        first_warn = True
        for rnn in rnns:
            rnn.cuda()
            input = torch.randn(5, 4, 10, requires_grad=True, device="cuda")
            hx = torch.randn(1, 5, 20, requires_grad=True, device="cuda")
            all_vars = [input, hx] + list(rnn.parameters())
            if isinstance(rnn, nn.LSTM):
                cx = torch.randn(1, 5, 20, requires_grad=True, device="cuda")
                all_vars[2:2] = [cx]
                hx = (hx, cx)

            output = rnn(input, hx)
            output[0].sum().backward()
            grads = [v.grad.data.clone() for v in all_vars]
            for v in all_vars:
                v.grad.data.zero_()

            # Weights will no longer view onto the same chunk of memory
            weight = all_vars[4]
            weight_data = weight.data.clone()
            with torch.no_grad():
                weight.set_(weight_data)

            for _ in range(2):
                with warnings.catch_warnings(record=True) as w:
                    output_noncontig = rnn(input, hx)
                if first_warn:
                    self.assertEqual(len(w), 1)
                    self.assertIn('weights are not part of single contiguous chunk of memory', w[0].message.args[0])
                    first_warn = False
                    warnings.resetwarnings()
                output_noncontig[0].sum().backward()
                grads_noncontig = [v.grad.data.clone() for v in all_vars]
                for v in all_vars:
                    v.grad.data.zero_()
                self.assertEqual(output, output_noncontig)
                self.assertEqual(grads_noncontig, grads)

            # Make sure these still share storage
            weight_data[:] = 4
            self.assertEqual(weight_data, all_vars[4].data)

    @unittest.skipIf(not TEST_CUDNN, 'CUDNN not available')
    def test_cudnn_weight_tying(self):
        rnns = [
            nn.LSTM(10, 20, batch_first=True, bidirectional=True),
            nn.GRU(10, 20, batch_first=True, bidirectional=True),
            nn.RNN(10, 20, batch_first=True, bidirectional=True)
        ]
        for rnn in rnns:
            rnn.bias_ih_l0_reverse = rnn.bias_ih_l0
            rnn.cuda()
            input = torch.randn(5, 4, 10, requires_grad=True, device="cuda")
            hx = torch.randn(2, 5, 20, requires_grad=True, device="cuda")
            all_vars = [input, hx] + list(rnn.parameters())
            opt = torch.optim.SGD(rnn.parameters(), lr=0.1)
            opt.zero_grad()
            if isinstance(rnn, nn.LSTM):
                cx = torch.randn(2, 5, 20, requires_grad=True, device="cuda")
                all_vars[2:2] = [cx]
                hx = (hx, cx)

            with warnings.catch_warnings(record=True) as w:
                output = rnn(input, hx)
            output[0].sum().backward()

            opt.step()
            with warnings.catch_warnings(record=True) as w:
                output_cuda = rnn(input, hx)
            rnn.cpu()
            hx = (hx[0].cpu(), hx[1].cpu()) if isinstance(rnn, nn.LSTM) else hx.cpu()
            output_cpu = rnn(input.cpu(), hx)
            self.assertEqual(output_cuda, output_cpu)

    @unittest.skipIf(not TEST_CUDA, 'CUDA not available')
    @repeat_test_for_types(NO_HALF_TENSORTYPES)
    def test_cuda_rnn_fused(self, dtype=torch.float):

        def copy_rnn(rnn1, rnn2):
            for x_layer, y_layer in zip(rnn1.all_weights, rnn2.all_weights):
                for x, y in zip(x_layer, y_layer):
                    x.data.copy_(y.data)

        def check_rnn_grads(rnn1, rnn2):
            for x_layer, y_layer in zip(rnn1.all_weights, rnn2.all_weights):
                for x, y in zip(x_layer, y_layer):
                    self.assertEqual(x.grad, y.grad, prec=5e-5)

        input_size = 10
        hidden_size = 6
        num_layers = 2
        seq_length = 7
        batch = 6
        input_val = torch.randn(seq_length, batch, input_size, dtype=dtype)
        grad_output = torch.randn(seq_length, batch, hidden_size, dtype=dtype)
        hx_val = torch.randn(num_layers, batch, hidden_size, dtype=dtype)
        grad_hy = torch.randn(num_layers, batch, hidden_size, dtype=dtype)
        with torch.backends.cudnn.flags(enabled=False):
            for module in (nn.GRU, nn.LSTM):
                for bias in (True, False):
                    rnn = module(input_size, hidden_size, num_layers, bias=bias).to(dtype)
                    rnn_cuda = module(input_size, hidden_size, num_layers, bias=bias).to("cuda", dtype)
                    copy_rnn(rnn, rnn_cuda)

                    is_lstm = isinstance(rnn, nn.LSTM)
                    if is_lstm:
                        hx = (hx_val.clone().requires_grad_(True),
                              hx_val.clone().add(1).requires_grad_(True))
                        hx_cuda = (hx_val.clone().cuda().requires_grad_(True),
                                   hx_val.clone().cuda().add(1).requires_grad_(True))
                    else:
                        hx = hx_val.clone().requires_grad_(True)
                        hx_cuda = hx_val.clone().cuda().requires_grad_(True)

                    inp = input_val.clone().requires_grad_(True)
                    inp_cu = input_val.clone().cuda().requires_grad_(True)
                    output1, hy1 = rnn(inp, hx)
                    output2, hy2 = rnn_cuda(inp_cu, hx_cuda)
                    if is_lstm:
                        torch.autograd.backward(
                            [output1, hy1[0], hy1[1]], [grad_output, grad_hy, grad_hy + 1]
                        )
                        torch.autograd.backward(
                            [output2, hy2[0], hy2[1]],
                            [grad_output.cuda(), grad_hy.cuda(), (grad_hy + 1).cuda()]
                        )
                    else:
                        torch.autograd.backward([output1, hy1], [grad_output, grad_hy])
                        torch.autograd.backward([output2, hy2], [grad_output.cuda(), grad_hy.cuda()])

                    self.assertEqual(output1, output2)
                    self.assertEqual(hy1, hy2)

                    check_rnn_grads(rnn, rnn_cuda)
                    self.assertEqual(inp.grad.data, inp_cu.grad.data)
                    if is_lstm:
                        self.assertEqual(hx[0].grad.data, hx_cuda[0].grad.data)
                        self.assertEqual(hx[1].grad.data, hx_cuda[1].grad.data)
                    else:
                        self.assertEqual(hx.grad.data, hx_cuda.grad.data)

    def test_transformer_args_check(self):
        model_name = 'Transformer'
        d_model = 128
        nhead = 4
        num_encoder_layers = 2
        num_decoder_layers = 3
        dim_feedforward = 65
        dropout = 0.3
        bsz = 3
        seq_len = 35
        tgt_len = 15
        activations = ["relu", "gelu"]

        wrong_bsz = 7
        wrong_d_model = 63
        wrong_nhead = 5
        wrong_activation = "abc"

        def test(encoder_input_shape, decoder_input_shape,
                 src_mask_len=None, tgt_mask_len=None, memory_mask_size=None,
                 src_key_padding_mask_size=None, tgt_key_padding_mask_size=None,
                 memory_key_padding_mask_size=None):
            encoder_input = torch.randn(encoder_input_shape)
            decoder_input = torch.randn(decoder_input_shape)
            model = getattr(nn, model_name)(d_model, nhead, num_encoder_layers,
                                            num_decoder_layers, dim_feedforward, dropout)

            if src_mask_len is not None:
                src_mask = model.generate_square_subsequent_mask(src_mask_len)
            else:
                src_mask = None

            if tgt_mask_len is not None:
                tgt_mask = model.generate_square_subsequent_mask(tgt_mask_len)
            else:
                tgt_mask = None

            if memory_mask_size is not None:
                memory_task = torch.rand(memory_mask_size)
            else:
                memory_task = None

            if src_key_padding_mask_size is not None:
                src_key_padding_mask = torch.rand(src_key_padding_mask_size) >= 0.5
            else:
                src_key_padding_mask = None

            if tgt_key_padding_mask_size is not None:
                tgt_key_padding_mask = torch.rand(tgt_key_padding_mask_size) >= 0.5
            else:
                tgt_key_padding_mask = None

            if memory_key_padding_mask_size is not None:
                memory_key_padding_mask = torch.rand(memory_key_padding_mask_size) >= 0.5
            else:
                memory_key_padding_mask = None

            with self.assertRaises(RuntimeError):
                model(encoder_input, decoder_input,
                      src_mask=src_mask,
                      tgt_mask=tgt_mask,
                      memory_mask=memory_task,
                      src_key_padding_mask=src_key_padding_mask,
                      tgt_key_padding_mask=tgt_key_padding_mask,
                      memory_key_padding_mask=memory_key_padding_mask)


        correct_encoder_input_shape = (seq_len, bsz, d_model)
        correct_decoder_input_shape = (tgt_len, bsz, d_model)

        def update_shape(shape, dim, new_dim_size):
            new_shape = list(shape)
            new_shape[dim] = new_dim_size
            return tuple(new_shape)

        # Incorrect encoder_input batch size
        encoder_input_shape = update_shape(correct_encoder_input_shape, 1, wrong_bsz)
        decoder_input_shape = correct_decoder_input_shape
        test(encoder_input_shape, decoder_input_shape)

        # Incorrect decoder_input batch size
        encoder_input_shape = correct_encoder_input_shape
        decoder_input_shape = update_shape(correct_decoder_input_shape, 1, wrong_bsz)
        test(encoder_input_shape, decoder_input_shape)

        # Incorrect encoder_input input size
        encoder_input_shape = update_shape(correct_encoder_input_shape, 2, wrong_d_model)
        decoder_input_shape = correct_decoder_input_shape
        test(encoder_input_shape, decoder_input_shape)

        # Incorrect decoder_input input size
        encoder_input_shape = correct_encoder_input_shape
        decoder_input_shape = update_shape(correct_decoder_input_shape, 2, wrong_d_model)
        test(encoder_input_shape, decoder_input_shape)

        # Incorrect nhead
        encoder_input_shape = correct_encoder_input_shape
        decoder_input_shape = correct_decoder_input_shape
        with self.assertRaises(AssertionError):
            model = getattr(nn, model_name)(d_model, wrong_nhead, num_encoder_layers,
                                            num_decoder_layers, dim_feedforward, dropout)

        # Incorrect src_mask
        encoder_input_shape = correct_encoder_input_shape
        decoder_input_shape = correct_decoder_input_shape
        wrong_src_mask_size = seq_len + 1
        test(encoder_input_shape, decoder_input_shape, src_mask_len=wrong_src_mask_size)

        # Incorrect tgt_mask
        encoder_input_shape = correct_encoder_input_shape
        decoder_input_shape = correct_decoder_input_shape
        wrong_tgt_mask_size = tgt_len + 1
        test(encoder_input_shape, decoder_input_shape, tgt_mask_len=wrong_tgt_mask_size)

        # Incorrect memory_mask
        encoder_input_shape = correct_encoder_input_shape
        decoder_input_shape = correct_decoder_input_shape
        wrong_tgt_mask_size = tgt_len + 1
        test(encoder_input_shape, decoder_input_shape,
             memory_mask_size=(wrong_tgt_mask_size, wrong_src_mask_size))

        # Incorrect src_key_padding_mask
        encoder_input_shape = correct_encoder_input_shape
        decoder_input_shape = correct_decoder_input_shape
        with self.assertRaises(AssertionError):
            test(encoder_input_shape, decoder_input_shape,
                 src_key_padding_mask_size=(wrong_bsz, wrong_src_mask_size))

        # Incorrect tgt_key_padding_mask
        encoder_input_shape = correct_encoder_input_shape
        decoder_input_shape = correct_decoder_input_shape
        with self.assertRaises(AssertionError):
            test(encoder_input_shape, decoder_input_shape,
                 tgt_key_padding_mask_size=(wrong_bsz, wrong_tgt_mask_size))

        # Incorrect memory_key_padding_mask
        encoder_input_shape = correct_encoder_input_shape
        decoder_input_shape = correct_decoder_input_shape
        with self.assertRaises(AssertionError):
            test(encoder_input_shape, decoder_input_shape,
                 memory_key_padding_mask_size=(wrong_bsz, wrong_src_mask_size))

        # Correct activations
        for activation in activations:
            model = getattr(nn, model_name)(d_model, nhead, num_encoder_layers, num_decoder_layers,
                                            dim_feedforward, dropout, activation)
        # Incorrect activation
        with self.assertRaises(RuntimeError):
            model = getattr(nn, model_name)(d_model, nhead, num_encoder_layers, num_decoder_layers,
                                            dim_feedforward, dropout, wrong_activation)

    def test_transformer_layer_args_check(self):
        model_names = ['TransformerEncoderLayer', 'TransformerDecoderLayer']
        d_model = 128
        nhead = 4
        dim_feedforward = 65
        dropout = 0.3
        bsz = 3
        seq_len = 35
        tgt_len = 15
        activations = ["relu", "gelu"]

        wrong_activation = "abc"

        encoder_input_shape = (seq_len, bsz, d_model)
        decoder_input_shape = (tgt_len, bsz, d_model)

        encoder_input = torch.randn(encoder_input_shape)
        decoder_input = torch.randn(decoder_input_shape)

        for model_name in model_names:
            for activation in activations:
                model = getattr(nn, model_name)(d_model, nhead, dim_feedforward,
                                                dropout, activation)
        # Incorrect activation
        for model_name in model_names:
            with self.assertRaises(RuntimeError):
                model = getattr(nn, model_name)(d_model, nhead, dim_feedforward,
                                                dropout, wrong_activation)

    def test_rnn_args_check(self):
        input_size = 3
        hidden_size = 5
        num_layers = 2
        batch_size = 4
        seq_len = 6
        num_directions = 1
        bad_size = 7  # prime number so that no size can divide it.

        def test(input_shape, hidden_shape, mode):
            for input, hidden in get_inputs(input_shape, hidden_shape, mode):
                model = getattr(nn, mode)(input_size, hidden_size, num_layers)
                self.assertRaises(RuntimeError, lambda: model(input, hidden))

        correct_input_shape = (seq_len, batch_size, input_size)
        correct_hidden_shape = (num_layers * num_directions, batch_size, hidden_size)

        def update_shape(shape, dim, new_dim_size):
            new_shape = list(shape)
            new_shape[dim] = new_dim_size
            return tuple(new_shape)

        def get_inputs(input_shape, hidden_shape, mode):
            '''returns list( tuple(input, hidden) )
            where input, hidden are inputs to a model'''
            input = torch.randn(input_shape)
            hidden = torch.randn(hidden_shape)
            if mode != 'LSTM':
                return [(input, hidden)]
            if hidden_shape == correct_hidden_shape:
                return [(input, (hidden, hidden))]
            good_hidden = torch.randn(correct_hidden_shape)
            return [
                (input, (hidden, good_hidden)),
                (input, (good_hidden, hidden)),
            ]

        rnn_modes = ['RNN', 'GRU', 'LSTM']
        for mode in rnn_modes:
            # Incorrect input batch size
            input_shape = update_shape(correct_input_shape, 1, bad_size)
            hidden_shape = correct_hidden_shape
            test(input_shape, hidden_shape, mode)

            # Incorrect hidden batch size
            input_shape = correct_input_shape
            hidden_shape = update_shape(correct_hidden_shape, 1, bad_size)
            test(input_shape, hidden_shape, mode)

            # Incorrect input size
            input_shape = update_shape(correct_input_shape, 2, bad_size)
            hidden_shape = correct_hidden_shape
            test(input_shape, hidden_shape, mode)

            # Incorrect hidden size
            input_shape = correct_input_shape
            hidden_shape = update_shape(correct_hidden_shape, 2, bad_size)
            test(input_shape, hidden_shape, mode)

            # Incorrect hidden[0]
            input_shape = correct_input_shape
            hidden_shape = update_shape(correct_hidden_shape, 0, bad_size)
            test(input_shape, hidden_shape, mode)

    @unittest.skipIf(not TEST_MULTIGPU, "multi-GPU not supported")
    def test_rnn_check_device(self):
        input_size = 3
        hidden_size = 5
        num_layers = 2
        batch_size = 4
        seq_len = 6
        num_directions = 1

        correct_input_shape = (seq_len, batch_size, input_size)
        correct_hidden_shape = (num_layers * num_directions, batch_size, hidden_size)
        rnn_modes = ['RNN', 'GRU', 'LSTM']

        for mode in rnn_modes:
            model = getattr(nn, mode)(input_size, hidden_size, num_layers)
            input = torch.randn(correct_input_shape)
            hidden = torch.randn(correct_hidden_shape)

            # input and weights are not at the same device
            with self.assertRaisesRegex(RuntimeError,
                                        "Input and parameter tensors are not at the same device"):
                model(input.to('cuda:0'))

            # input and hiddens are not at the same device
            with self.assertRaisesRegex(RuntimeError,
                                        r"Input and hidden tensors are not at the same device"):
                if mode == 'LSTM':
                    model(input, (hidden.to('cuda:0'), hidden.to('cuda:0')))
                else:
                    model(input, (hidden.to('cuda:0')))

            # hidden tensors are not at the same CUDA device
            if mode == 'LSTM':
                with self.assertRaisesRegex(RuntimeError,
                                            "Input and hidden tensors are not at the same device"):
                    model(input.to('cuda:0'), (hidden.to('cuda:0'), hidden.to('cuda:1')))

    def test_rnn_initial_hidden_state(self):
        rnn_modes = ['RNN', 'GRU', 'LSTM']
        for mode in rnn_modes:
            rnn = getattr(nn, mode)(30, 20, 2)
            input = torch.randn(10, 32, 30)
            hidden = torch.zeros(2, 32, 20)

            if mode == 'LSTM':
                hidden = (hidden, hidden)
            output1, hidden1 = rnn(input, hidden)
            output2, hidden2 = rnn(input)
            self.assertEqual(output1, output2)
            self.assertEqual(hidden1, hidden2)

    def _test_rnn_retain_variables(self, device="cpu", dtype=torch.double):
        rnns = [nn.LSTM(10, 20, num_layers=2).to(device, dtype),
                nn.GRU(10, 20, num_layers=2).to(device, dtype),
                nn.RNN(10, 20, num_layers=2).to(device, dtype)]
        for rnn in rnns:
            input = torch.randn(5, 6, 10, device=device, dtype=dtype, requires_grad=True)
            output = rnn(input)
            output[0].sum().backward(retain_graph=True)
            grads = [input.grad.data.clone()] + [p.grad.data.clone() for p in rnn.parameters()]
            for _ in range(4):
                rnn.zero_grad()
                input.grad.data.zero_()
                output[0].sum().backward(retain_graph=True)
                grads2 = [input.grad.data] + [p.grad.data for p in rnn.parameters()]
                self.assertEqual(grads, grads2)

    def test_rnn_retain_variables(self):
        self._test_rnn_retain_variables()

    @unittest.skipIf(not TEST_CUDA, 'CUDA not available')
    @repeat_test_for_types(ALL_TENSORTYPES)
    def test_rnn_retain_variables_cuda(self, dtype=torch.float):
        with torch.backends.cudnn.flags(enabled=False):
            self._test_rnn_retain_variables("cuda", dtype)
        self._test_rnn_retain_variables("cuda", dtype)

    def _test_RNN_cpu_vs_cudnn(self, dropout):

        def forward_backward(cuda, rnn, input_val, hx_val, grad_output, grad_hy, weights_val):
            is_lstm = isinstance(rnn, nn.LSTM)

            for x_layer, y_layer in zip(rnn.all_weights, weights_val):
                for x, y in zip(x_layer, y_layer):
                    x.data.copy_(y.data)

            if isinstance(input_val, rnn_utils.PackedSequence):
                input = rnn_utils.PackedSequence(
                    input_val.data.data.requires_grad_(True), input_val.batch_sizes)
                input_var = input.data
            else:
                input = input_val.clone().requires_grad_(True)
                input_var = input
            if is_lstm:
                hx = (hx_val.clone().requires_grad_(True),
                      hx_val.add(1).requires_grad_(True))
            else:
                hx = hx_val.clone().requires_grad_(True)

            if cuda:
                rnn.cuda()
                input_var.data = input_var.data.cuda()
                if is_lstm:
                    hx[0].data = hx[0].data.cuda()
                    hx[1].data = hx[1].data.cuda()
                else:
                    hx.data = hx.data.cuda()
                grad_hy = grad_hy.cuda()
                grad_output = grad_output.cuda()

            output, hy = rnn(input, hx)

            if isinstance(output, rnn_utils.PackedSequence):
                output = output.data

            if is_lstm:
                torch.autograd.backward([output, hy[0], hy[1]], [grad_output, grad_hy, grad_hy + 1])
            else:
                torch.autograd.backward([output, hy], [grad_output, grad_hy])

            return {'output': output.data,
                    'hy': hy[0].data if is_lstm else hy.data,
                    'weights': rnn.all_weights,
                    'grad_input': input_var.grad.data,
                    'grad_hx': hx[0].grad.data if is_lstm else hx.grad.data,
                    'cy': hy[1].data if is_lstm else None,
                    'grad_cx': hx[1].grad.data if is_lstm else None}

        input_size = 10
        hidden_size = 6
        num_layers = 2
        seq_length = 7
        batch = 6

        def make_noncontig(tensor):
            ndim = tensor.dim()
            return torch.stack([tensor.clone().zero_(), tensor], ndim).select(ndim, 1)

        def compare_cpu_gpu(outputs_cpu, outputs_gpu):
            self.assertEqual(list(outputs_cpu.keys()), list(outputs_gpu.keys()))
            for key in outputs_cpu.keys():
                if key != 'weights':
                    self.assertEqual(outputs_cpu[key], outputs_gpu[key], prec=5e-5, message=key)

            # check grad weights separately, as nested dict
            for cpu_layer_weight, gpu_layer_weight in zip(outputs_cpu['weights'], outputs_gpu['weights']):
                for (cpu_weight, gpu_weight) in zip(cpu_layer_weight, gpu_layer_weight):
                    self.assertEqual(cpu_weight.grad.data, gpu_weight.grad.data, prec=5e-5)

        for module in (nn.RNN, nn.LSTM, nn.GRU):
            for bias, bidirectional, batch_first, contig, variable_len, lens_as_tensor \
                    in product((True, False), repeat=6):

                num_directions = 2 if bidirectional else 1
                if batch_first:
                    input_val = torch.randn(batch, seq_length, input_size)
                    grad_output = torch.randn(batch, seq_length, hidden_size * num_directions)
                else:
                    input_val = torch.randn(seq_length, batch, input_size)
                    grad_output = torch.randn(seq_length, batch, hidden_size * num_directions)

                if not contig:
                    grad_output = make_noncontig(grad_output)
                    grad_hy = make_noncontig(grad_hy)
                    input_var = make_noncontig(input_val)
                    hx_val = make_noncontig(hx_val)

                hx_val = torch.randn(num_layers * num_directions, batch, hidden_size)
                grad_hy = torch.randn(num_layers * num_directions, batch, hidden_size)

                if variable_len:
                    lengths = [7, 5, 5, 2, 1, 1]
                    if lens_as_tensor:
                        lengths = torch.tensor(lengths, dtype=torch.long)
                    input_val = rnn_utils.pack_padded_sequence(input_val, lengths, batch_first=batch_first)
                    grad_output = rnn_utils.pack_padded_sequence(grad_output, lengths, batch_first=batch_first).data

                rnn = module(input_size,
                             hidden_size,
                             num_layers,
                             bias=bias,
                             dropout=dropout,
                             bidirectional=bidirectional,
                             batch_first=batch_first)

                outputs_cpu = forward_backward(
                    False, rnn, input_val, hx_val, grad_output, grad_hy, rnn.all_weights)

                rnn_gpu = module(input_size,
                                 hidden_size,
                                 num_layers,
                                 bias=bias,
                                 dropout=dropout,
                                 bidirectional=bidirectional,
                                 batch_first=batch_first)

                outputs_gpu = forward_backward(
                    True, rnn_gpu, input_val, hx_val, grad_output, grad_hy, rnn.all_weights)

                compare_cpu_gpu(outputs_cpu, outputs_gpu)

        for nonlinearity in ('tanh', 'relu'):
            hx_val = torch.randn(num_layers, batch, hidden_size)
            input_val = torch.randn(seq_length, batch, input_size)
            grad_output = torch.randn(
                seq_length, batch, hidden_size * num_directions)
            grad_hy = torch.randn(
                num_layers * num_directions, batch, hidden_size)

            rnn = nn.RNN(input_size, hidden_size, num_layers, bias=bias, nonlinearity=nonlinearity)
            outputs_cpu = forward_backward(False, rnn, input_val, hx_val, grad_output, grad_hy, rnn.all_weights)

            rnn_gpu = nn.RNN(input_size, hidden_size, num_layers, bias=bias, nonlinearity=nonlinearity)
            outputs_gpu = forward_backward(True, rnn_gpu, input_val, hx_val, grad_output, grad_hy, rnn.all_weights)

            compare_cpu_gpu(outputs_cpu, outputs_gpu)

    @unittest.skipIf(not TEST_CUDNN, "needs cudnn")
    @default_tensor_type(torch.FloatTensor)  # FIXME: just until torch.cuda.DoubleTensor.sum() implemented
    def test_RNN_cpu_vs_cudnn_no_dropout(self):
        self._test_RNN_cpu_vs_cudnn(0)

    @unittest.skipIf(not TEST_CUDNN, "needs cudnn")
    def test_RNN_cudnn_weight_norm(self):
        input_size = 10
        hidden_size = 6
        num_layers = 2
        seq_length = 7
        batch = 6
        m = nn.LSTM(input_size, hidden_size, num_layers).cuda()
        input = torch.randn(seq_length, batch, input_size).cuda()
        expected_output = m(input)
        # add weight normalization
        name = 'weight_hh_l0'
        m = torch.nn.utils.weight_norm(m, name=name)
        # otherwise, subsequent warnings will be hidden, and further tests rely on them
        warnings.simplefilter("always")
        self.assertEqual(m(input), expected_output)

        # remove weight norm
        m = torch.nn.utils.remove_weight_norm(m, name=name)
        self.assertEqual(m(input), expected_output)

    @unittest.skipIf(not (TEST_CUDNN and (TEST_CUDNN_VERSION if TEST_CUDNN_VERSION else 0) >= 5103), "needs cudnn >= 5.1")
    @default_tensor_type(torch.FloatTensor)  # FIXME: just until torch.cuda.DoubleTensor.sum() implemented
    def test_RNN_cpu_vs_cudnn_with_dropout(self):
        # Because of dropout randomness, can only compare dropout=0 and dropout=1
        self._test_RNN_cpu_vs_cudnn(1)

    @unittest.skipIf(not (TEST_CUDNN and (TEST_CUDNN_VERSION if TEST_CUDNN_VERSION else 0) >= 5103), "needs cudnn >= 5.1")
    def test_RNN_dropout(self):
        # checking the assumption that cuDNN sticks dropout in between
        # RNN layers
        for p in (0, 0.276, 0.731, 1):
            for train in (True, False):
                for cuda in (True, False):
                    rnn = nn.RNN(10, 1000, 2, bias=False, dropout=p, nonlinearity='relu')
                    if cuda:
                        rnn.cuda()

                    if train:
                        rnn.train()
                    else:
                        rnn.eval()
                    rnn.weight_ih_l0.data.fill_(1)
                    rnn.weight_hh_l0.data.fill_(1)
                    rnn.weight_ih_l1.data.fill_(1)
                    rnn.weight_hh_l1.data.fill_(1)
                    input = torch.ones(1, 1, 10)
                    hx = torch.zeros(2, 1, 1000)
                    if cuda:
                        input = input.cuda()
                        hx = hx.cuda()

                    output, hy = rnn(input, hx)
                    self.assertEqual(output.data.min(), output.data.max())
                    output_val = output.data[0][0][0]
                    if p == 0 or not train:
                        self.assertEqual(output_val, 10000)
                    elif p == 1:
                        self.assertEqual(output_val, 0)
                    else:
                        self.assertGreater(output_val, 8000)
                        self.assertLess(output_val, 12000)
                        denorm_mod = (output_val * (1 - p)) % 10
                        self.assertLess(min(denorm_mod, 10 - denorm_mod), 1e-2)

                    self.assertEqual(hy[0].data.min(), hy[0].data.max())
                    self.assertEqual(hy[1].data.min(), hy[1].data.max())
                    self.assertEqual(hy.data[0][0][0], 10)
                    self.assertEqual(hy.data[1][0][0], output_val)

    @unittest.skipIf(not (TEST_CUDNN and (TEST_CUDNN_VERSION if TEST_CUDNN_VERSION else 0) >= 5103), "needs cudnn >= 5.1")
    def test_RNN_dropout_state(self):
        import sys
        if sys.version_info[0] == 2:
            import cPickle as pickle
        else:
            import pickle
        for p in (0, 0.1234):
            for train in (True, False):
                for cuda in (True, False):
                    rnn = nn.RNN(100, 100, 2, bias=False, dropout=p, nonlinearity='relu')
                    if cuda:
                        rnn.cuda()

                    if train:
                        rnn.train()
                    else:
                        rnn.eval()
                    input = torch.rand(1, 1, 100)
                    hx = torch.rand(2, 1, 100)
                    if cuda:
                        input = input.cuda()
                        hx = hx.cuda()

                    output1, hy1 = rnn(input, hx)
                    output2, hy2 = rnn(input, hx)

                    rnn_pickle = pickle.dumps(rnn)
                    rnn2 = pickle.loads(rnn_pickle)
                    rnn2.flatten_parameters()
                    output3, hy3 = rnn2(input, hx)

                    if p == 0 or not train:
                        self.assertEqual(output1, output2)
                        self.assertEqual(output1, output3)
                        self.assertEqual(hy1, hy2)
                        self.assertEqual(hy1, hy3)
                    else:
                        self.assertNotEqual(output1, output2)
                        self.assertNotEqual(output1, output3)
                        self.assertNotEqual(hy1, hy2)
                        self.assertNotEqual(hy1, hy3)

    @unittest.skipIf(not (TEST_CUDNN and (TEST_CUDNN_VERSION if TEST_CUDNN_VERSION else 0) >= 5103), "needs cudnn >= 5.1")
    def test_RNN_change_dropout(self):
        for train, cuda in product((True, False), repeat=2):
            rnn = nn.RNN(100, 100, 2, dropout=0, nonlinearity='relu')
            input = torch.rand(3, 2, 100)
            if cuda:
                input.data = input.data.cuda()
                rnn.cuda()

            if train:
                rnn.train()
            else:
                rnn.eval()

            prev_output = None
            for p in (0, 0.5, 0, 0.7, 0.2, 1, 0.2, 0):
                rnn.dropout = p
                output1, hy1 = rnn(input)
                output2, hy2 = rnn(input)

                if p == 0 or p == 1 or not train:
                    self.assertEqual(output1, output2)
                    self.assertEqual(hy1, hy2)
                else:
                    self.assertNotEqual(output1, output2)
                    self.assertNotEqual(hy1, hy2)

                if prev_output is not None:
                    if not train:
                        self.assertEqual(output1.data, prev_output)
                        self.assertEqual(output2.data, prev_output)
                    else:
                        self.assertNotEqual(output1.data, prev_output)
                        self.assertNotEqual(output2.data, prev_output)
                prev_output = output1.data

    def _verify_pixel_shuffle(self, input, output, upscale_factor):
        for c in range(output.size(1)):
            for h in range(output.size(2)):
                for w in range(output.size(3)):
                    height_idx = h // upscale_factor
                    weight_idx = w // upscale_factor
                    channel_idx = (upscale_factor * (h % upscale_factor)) + (w % upscale_factor) + \
                                  (c * upscale_factor ** 2)
                    self.assertEqual(output[:, c, h, w], input[:, channel_idx, height_idx, weight_idx])

    def test_inplace_thnn(self):
        modules = [nn.ReLU, nn.ELU, nn.SELU, nn.CELU, nn.RReLU]
        for mod in modules:
            r = mod(inplace=True)
            input = torch.randn(5, 5, requires_grad=True)
            output = r(input + 0)
            grad_output = torch.randn(5, 5)
            grad_output_clone = grad_output.clone()
            output.backward(grad_output)
            self.assertEqual(grad_output, grad_output_clone)

    @unittest.skipIf(not TEST_CUDA, 'CUDA not available')
    @repeat_test_for_types(ALL_TENSORTYPES)
    def test_noncontig_conv_grad_cuda(self, dtype=torch.float):
        # FIXME: remove after adding non-contiguous grad tests for all modules
        module = nn.Conv2d(3, 5, kernel_size=3, padding=1).to("cuda", dtype)
        input = torch.randn(2, 3, 10, 10, dtype=dtype, device="cuda", requires_grad=True)
        output = module(input)

        grad = torch.randn(2, 2, 5, 10, 10, dtype=dtype, device="cuda")[:, 1]
        assert not grad.is_contiguous()
        output.backward(grad, retain_graph=True)
        self.assertIsNotNone(input.grad)
        result = input.grad.data.clone()
        input.grad.data.zero_()

        output.backward(grad.contiguous())
        self.assertEqual(result, input.grad.data, dtype2prec[dtype])

    def test_pixel_shuffle(self):
        batch_size = random.randint(1, 3)
        upscale_factor = random.randint(2, 5)
        channels = random.randint(1, 4) * upscale_factor ** 2
        height = random.randint(5, 10)
        width = random.randint(5, 10)

        input = torch.rand(batch_size, channels, height, width, requires_grad=True)
        ps = nn.PixelShuffle(upscale_factor)
        output = ps(input)
        self._verify_pixel_shuffle(input.data, output.data, upscale_factor)
        output.backward(output.data)
        self.assertEqual(input.data, input.grad.data)

    def test_elu_inplace_view(self):
        v = torch.tensor([1.0, -1.0, 1.0, -1.0], requires_grad=True)

        def func(root):
            x = root.clone()
            view = x.narrow(0, 1, 2)
            res = F.elu(view, inplace=True)
            self.assertIs(res, view)
            return x

        gradcheck(func, [v])
        gradgradcheck(func, [v])

    def test_relu_inplace_view(self):
        v = torch.tensor([1.0, -1.0, 1.0, -1.0], requires_grad=True)

        def func(root):
            x = root.clone()
            view = x.narrow(0, 1, 2)
            res = F.relu(view, inplace=True)
            self.assertIs(res, view)
            return x

        gradcheck(func, [v])
        gradgradcheck(func, [v])

    @unittest.skipIf(not TEST_CUDA, 'CUDA not available')
    def test_PReLU_backward_requires_grad_false(self):
        m = nn.PReLU().to('cuda')
        x = torch.randn(2, 3, 4, 5, requires_grad=False, device='cuda')
        y = m(x)
        y.mean().backward()
        self.assertEqual(x.grad, None)

    @unittest.skipIf(
        not TEST_NUMPY or not TEST_SCIPY, "Numpy or Scipy not found")
    def test_gelu(self):
        def _test_gelu(n, m, dtype, contiguous):
            def _gelu_ref(X):
                return X * stats.norm.cdf(X)

            if contiguous:
                X = torch.rand(n, m, dtype=dtype, requires_grad=True)
            else:
                X = torch.rand(n, m, dtype=dtype, requires_grad=True)[:, ::2]
            res = F.gelu(X)
            ref = _gelu_ref(X.detach().numpy())
            self.assertEqual(res, ref)
            gradcheck(F.gelu, [X], eps=1e-4)

            if TEST_CUDA:
                X_cuda = X.cuda()
                res_cuda = F.gelu(X_cuda)
                self.assertEqual(res_cuda.cpu(), ref)
                gradcheck(F.gelu, [X_cuda], eps=1e-4)

        for n in range(1, 10):
            for m in range(1, 10):
                _test_gelu(n, m, torch.float32, True)
                _test_gelu(n, m, torch.float32, False)
                _test_gelu(n, m, torch.float64, True)
                _test_gelu(n, m, torch.float64, False)


    def test_bce_loss_always_nonnegative(self):
        target = torch.ones(5)
        input = torch.ones(5)
        self.assertEqual((nn.BCELoss()(input, target) < 0).sum(), 0)

        target = torch.zeros(5)
        input = torch.zeros(5)
        self.assertEqual((nn.BCELoss()(input, target) < 0).sum(), 0)

    def test_bce_with_logits_raises_if_target_and_input_are_different_size(self):
        target = torch.rand(5)
        input = torch.rand(5, 1)
        with self.assertRaises(ValueError):
            nn.BCEWithLogitsLoss()(input, target)

        target = torch.rand(5, 1)
        input = torch.rand(5)
        with self.assertRaises(ValueError):
            nn.BCEWithLogitsLoss()(input, target)

    def test_bce_with_logits_gives_same_result_as_sigmoid_and_bce_loss(self):
        sigmoid = nn.Sigmoid()

        target = torch.rand(64, 4)
        output = torch.rand(64, 4) - 0.5

        self.assertEqual(nn.BCEWithLogitsLoss()(output, target), nn.BCELoss()(sigmoid(output), target))

        weight = torch.rand(4)
        self.assertEqual(nn.BCEWithLogitsLoss(weight)(output, target), nn.BCELoss(weight)(sigmoid(output), target))

        target = torch.zeros(4, 1, dtype=torch.float)
        output = torch.empty(4, 1, dtype=torch.float).fill_(-100)

        self.assertEqual(nn.BCEWithLogitsLoss()(output, target), nn.BCELoss()(sigmoid(output), target))

        self.assertEqual(nn.BCEWithLogitsLoss(reduction='none')(output, target),
                         nn.BCELoss(reduction='none')(sigmoid(output), target))

        weight = torch.rand(1, dtype=torch.float)
        self.assertEqual(nn.BCEWithLogitsLoss(weight)(output, target), nn.BCELoss(weight)(sigmoid(output), target))

    def test_bce_with_logits_has_correct_grad_at_zero(self):
        output = torch.zeros(3, 1, requires_grad=True)
        target = torch.zeros(3, 1)
        nn.BCEWithLogitsLoss(reduction='sum')(output, target).backward()
        expected_grad = torch.empty(3, 1).fill_(0.5)
        self.assertEqual(output.grad, expected_grad)

    def test_bce_with_logits_broadcasts_weights(self):
        target = torch.rand(16, 4)
        output = torch.rand(16, 4) - 0.5

        weight = torch.rand(4)
        out1 = nn.BCEWithLogitsLoss(weight)(output, target)

        weight = weight.expand(16, 4).contiguous()
        out2 = nn.BCEWithLogitsLoss(weight)(output, target)

        self.assertEqual(out1, out2)

        weight = torch.rand(16, 1)
        out1 = nn.BCEWithLogitsLoss(weight)(output, target)

        weight = weight.expand(16, 4).contiguous()
        out2 = nn.BCEWithLogitsLoss(weight)(output, target)

        self.assertEqual(out1, out2)

    def test_bce_with_logits_ones_in_pos_weights_are_the_same_as_none(self):
        target = torch.rand(64, 4)
        output = torch.rand(64, 4) - 0.5
        pos_weight = torch.ones(64, 4)

        self.assertEqual(nn.BCEWithLogitsLoss()(output, target),
                         nn.BCEWithLogitsLoss(pos_weight=pos_weight)(output, target))

    def test_bce_with_logits_broadcasts_pos_weights(self):
        target = torch.rand(64, 4)
        output = torch.rand(64, 4) - 0.5
        pos_weight = torch.rand(4)
        out1 = nn.BCEWithLogitsLoss(pos_weight=pos_weight)(output, target)

        pos_weight1 = pos_weight.expand(1, 4)
        out2 = nn.BCEWithLogitsLoss(pos_weight=pos_weight1)(output, target)

        pos_weight2 = pos_weight.expand(64, 4)
        out3 = nn.BCEWithLogitsLoss(pos_weight=pos_weight2)(output, target)

        self.assertEqual(out1, out2)
        self.assertEqual(out1, out3)

    def test_bce_with_logits_with_pos_weight_has_correct_grad_at_zero(self):
        output = torch.zeros(3, 1, requires_grad=True)
        target = torch.zeros(3, 1)
        pos_weight = torch.ones(3, 1)
        nn.BCEWithLogitsLoss(pos_weight=pos_weight, reduction='sum')(output, target).backward()
        expected_grad = torch.empty(3, 1).fill_(0.5)
        grad = output.grad
        self.assertEqual(grad, expected_grad)

    def test_bce_with_logits_stability(self):
        output = torch.tensor([0., -120.])
        target = torch.tensor([0., 1.])
        pos_weight = torch.tensor([1., 1.])

        out1 = nn.BCEWithLogitsLoss()(output, target)
        self.assertTrue(torch.isfinite(out1).all().item())

        out2 = nn.BCEWithLogitsLoss(pos_weight=pos_weight)(output, target)
        self.assertTrue(torch.isfinite(out2).all().item())

    def test_bce_loss_broadcasts_weights(self):
        sigmoid = nn.Sigmoid()
        target = torch.rand(16, 4)
        output = torch.rand(16, 4) - 0.5

        weight = torch.rand(4)
        out1 = nn.BCELoss(weight)(sigmoid(output), target)

        weight = weight.expand(16, 4).contiguous()
        out2 = nn.BCELoss(weight)(sigmoid(output), target)

        self.assertEqual(out1, out2)

        weight = torch.rand(16, 1)
        out1 = nn.BCELoss(weight)(sigmoid(output), target)

        weight = weight.expand(16, 4).contiguous()
        out2 = nn.BCELoss(weight)(sigmoid(output), target)

        self.assertEqual(out1, out2)

    def test_elu_inplace_gradgrad(self):
        v = torch.randn(8, requires_grad=True)

        def func(root):
            x = root.clone()
            return F.elu(x, inplace=True)

        gradcheck(func, [v])
        gradgradcheck(func, [v])

    def test_hardtanh_inplace_gradgrad(self):
        v = torch.randn(8, requires_grad=True)

        def func(root):
            x = root.clone()
            return F.hardtanh(x, inplace=True)

        gradcheck(func, [v])
        gradgradcheck(func, [v])

    @unittest.skipIf(not TEST_CUDA, "CUDA unavailable")
    def test_batchnorm_cudnn_half(self):
        # THNN
        input = torch.randint(1, 10, (2, 3, 2, 2), dtype=torch.half, device="cuda", requires_grad=True)
        m = nn.BatchNorm2d(3).half().cuda()
        thnn_output = m(input)
        thnn_output.sum().backward()
        thnn_input_grad = input.grad.data.clone()
        self.assertEqual(thnn_output.type(), input.type())
        # cuDNN
        if TEST_CUDNN:
            input.grad = None
            m = m.float()
            cudnn_output = m(input)
            cudnn_output.sum().backward()
            cudnn_input_grad = input.grad.data.clone()
            self.assertEqual(cudnn_output.type(), input.type())
            self.assertEqual(cudnn_output, thnn_output)
            self.assertAlmostEqual(cudnn_input_grad, thnn_input_grad, delta=1e-3)

    @unittest.skipIf(not TEST_CUDA, "CUDA unavailable")
    def test_batchnorm_nonaffine_cuda_half_input(self):
        input = torch.randn(16, 3, 24, 24, dtype=torch.half, device="cuda")
        m = nn.BatchNorm2d(3, affine=False).cuda().float()  # keep running stats in FP32
        output = m(input)
        self.assertEqual(output.type(), input.type())
        m.eval()
        output = m(input)
        self.assertEqual(output.type(), input.type())

    @unittest.skipIf(not TEST_CUDA, "CUDA unavailable")
    @repeat_test_for_types([torch.float, torch.half])
    def test_batchnorm_large_batch(self, dtype=torch.float):
        bn = nn.BatchNorm1d(1).to('cuda', dtype)
        data = torch.rand(131072, 1, device="cuda", dtype=dtype)
        out = bn(data).sum().backward()

    def _test_batchnorm_update_stats(self, device="cpu", dtype=torch.float):
        module = nn.BatchNorm1d(3).to(device, dtype)

        data = torch.rand(4, 3, device=device, dtype=dtype)

        # training pass
        old_running_mean = module.running_mean.clone()
        old_running_var = module.running_var.clone()
        old_num_batches_tracked = module.num_batches_tracked.clone()
        module(data)
        self.assertNotEqual(old_running_mean, module.running_mean)
        self.assertNotEqual(old_running_var, module.running_var)
        self.assertEqual(old_num_batches_tracked + 1, module.num_batches_tracked)

        # eval pass
        module.eval()
        old_running_mean = module.running_mean.clone()
        old_running_var = module.running_var.clone()
        old_num_batches_tracked = module.num_batches_tracked.clone()
        module(data)
        self.assertEqual(old_running_mean, module.running_mean)
        self.assertEqual(old_running_var, module.running_var)
        self.assertEqual(old_num_batches_tracked, module.num_batches_tracked)

    def test_batchnorm_update_stats(self):
        self._test_batchnorm_update_stats()

    @unittest.skipIf(not TEST_CUDA, "CUDA unavailable")
    def test_batchnorm_update_stats_cuda(self):
        self._test_batchnorm_update_stats("cuda", torch.float)
        if TEST_CUDNN:
            with torch.backends.cudnn.flags(enabled=False):
                self._test_batchnorm_update_stats("cuda", torch.float)

    def test_batchnorm_raises_error_if_running_mean_is_not_same_size_as_input(self):
        input = torch.rand(2, 10)
        running_var = torch.rand(10)
        wrong_sizes = [9, 11]
        for size in wrong_sizes:
            with self.assertRaises(RuntimeError):
                F.batch_norm(input, torch.rand(size), running_var)

    def test_batchnorm_raises_error_if_running_var_is_not_same_size_as_input(self):
        input = torch.rand(2, 10)
        running_mean = torch.rand(10)
        wrong_sizes = [9, 11]
        for size in wrong_sizes:
            with self.assertRaises(RuntimeError):
                F.batch_norm(input, running_mean, torch.rand(size))

    def test_batchnorm_raises_error_if_weight_is_not_same_size_as_input(self):
        input = torch.rand(2, 10)
        running_mean = torch.rand(10)
        running_var = torch.rand(10)
        wrong_sizes = [9, 11]
        for size in wrong_sizes:
            with self.assertRaises(RuntimeError):
                F.batch_norm(input, running_mean, running_var, weight=Parameter(torch.rand(size)))

    def test_batchnorm_raises_error_if_bias_is_not_same_size_as_input(self):
        input = torch.rand(2, 10)
        running_mean = torch.rand(10)
        running_var = torch.rand(10)
        wrong_sizes = [9, 11]
        for size in wrong_sizes:
            with self.assertRaises(RuntimeError):
                F.batch_norm(input, running_mean, running_var, bias=Parameter(torch.rand(size)))

    def _test_batchnorm_grad(self, device="cpu", dtype=torch.double):
        bs, n_feat, size_feat = 4, 5, 6
        input = torch.arange(bs * n_feat * size_feat, device=device,
                             requires_grad=True, dtype=dtype).view(bs, n_feat, size_feat)
        weight = torch.arange(1, n_feat + 1, device=device, requires_grad=True, dtype=dtype)
        bias = torch.arange(n_feat, device=device, requires_grad=True, dtype=dtype)
        running_mean = 1 - torch.arange(n_feat, device=device, dtype=dtype)
        running_var = 2 * torch.arange(n_feat, device=device, dtype=dtype)
        for training in [False, True]:
            _assertGradAndGradgradChecks(self, F.batch_norm, (input, running_mean, running_var, weight, bias,
                                                              training, 0.1, 0.0001))

    def _test_batchnorm_eval(self, device="cpu", dtype=torch.float):
        module = nn.BatchNorm1d(3).to(device, dtype)
        module.eval()

        data = torch.rand(4, 3, device=device, dtype=dtype, requires_grad=True)
        grad = torch.rand(4, 3, device=device, dtype=dtype)

        # 1st pass
        res1 = module(data)
        res1.backward(grad)
        grad1 = data.grad.clone()

        # 2nd pass
        if data.grad is not None:
            data.grad.data.zero_()

        res2 = module(data)
        res2.backward(grad)
        grad2 = data.grad.clone()
        self.assertEqual(res1, res2)
        self.assertEqual(grad1, grad2)

        # track_running_stats=False
        module = nn.BatchNorm1d(3, track_running_stats=False).to(device, dtype)

        data = torch.rand(4, 3, device=device, dtype=dtype, requires_grad=True)
        grad = torch.rand(4, 3, device=device, dtype=dtype)

        # 1st pass
        res1 = module(data)
        res1.backward(grad)
        grad1 = data.grad.clone()

        # set eval
        module.eval()

        # 2nd pass
        if data.grad is not None:
            data.grad.data.zero_()

        res2 = module(data)
        res2.backward(grad)
        grad2 = data.grad.clone()
        self.assertEqual(res1, res2)
        self.assertEqual(grad1, grad2)

    def _test_batchnorm_simple_average(self, test_type=torch.FloatTensor):
        module = nn.BatchNorm1d(3, momentum=None).type(test_type)
        zeros = torch.zeros(3).type(test_type)
        ones = torch.ones(3).type(test_type)
        self.assertEqual(module.running_mean, zeros)
        self.assertEqual(module.running_var, ones)

        data1 = torch.rand(4, 3).type(test_type)
        data2 = torch.rand(4, 3).type(test_type)

        # 1st pass
        res1 = module(data1)
        running_mean1 = module.running_mean.clone()
        running_var1 = module.running_var.clone()
        self.assertNotEqual(running_mean1, zeros)
        self.assertNotEqual(running_var1, ones)

        # reset stats
        module.reset_running_stats()
        self.assertEqual(module.running_mean, zeros)
        self.assertEqual(module.running_var, ones)

        # 2nd pass
        res2 = module(data2)
        running_mean2 = module.running_mean.clone()
        running_var2 = module.running_var.clone()
        self.assertNotEqual(running_mean2, zeros)
        self.assertNotEqual(running_var2, ones)

        # reset stats
        module.reset_running_stats()
        self.assertEqual(module.running_mean, zeros)
        self.assertEqual(module.running_var, ones)

        # 3rd (combined) pass
        res3 = module(data1)
        res4 = module(data2)
        self.assertEqual(res3, res1)
        self.assertEqual(res4, res2)
        self.assertAlmostEqual(module.running_mean, (running_mean1 + running_mean2) / 2)
        self.assertAlmostEqual(module.running_var, (running_var1 + running_var2) / 2)

    def test_pairwise_distance(self):
        input1 = torch.randn(4, 4, requires_grad=True)
        input2 = torch.randn(4, 4, requires_grad=True)
        self.assertTrue(gradcheck(lambda x, y: F.pairwise_distance(x, y), (input1, input2)))

    @skipIfRocm
    def test_pdist(self):
        for device, trans in itertools.product(device_(), [False, True]):
            inp = torch.randn(4, 5, dtype=torch.double, device=device, requires_grad=True)
            if trans:
                inp = inp.transpose(0, 1)
            for p in [0, 1, 2, 0.5, 1.5, 2.5, float('inf')]:
                self.assertTrue(gradcheck(lambda x: F.pdist(x, p), (inp,)))

    def test_pdist_zeros(self):
        """Test that grad is still valid when dist is 0"""
        for device in device_():
            inp = torch.randn(1, 3, dtype=torch.double, device=device, requires_grad=True).repeat([2, 1])
            for p in [0, 1, 2, 0.5, 1.5, 2.5, float('inf')]:
                self.assertTrue(gradcheck(lambda x: F.pdist(x, p), (inp,)))

    def test_pdist_empty_row(self):
        for device in device_():
            inp = torch.randn(1, 3, dtype=torch.double, device=device, requires_grad=True)
            self.assertTrue(gradcheck(F.pdist, (inp,)))

    def test_pdist_empty_col(self):
        for device in device_():
            inp = torch.randn(4, 0, dtype=torch.double, device=device, requires_grad=True)
            self.assertTrue(gradcheck(F.pdist, (inp,)))

    @unittest.expectedFailure
    def test_pdist_cpu_gradgrad_unimplemented(self):
        inp = torch.randn(4, 5, requires_grad=True)
        gradgradcheck(F.pdist, (inp,))

    @skipIfRocm
    @unittest.expectedFailure
    def test_pdist_cuda_gradgrad_unimplemented(self):
        inp = torch.randn(4, 5, device='cuda', requires_grad=True)
        gradgradcheck(F.pdist, (inp,))

    def test_cosine_embedding_loss_no_reduce(self):
        input1 = torch.randn(15, 10, requires_grad=True)
        input2 = torch.randn(15, 10, requires_grad=True)
        target = torch.randn(15).sign()
        self.assertTrue(gradcheck(lambda x, y, z: F.cosine_embedding_loss(
            x, y, z, reduction='none'), (input1, input2, target)))
        self.assertEqual(F.cosine_embedding_loss(input1, input2, target, reduction='none'),
                         loss_reference_fns['CosineEmbeddingLoss'](input1, input2, target, reduction='none'))

    def test_cosine_embedding_loss_margin_no_reduce(self):
        input1 = torch.randn(15, 10, requires_grad=True)
        input2 = torch.randn(15, 10, requires_grad=True)
        target = torch.randn(15).sign()
        self.assertTrue(gradcheck(lambda x, y, z: F.cosine_embedding_loss(
            x, y, z, margin=0.5, reduction='none'), (input1, input2, target)))
        self.assertEqual(F.cosine_embedding_loss(input1, input2, target, margin=0.5, reduction='none'),
                         loss_reference_fns['CosineEmbeddingLoss'](input1, input2, target,
                                                                   margin=0.5, reduction='none'))

    def test_margin_ranking_loss_no_reduce(self):
        input1 = torch.randn(15).mul_(10).requires_grad_()
        input2 = torch.randn(15).mul_(10).requires_grad_()
        target = torch.randn(15).sign()
        self.assertTrue(gradcheck(lambda x, y, z: F.margin_ranking_loss(
            x, y, z, reduction='none'), (input1, input2, target)))
        self.assertEqual(F.margin_ranking_loss(input1, input2, target, reduction='none'),
                         loss_reference_fns['MarginRankingLoss'](input1, input2, target, reduction='none'))

    def test_margin_ranking_loss_margin_no_reduce(self):
        input1 = torch.randn(15).mul_(10).requires_grad_()
        input2 = torch.randn(15).mul_(10).requires_grad_()
        target = torch.randn(15).sign()
        self.assertTrue(gradcheck(lambda x, y, z: F.margin_ranking_loss(
            x, y, z, margin=0.5, reduction='none'), (input1, input2, target)))
        self.assertEqual(F.margin_ranking_loss(input1, input2, target, margin=0.5, reduction='none'),
                         loss_reference_fns['MarginRankingLoss'](input1, input2, target, margin=0.5, reduction='none'))

    def test_triplet_margin_loss(self):
        input1 = torch.randn(5, 10, requires_grad=True)
        input2 = torch.randn(5, 10, requires_grad=True)
        input3 = torch.randn(5, 10, requires_grad=True)
        self.assertTrue(gradcheck(lambda x1, x2, x3: F.triplet_margin_loss(
            x1, x2, x3), (input1, input2, input3)))
        self.assertEqual(F.triplet_margin_loss(input1, input2, input3),
                         loss_reference_fns['TripletMarginLoss'](input1, input2, input3))

    def test_triplet_margin_loss_swap(self):
        input1 = torch.randn(5, 10, requires_grad=True)
        input2 = torch.randn(5, 10, requires_grad=True)
        input3 = torch.randn(5, 10, requires_grad=True)
        self.assertTrue(gradcheck(lambda x1, x2, x3: F.triplet_margin_loss(
            x1, x2, x3, swap=True), (input1, input2, input3)))
        self.assertEqual(F.triplet_margin_loss(input1, input2, input3, swap=True),
                         loss_reference_fns['TripletMarginLoss'](input1, input2, input3, swap=True))

    def test_triplet_margin_loss_no_reduce(self):
        input1 = torch.randn(5, 10, requires_grad=True)
        input2 = torch.randn(5, 10, requires_grad=True)
        input3 = torch.randn(5, 10, requires_grad=True)
        self.assertTrue(gradcheck(lambda x1, x2, x3: F.triplet_margin_loss(
            x1, x2, x3, reduction='none'), (input1, input2, input3)))
        self.assertEqual(F.triplet_margin_loss(input1, input2, input3, reduction='none'),
                         loss_reference_fns['TripletMarginLoss'](input1, input2, input3, reduction='none'))

    def test_triplet_margin_loss_swap_no_reduce(self):
        input1 = torch.randn(5, 10, requires_grad=True)
        input2 = torch.randn(5, 10, requires_grad=True)
        input3 = torch.randn(5, 10, requires_grad=True)
        self.assertTrue(gradcheck(lambda x1, x2, x3: F.triplet_margin_loss(
            x1, x2, x3, swap=True, reduction='none'), (input1, input2, input3)))
        self.assertEqual(F.triplet_margin_loss(input1, input2, input3, swap=True, reduction='none'),
                         loss_reference_fns['TripletMarginLoss'](input1, input2, input3, swap=True, reduction='none'))

    def test_pointwise_loss_target_grad_none_reduction(self):
        i = torch.randn(5, 10)
        t = torch.randn(5, 10, requires_grad=True)
        self.assertEqual(F.mse_loss(i, t, reduction='none').size(), t.size())
        self.assertEqual(F.l1_loss(i, t, reduction='none').size(), t.size())

    def test_pointwise_loss_broadcast(self):
        losses = {
            'mse_loss': lambda x, y, r: F.mse_loss(x, y, reduction=r),
            'l1_loss': lambda x, y, r: F.l1_loss(x, y, reduction=r),
            'smooth_l1_loss': lambda x, y, r: F.smooth_l1_loss(x, y, reduction=r),
        }

        input = torch.randn(2, 1, requires_grad=True)
        for _name, fn in losses.items():
            for requires_grad in [True, False]:
                # When target.requires_grad=True, its impl is in Python, while the other is in TH.
                target = torch.randn(2, 10, requires_grad=requires_grad)
                for reduction in ['none', 'mean', 'sum']:
                    l = fn(input, target, reduction)
                    if reduction == 'none':
                        self.assertEqual(l.size(), target.size())
                    self.assertTrue(gradcheck(fn, (input, target, reduction)))

    def test_cosine_similarity(self):
        input1 = torch.randn(4, 4, requires_grad=True)
        input2 = torch.randn(4, 4, requires_grad=True)
        self.assertTrue(gradcheck(lambda x, y: F.cosine_similarity(x, y), (input1, input2)))

        input1 = torch.randn(4, 5, 6, requires_grad=True)
        input2 = torch.randn(4, 5, 6, requires_grad=True)
        self.assertTrue(gradcheck(lambda x, y: F.cosine_similarity(x, y, dim=0), (input1, input2)))
        self.assertTrue(gradcheck(lambda x, y: F.cosine_similarity(x, y, dim=-1), (input1, input2)))

        input1 = torch.randn((), requires_grad=True)
        input2 = torch.randn((), requires_grad=True)
        self.assertTrue(gradcheck(lambda x, y: F.cosine_similarity(x, y, dim=0), (input1, input2)))
        self.assertTrue(gradcheck(lambda x, y: F.cosine_similarity(x, y, dim=-1), (input1, input2)))

        # Check cosine_similarity input/output shapes
        input_size = (1, 3, 2, 1)
        expected_size = (1, 2, 1)
        input1 = torch.randn(input_size, requires_grad=True)
        input2 = torch.randn(input_size, requires_grad=True)
        self.assertEqual(F.cosine_similarity(input1, input2, dim=1).size(), expected_size)

        # Check numerical precision, issue #18057
        vv1 = torch.tensor(list([float(i) for i in range(84)])).unsqueeze(0)
        vv2 = torch.tensor(list([float(i) for i in range(84)])).unsqueeze(0)
        out = F.cosine_similarity(vv1, vv2)
        self.assertLessEqual(out, 1.0)

        # Check dividing by 0.
        input1 = torch.randn(10).requires_grad_()
        input2 = torch.zeros_like(input1).requires_grad_()
        torch.cosine_similarity(input1, input2, 0).sum().backward()
        self.assertEqual(input1.grad, torch.zeros_like(input1))
        self.assertEqual(input2.grad, input1 * 1e8)

    def test_grid_sample_error_checking(self):
        input = torch.empty(1, 1, 2, 2)
        grid = torch.empty(1, 1, 1, 2)

        # assert no error
        F.grid_sample(input, grid, align_corners=False)

        with self.assertRaisesRegex(ValueError, "but got: 'garbage'"):
            F.grid_sample(input, grid, mode='garbage', align_corners=False)

        with self.assertRaisesRegex(ValueError, "but got: 'garbage'"):
            F.grid_sample(input, grid, padding_mode='garbage', align_corners=False)

        with self.assertRaisesRegex(RuntimeError, "expected input and grid to have same dtype"):
            F.grid_sample(input.float(), grid.double(), align_corners=False)

        with self.assertRaisesRegex(RuntimeError, "expected 4D or 5D input"):
            F.grid_sample(input[0], grid, align_corners=False)

        with self.assertRaisesRegex(RuntimeError, "grid with same number of dimensions"):
            F.grid_sample(input, torch.empty(1, 1, 1, 1, 3), align_corners=False)

        with self.assertRaisesRegex(RuntimeError, "expected grid and input to have same batch size"):
            F.grid_sample(input, torch.empty(2, 1, 1, 2), align_corners=False)

        with self.assertRaisesRegex(RuntimeError, "expected grid to have size 2 in last dimension"):
            F.grid_sample(input, torch.empty(1, 1, 1, 3), align_corners=False)

        with self.assertRaisesRegex(RuntimeError, "expected input to have non-empty spatial dimensions"):
            F.grid_sample(torch.empty(1, 1, 0, 2), grid, align_corners=False)

        if TEST_CUDA:
            with self.assertRaisesRegex(RuntimeError, "expected input and grid to be on same device"):
                F.grid_sample(input.cuda(), grid, align_corners=False)

    def test_affine_grid_error_checking(self):
        # 2D affine
        theta = torch.empty(1, 2, 3, dtype=torch.double)
        size = torch.Size([1, 1, 2, 2])

        # assert no error
        F.affine_grid(theta, size, align_corners=False)

        # check for warning for empty span along dimension
        with warnings.catch_warnings(record=True) as w:
            # Ensure warnings are being shown
            warnings.simplefilter("always")
            # Should not trigger warning
            F.affine_grid(theta, torch.Size([1, 1, 2, 1]), align_corners=False)
            # Check no warning occurs
            self.assertNotIn('See the documentation of affine_grid for details.', ' '.join(map(str, w)))
            # Should trigger warning
            F.affine_grid(theta, torch.Size([1, 1, 2, 1]), align_corners=True)
            # Check warning occurs
            self.assertIn('See the documentation of affine_grid for details.', ' '.join(map(str, w)))

        with self.assertRaisesRegex(ValueError, "Expected theta to have floating point type"):
            F.affine_grid(theta.int(), size, align_corners=False)

        with self.assertRaisesRegex(ValueError, "Expected a batch of 2D affine matrices of shape Nx2x3"):
            F.affine_grid(theta[0], size, align_corners=False)

        with self.assertRaisesRegex(ValueError, "Expected a batch of 2D affine matrices of shape Nx2x3"):
            F.affine_grid(theta.unsqueeze(0), size, align_corners=False)

        with self.assertRaisesRegex(ValueError, "Expected a batch of 2D affine matrices of shape Nx2x3"):
            F.affine_grid(theta.repeat(1, 2, 1), size, align_corners=False)

        with self.assertRaisesRegex(ValueError, "Expected a batch of 2D affine matrices of shape Nx2x3"):
            F.affine_grid(theta.repeat(1, 1, 2), size, align_corners=False)

        # 3D affine
        theta = torch.empty(1, 3, 4, dtype=torch.double)
        size = torch.Size([1, 1, 2, 2, 2])

        # assert no error
        F.affine_grid(theta, size, align_corners=False)

        # check for warning for empty span along dimension
        with warnings.catch_warnings(record=True) as w:
            # Ensure warnings are being shown
            warnings.simplefilter("always")
            # Should not trigger warning
            F.affine_grid(theta, torch.Size([1, 1, 3, 2, 1]), align_corners=False)
            # Check no warning occurs
            self.assertNotIn('See the documentation of affine_grid for details.', ' '.join(map(str, w)))
            # Should trigger warning
            F.affine_grid(theta, torch.Size([1, 1, 3, 2, 1]), align_corners=True)
            # Check warning occurs
            self.assertIn('See the documentation of affine_grid for details.', ' '.join(map(str, w)))

        with self.assertRaisesRegex(ValueError, "Expected a batch of 3D affine matrices of shape Nx3x4"):
            F.affine_grid(theta[0], size, align_corners=False)

        with self.assertRaisesRegex(ValueError, "Expected a batch of 3D affine matrices of shape Nx3x4"):
            F.affine_grid(theta.unsqueeze(0), size, align_corners=False)

        with self.assertRaisesRegex(ValueError, "Expected a batch of 3D affine matrices of shape Nx3x4"):
            F.affine_grid(theta.repeat(1, 2, 1), size, align_corners=False)

        with self.assertRaisesRegex(ValueError, "Expected a batch of 3D affine matrices of shape Nx3x4"):
            F.affine_grid(theta.repeat(1, 1, 2), size, align_corners=False)

        with self.assertRaisesRegex(NotImplementedError, "affine_grid only supports 4D and 5D sizes"):
            F.affine_grid(theta, torch.Size([1, 2, 2]), align_corners=False)

        with self.assertRaisesRegex(NotImplementedError, "affine_grid only supports 4D and 5D sizes"):
            F.affine_grid(theta, torch.Size([1, 1, 2, 2, 2, 2]), align_corners=False)

    def test_grid_sample(self):
        def test(N, C, H, W, mode, padding_mode, align_corners):
            def test_shape(N, C, IH, IW, H, W, mode, padding_mode, align_corners):
                for grid_dim_contig_order in [(0, 1, 2, 3), (0, 3, 1, 2), (3, 0, 1, 2), (0, 2, 1, 3)]:
                    # grid_dim_contig_order specifies the dimension order that can
                    # make grid to be contiguous.
                    # i.e., grid.permute(grid_dim_contig_order) is contiguous.
                    # e.g., with grid_dim_contig_order=[0, 3, 1, 2], grid should be
                    #       initialized with contiguous tensor of shape [N, 2, H, W]
                    #       and permuted to [N, H, W, 2] afterwards.
                    grid_shape = [N, H, W, 2]
                    grid_init_shape = [grid_shape[d] for d in grid_dim_contig_order]
                    grid_fwd_permute = [None, None, None, None]
                    for i, d in enumerate(grid_dim_contig_order):
                        grid_fwd_permute[d] = i

                    def get_grid(device='cpu', data=None):
                        if data is not None:
                            assert list(data.shape) == grid_shape
                            data = data.permute(grid_dim_contig_order).to(device)
                        else:
                            data = torch.randn(grid_init_shape, device=device)
                        grid = data.permute(grid_fwd_permute)
                        assert grid.permute(grid_dim_contig_order).is_contiguous()
                        return grid

                    input_cpu = torch.randn(C, N, IH, IW).transpose(0, 1).requires_grad_()
                    grid_cpu = get_grid().requires_grad_()
                    out_cpu = F.grid_sample(input_cpu, grid_cpu, mode=mode, padding_mode=padding_mode,
                                            align_corners=align_corners)
                    self.assertTrue(out_cpu.size() == torch.Size([N, C, H, W]))

                    gradients = torch.randn_like(out_cpu)
                    out_cpu.backward(gradients)

                    if TEST_CUDA:
                        input_cuda = input_cpu.detach().transpose(0, 1).cuda().transpose(0, 1).requires_grad_()
                        grid_cuda = get_grid('cuda', grid_cpu.detach()).requires_grad_()
                        out_cuda = F.grid_sample(input_cuda, grid_cuda, mode=mode, padding_mode=padding_mode,
                                                 align_corners=align_corners)
                        self.assertEqual(out_cpu, out_cuda)

                        out_cuda.backward(gradients.cuda())
                        self.assertEqual(input_cpu.grad, input_cuda.grad)
                        self.assertEqual(grid_cpu.grad, grid_cuda.grad, prec=5e-5)

                        # check that zero-dimensional input strides don't error out
                        base_input = torch.randn(N, C, 1, IW)
                        input_cpu = base_input.expand_as(input_cuda).requires_grad_()
                        out_cpu = F.grid_sample(input_cpu, grid_cpu, mode=mode, padding_mode=padding_mode,
                                                align_corners=align_corners)

                        input_cuda = base_input.cuda().expand_as(input_cuda).requires_grad_()
                        out_cuda = F.grid_sample(input_cuda, grid_cuda, mode=mode, padding_mode=padding_mode,
                                                 align_corners=align_corners)
                        self.assertEqual(out_cpu, out_cuda)

            # test same size output
            test_shape(N, C, H, W, H, W, mode, padding_mode, align_corners)

            # test larger output
            N = random.randint(2, 8)
            C = random.randint(2, 8)
            IH = random.randint(2, 8)
            IW = random.randint(2, 8)
            H = random.randint(IH + 1, 12)
            W = random.randint(IW + 1, 12)
            test_shape(N, C, IH, IW, H, W, mode, padding_mode, align_corners)

            # test smaller output
            N = random.randint(2, 8)
            C = random.randint(2, 8)
            IH = random.randint(2, 8)
            IW = random.randint(2, 8)
            H = random.randint(2, IH)
            W = random.randint(2, IW)
            test_shape(N, C, IH, IW, H, W, mode, padding_mode, align_corners)

            # test 1x1 inpput
            N = random.randint(2, 8)
            C = random.randint(2, 8)
            IH = 1
            IW = 1
            H = random.randint(2, 5)
            W = random.randint(2, 5)
            test_shape(N, C, IH, IW, H, W, mode, padding_mode, align_corners)

            # testing empty grid
            N = random.randint(2, 8)
            C = random.randint(2, 8)
            IH = random.randint(2, 8)
            IW = random.randint(2, 8)
            W = random.randint(3, IW + 2)
            test_shape(N, C, IH, IW, 0, W, mode, padding_mode, align_corners)

            # testing empty channel
            N = random.randint(2, 8)
            IH = random.randint(2, 8)
            IW = random.randint(2, 8)
            H = random.randint(3, IH + 2)
            W = random.randint(3, IW + 2)
            test_shape(N, 0, IH, IW, H, W, mode, padding_mode, align_corners)

            # testing empty batch
            C = random.randint(2, 8)
            IH = random.randint(2, 8)
            IW = random.randint(2, 8)
            H = random.randint(3, IH + 2)
            W = random.randint(3, IW + 2)
            test_shape(0, C, IH, IW, H, W, mode, padding_mode, align_corners)

        for mode in ('bilinear', 'nearest'):
            for padding_mode in ('zeros', 'border', 'reflection'):
                for align_corners in (True, False):
                    # test known input on CPU
                    input = torch.arange(1., 11).view(1, 1, 2, 5)
                    grid = torch.tensor(
                        [[[-0.9, -4.1], [0, 0.2000], [1, -1], [-0.333, 1e-10], [0.5, 1.0]],
                         [[-1.0, -0.5], [0, 0.3333], [1, -1], [-0.200, 1e-10], [1.5, 0.5]]]).view(1, 2, 5, 2)
                    if mode == 'bilinear':
                        if padding_mode == 'zeros':
                            if align_corners:
                                groundtruth = torch.tensor(
                                    [[0.0000, 6.0000000000, 5.0000, 4.8340, 9.0000],
                                     [2.2500, 6.3332500450, 5.0000, 5.1000, 0.0000]]).view(1, 1, 2, 5)
                            else:
                                groundtruth = torch.tensor(
                                    [[0.0000, 6.5000000000, 1.2500, 4.6675000191, 4.6250],
                                     [0.5000, 7.1665000916, 1.2500, 5.0000000000, 0.0000]]).view(1, 1, 2, 5)
                        elif padding_mode == 'border':
                            if align_corners:
                                groundtruth = torch.tensor(
                                    [[1.2000, 6.0000000000, 5.0000, 4.8340, 9.0000],
                                     [2.2500, 6.3332500450, 5.0000, 5.1000, 8.7500]]).view(1, 1, 2, 5)
                            else:
                                groundtruth = torch.tensor(
                                    [[1.0000, 6.5000000000, 5.0000, 4.6675000191, 9.2500],
                                     [1.0000, 7.1665000916, 5.0000, 5.0000000000, 10.0000]]).view(1, 1, 2, 5)
                        elif padding_mode == 'reflection':
                            if align_corners:
                                groundtruth = torch.tensor(
                                    [[3.4500, 6.0000000000, 5.0000, 4.8340, 9.0000],
                                     [2.2500, 6.3332500450, 5.0000, 5.1000, 7.7500]]).view(1, 1, 2, 5)
                            else:
                                groundtruth = torch.tensor(
                                    [[3.0000004768, 6.5000000000, 5.0000, 4.6675000191, 9.2500],
                                     [1.0000000000, 7.1665000916, 5.0000, 5.0000000000, 9.2500]]).view(1, 1, 2, 5)
                        else:
                            raise AssertionError("missing groundtruth test for padding mode '{}'".format(padding_mode))
                    elif mode == 'nearest':
                        if padding_mode == 'zeros':
                            if align_corners:
                                groundtruth = torch.tensor(
                                    [[0., 8., 5., 7., 9.],
                                     [1., 8., 5., 8., 0.]]).view(1, 1, 2, 5)
                            else:
                                groundtruth = torch.tensor(
                                    [[0., 8., 5., 7., 0.],
                                     [1., 8., 5., 8., 0.]]).view(1, 1, 2, 5)
                        elif padding_mode == 'border':
                            if align_corners:
                                groundtruth = torch.tensor(
                                    [[1., 8., 5., 7., 9.],
                                     [1., 8., 5., 8., 10.]]).view(1, 1, 2, 5)
                            else:
                                groundtruth = torch.tensor(
                                    [[1., 8., 5., 7., 9.],
                                     [1., 8., 5., 8., 10.]]).view(1, 1, 2, 5)
                        elif padding_mode == 'reflection':
                            if align_corners:
                                groundtruth = torch.tensor(
                                    [[1., 8., 5., 7., 9.],
                                     [1., 8., 5., 8., 9.]]).view(1, 1, 2, 5)
                            else:
                                groundtruth = torch.tensor(
                                    [[1., 8., 5., 7., 9.],
                                     [1., 8., 5., 8., 9.]]).view(1, 1, 2, 5)
                        else:
                            raise AssertionError("missing groundtruth test for padding mode '{}'".format(padding_mode))
                    else:
                        raise AssertionError("missing groundtruth test for interpolation mode '{}'".format(mode))
                    output = F.grid_sample(input, grid, mode=mode, padding_mode=padding_mode,
                                           align_corners=align_corners)
                    self.assertEqual(output, groundtruth,
                                     "groundtruth comparison failed for mode={}, "
                                     "padding_mode={}".format(mode, padding_mode))

                    # do gradcheck
                    N = random.randint(2, 8)
                    C = random.randint(2, 6)
                    H = random.randint(2, 8)
                    W = random.randint(2, 8)
                    input = torch.randn(N, C, H, W, requires_grad=True)
                    grid = torch.randn(N, H, W, 2, requires_grad=True)
                    self.assertTrue(gradcheck(
                        lambda inp, grid: F.grid_sample(inp, grid, mode=mode, padding_mode=padding_mode,
                                                        align_corners=align_corners),
                        (input, grid)))

                    test(N, C, H, W, mode, padding_mode, align_corners=align_corners)
                    if TEST_CUDNN:
                        with cudnn.flags(enabled=False):
                            test(N, C, H, W, mode, padding_mode, align_corners=align_corners)

    def test_grid_sample_3d(self):
        def test(N, C, D, H, W, mode, padding_mode, align_corners):
            def test_shape(N, C, ID, IH, IW, D, H, W, mode, padding_mode, align_corners):
                input_cpu = torch.randn(C, N, ID, IH, IW).transpose(0, 1).requires_grad_()
                grid_cpu = torch.randn(D, N, H, W, 3).transpose(0, 1).requires_grad_()
                out_cpu = F.grid_sample(input_cpu, grid_cpu, mode=mode, padding_mode=padding_mode,
                                        align_corners=align_corners)
                self.assertTrue(out_cpu.size() == torch.Size([N, C, D, H, W]))

                gradients = torch.randn_like(out_cpu)
                out_cpu.backward(gradients)

                if TEST_CUDA:
                    input_cuda = input_cpu.detach().transpose(0, 1).cuda().transpose(0, 1).requires_grad_()
                    grid_cuda = grid_cpu.detach().transpose(0, 1).cuda().transpose(0, 1).requires_grad_()
                    out_cuda = F.grid_sample(input_cuda, grid_cuda, mode=mode, padding_mode=padding_mode,
                                             align_corners=align_corners)
                    self.assertEqual(out_cpu, out_cuda)

                    out_cuda.backward(gradients.cuda())
                    self.assertEqual(input_cpu.grad, input_cuda.grad)
                    self.assertEqual(grid_cpu.grad, grid_cuda.grad, prec=5e-5)

                    # check that zero-dimensional input strides don't error out
                    base_input = torch.randn(N, C, 1, IH, IW)
                    input_cpu = base_input.expand_as(input_cuda).requires_grad_()
                    grid_cpu = torch.randn(N, D, H, W, 3, requires_grad=True)
                    out_cpu = F.grid_sample(input_cpu, grid_cpu, mode=mode, padding_mode=padding_mode,
                                            align_corners=align_corners)

                    input_cuda = base_input.cuda().expand_as(input_cuda).requires_grad_()
                    grid_cuda = grid_cpu.detach().cuda().requires_grad_()
                    out_cuda = F.grid_sample(input_cuda, grid_cuda, mode=mode, padding_mode=padding_mode,
                                             align_corners=align_corners)
                    self.assertEqual(out_cpu, out_cuda)

            # test same size output
            test_shape(N, C, D, H, W, D, H, W, mode, padding_mode, align_corners)

            # test larger output
            N = random.randint(2, 7)
            C = random.randint(2, 5)
            ID = random.randint(2, 7)
            IH = random.randint(2, 7)
            IW = random.randint(2, 7)
            D = random.randint(ID + 1, 10)
            H = random.randint(IH + 1, 10)
            W = random.randint(IW + 1, 10)
            test_shape(N, C, ID, IH, IW, D, H, W, mode, padding_mode, align_corners)

            # test smaller output
            N = random.randint(2, 7)
            C = random.randint(2, 5)
            ID = random.randint(2, 7)
            IH = random.randint(2, 7)
            IW = random.randint(2, 7)
            D = random.randint(2, ID)
            H = random.randint(2, IH)
            W = random.randint(2, IW)
            test_shape(N, C, ID, IH, IW, D, H, W, mode, padding_mode, align_corners)

            # test 1x1 inpput
            N = random.randint(2, 7)
            C = random.randint(2, 7)
            ID = 1
            IH = 1
            IW = 1
            H = random.randint(2, 5)
            W = random.randint(2, 5)
            test_shape(N, C, ID, IH, IW, D, H, W, mode, padding_mode, align_corners)

            # testing empty grid
            N = random.randint(2, 7)
            C = random.randint(2, 5)
            ID = random.randint(2, 7)
            IH = random.randint(2, 7)
            IW = random.randint(2, 7)
            D = random.randint(3, ID + 2)
            W = random.randint(3, IW + 2)
            test_shape(N, C, ID, IH, IW, D, 0, W, mode, padding_mode, align_corners)

            # testing empty channel
            N = random.randint(2, 7)
            ID = random.randint(2, 5)
            IH = random.randint(2, 7)
            IW = random.randint(2, 7)
            D = random.randint(3, ID + 2)
            H = random.randint(3, IH + 2)
            W = random.randint(3, IW + 2)
            test_shape(N, 0, ID, IH, IW, D, H, W, mode, padding_mode, align_corners)

            # testing empty batch
            C = random.randint(2, 5)
            ID = random.randint(2, 7)
            IH = random.randint(2, 7)
            IW = random.randint(2, 7)
            D = random.randint(3, ID + 2)
            H = random.randint(3, IH + 2)
            W = random.randint(3, IW + 2)
            test_shape(0, C, ID, IH, IW, D, H, W, mode, padding_mode, align_corners)

        for mode in ('bilinear', 'nearest'):
            for padding_mode in ('zeros', 'border', 'reflection'):
                for align_corners in (True, False):
                    # do gradcheck
                    N = random.randint(2, 5)
                    C = random.randint(2, 4)
                    D = random.randint(2, 5)
                    H = random.randint(2, 5)
                    W = random.randint(2, 5)
                    input = torch.randn(N, C, D, H, W, requires_grad=True)
                    grid = torch.randn(N, D, H, W, 3, requires_grad=True)
                    self.assertTrue(gradcheck(
                        lambda inp, grid: F.grid_sample(inp, grid, mode=mode, padding_mode=padding_mode,
                                                        align_corners=align_corners),
                        (input, grid)))

                    test(N, C, D, H, W, mode, padding_mode, align_corners)

    def test_affine_grid(self):
        # test known input on CPU
        input = torch.arange(1., 7).view(1, 2, 3)
        output = F.affine_grid(input, torch.Size([1, 1, 2, 2]), align_corners=True)
        groundtruth = torch.Tensor(
            [[[0, -3], [2, 5]], [[4, 7], [6, 15]]]).view(1, 2, 2, 2)
        self.assertEqual(output, groundtruth)
        output = F.affine_grid(input, torch.Size([1, 1, 2, 2]), align_corners=False)
        groundtruth = torch.Tensor(
            [[[1.5, 1.5], [2.5, 5.5]], [[3.5, 6.5], [4.5, 10.5]]]).view(1, 2, 2, 2)
        self.assertEqual(output, groundtruth)

        for align_corners in (True, False):
            # do gradcheck
            N = random.randint(1, 8)
            C = random.randint(1, 8)
            H = random.randint(1, 8)
            W = random.randint(1, 8)
            sz = torch.Size([N, C, H, W])
            inp = torch.randn(N, 2, 3, requires_grad=True)
            with warnings.catch_warnings(record=True):
                warnings.simplefilter("always")  # python2 requires this so other tests can trigger
                self.assertTrue(gradcheck(
                    lambda inp: F.affine_grid(inp, sz, align_corners=align_corners),
                    (inp,)))

        # test CPU against CUDA
        if TEST_CUDA:
            N = random.randint(1, 8)
            C = random.randint(1, 8)
            H = random.randint(1, 8)
            W = random.randint(1, 8)
            sz = torch.Size([N, C, H, W])
            for align_corners in (True, False):
                input_cpu = torch.randn(N, 2, 3, requires_grad=True)
                with warnings.catch_warnings(record=True):
                    warnings.simplefilter("always")  # python2 requires this so other tests can trigger
                    out_cpu = F.affine_grid(input_cpu, sz, align_corners=align_corners)
                gradients = torch.randn(out_cpu.size())
                out_cpu.backward(gradients)
                input_gpu = input_cpu.detach().cuda().requires_grad_()
                with warnings.catch_warnings(record=True):
                    warnings.simplefilter("always")  # python2 requires this so other tests can trigger
                    out_cuda = F.affine_grid(input_gpu, sz, align_corners=align_corners)
                out_cuda.backward(gradients.cuda())
                self.assertEqual(out_cpu, out_cuda)
                self.assertEqual(input_cpu.grad, input_gpu.grad)

    def test_affine_grid_3d(self):
        # test known input on CPU
        input = torch.arange(1., 13).view(1, 3, 4)
        output = F.affine_grid(input, torch.Size([1, 1, 2, 2, 2]), align_corners=True)
        groundtruth = torch.Tensor(
            [[[[[-2, -10, -18], [0, 0, 0]], [[2, 2, 2], [4, 12, 20]]],
              [[[4, 4, 4], [6, 14, 22]], [[8, 16, 24], [10, 26, 42]]]]]).view(1, 2, 2, 2, 3)
        self.assertEqual(output, groundtruth)
        output = F.affine_grid(input, torch.Size([1, 1, 2, 2, 2]), align_corners=False)
        groundtruth = torch.Tensor(
            [[[[[1, -1, -3], [2, 4, 6]], [[3, 5, 7], [4, 10, 16]]],
              [[[4, 6, 8], [5, 11, 17]], [[6, 12, 18], [7, 17, 27]]]]]).view(1, 2, 2, 2, 3)
        self.assertEqual(output, groundtruth)

        for align_corners in (True, False):
            # do gradcheck
            N = random.randint(1, 8)
            C = random.randint(1, 8)
            D = random.randint(1, 8)
            H = random.randint(1, 8)
            W = random.randint(1, 8)
            sz = torch.Size([N, C, D, H, W])
            inp = torch.randn(N, 3, 4, requires_grad=True)
            with warnings.catch_warnings(record=True):
                warnings.simplefilter("always")  # python2 requires this so other tests can trigger
                self.assertTrue(gradcheck(
                    lambda inp: F.affine_grid(inp, sz, align_corners=align_corners),
                    (inp,)))

        # test CPU against CUDA
        if TEST_CUDA:
            N = random.randint(1, 8)
            C = random.randint(1, 8)
            D = random.randint(1, 8)
            H = random.randint(1, 8)
            W = random.randint(1, 8)
            sz = torch.Size([N, C, D, H, W])
            for align_corners in (True, False):
                input_cpu = torch.randn(N, 3, 4, requires_grad=True)
                with warnings.catch_warnings(record=True):
                    warnings.simplefilter("always")  # python2 requires this so other tests can trigger
                    out_cpu = F.affine_grid(input_cpu, sz, align_corners=align_corners)
                gradients = torch.randn(out_cpu.size())
                out_cpu.backward(gradients)
                input_gpu = input_cpu.detach().cuda().requires_grad_()
                with warnings.catch_warnings(record=True):
                    warnings.simplefilter("always")  # python2 requires this so other tests can trigger
                    out_cuda = F.affine_grid(input_gpu, sz, align_corners=align_corners)
                out_cuda.backward(gradients.cuda())
                self.assertEqual(out_cpu, out_cuda)
                self.assertEqual(input_cpu.grad, input_gpu.grad)

    @unittest.skipIf((not TEST_NUMPY) or (not TEST_SCIPY) or (scipy.__version__ < '1.0.0'),
                     "Scipy v1.0 and/or numpy not found")
    def test_affine_2d_rotate0(self):
        # scipy before 1.0.0 do not support homogeneous coordinate
        # scipy.ndimage.affine_transform, so we need to skip.
        for device in device_():
            input_size = [1, 1, 3, 3]
            input_ary = np.array(np.random.random(input_size), dtype=np.float32)
            output_size = [1, 1, 5, 5]
            angle_rad = 0.

            transform_tensor, transform_ary, offset = \
                _buildEquivalentAffineTransforms2d(device, input_size, output_size, angle_rad)

            scipy_ary = scipy.ndimage.affine_transform(
                input_ary[0, 0],
                transform_ary,
                offset=offset,
                output_shape=output_size[2:],
                order=1,
                mode='nearest',
                prefilter=False)

            affine_tensor = torch.nn.functional.affine_grid(
                transform_tensor,
                torch.Size(output_size),
                align_corners=True
            )

            gridsample_ary = torch.nn.functional.grid_sample(
                torch.tensor(input_ary, device=device).to(device),
                affine_tensor,
                padding_mode='border',
                align_corners=True
            ).to('cpu').numpy()

            assert np.abs(scipy_ary.mean() - gridsample_ary.mean()) < 1e-6
            assert np.abs(scipy_ary - gridsample_ary).max() < 1e-6

    @unittest.skipIf((not TEST_NUMPY) or (not TEST_SCIPY) or (scipy.__version__ < '1.0.0'),
                     "Scipy v1.0 and/or numpy not found")
    def test_affine_2d_rotate90(self):
        # scipy before 1.0.0 do not support homogeneous coordinate
        # scipy.ndimage.affine_transform, so we need to skip.
        for device, input_size2dsq, output_size2dsq in \
                itertools.product(device_(), input_size2dsq_(), output_size2dsq_()):
            input_size = input_size2dsq
            input_ary = np.array(np.random.random(input_size), dtype=np.float32)
            output_size = output_size2dsq
            angle_rad = 0.25 * math.pi * 2

            transform_tensor, transform_ary, offset = \
                _buildEquivalentAffineTransforms2d(device, input_size, output_size, angle_rad)

            scipy_ary = scipy.ndimage.affine_transform(
                input_ary[0, 0],
                transform_ary,
                offset=offset,
                output_shape=output_size[2:],
                order=1,
                mode='nearest',
                prefilter=True)

            if input_size2dsq == output_size2dsq:
                assert np.abs(scipy_ary.mean() - input_ary.mean()) < 1e-6
            assert np.abs(scipy_ary[0, 0] - input_ary[0, 0, 0, -1]).max() < 1e-6
            assert np.abs(scipy_ary[0, -1] - input_ary[0, 0, -1, -1]).max() < 1e-6
            assert np.abs(scipy_ary[-1, -1] - input_ary[0, 0, -1, 0]).max() < 1e-6
            assert np.abs(scipy_ary[-1, 0] - input_ary[0, 0, 0, 0]).max() < 1e-6

            affine_tensor = torch.nn.functional.affine_grid(
                transform_tensor,
                torch.Size(output_size),
                align_corners=True
            )

            gridsample_ary = torch.nn.functional.grid_sample(
                torch.tensor(input_ary, device=device).to(device),
                affine_tensor,
                padding_mode='border',
                align_corners=True
            ).to('cpu').numpy()

            assert np.abs(scipy_ary.mean() - gridsample_ary.mean()) < 1e-6
            assert np.abs(scipy_ary - gridsample_ary).max() < 1e-6

    @unittest.skipIf((not TEST_NUMPY) or (not TEST_SCIPY) or (scipy.__version__ < '1.0.0'),
                     "Scipy v1.0 and/or numpy not found")
    def test_affine_2d_rotate45(self):
        # scipy before 1.0.0 do not support homogeneous coordinate
        # scipy.ndimage.affine_transform, so we need to skip.
        for device in device_():
            input_size = [1, 1, 3, 3]
            input_ary = np.array(np.zeros(input_size), dtype=np.float32)
            input_ary[0, 0, 0, :] = 0.5
            input_ary[0, 0, 2, 2] = 1.0
            output_size = [1, 1, 3, 3]
            angle_rad = 0.125 * math.pi * 2

            transform_tensor, transform_ary, offset = \
                _buildEquivalentAffineTransforms2d(device, input_size, output_size, angle_rad)

            scipy_ary = scipy.ndimage.affine_transform(
                input_ary[0, 0],
                transform_ary,
                offset=offset,
                output_shape=output_size[2:],
                order=1,
                mode='nearest',
                prefilter=False)

            affine_tensor = torch.nn.functional.affine_grid(
                transform_tensor,
                torch.Size(output_size),
                align_corners=True
            )

            gridsample_ary = torch.nn.functional.grid_sample(
                torch.tensor(input_ary, device=device).to(device),
                affine_tensor,
                padding_mode='border',
                align_corners=True
            ).to('cpu').numpy()

            assert np.abs(scipy_ary - gridsample_ary).max() < 1e-6

    @unittest.skipIf((not TEST_NUMPY) or (not TEST_SCIPY) or (scipy.__version__ < '1.0.0'),
                     "Scipy v1.0 and/or numpy not found")
    def test_affine_2d_rotateRandom(self):
        # scipy before 1.0.0 do not support homogeneous coordinate
        # scipy.ndimage.affine_transform, so we need to skip.
        for device, angle_rad, input_size2d, output_size2d in \
                itertools.product(device_(), angle_rad_(), input_size2d_(), output_size2d_()):

            input_size = input_size2d
            input_ary = np.array(np.random.random(input_size), dtype=np.float32).round(3)
            output_size = output_size2d

            input_ary[0, 0, 0, 0] = 2
            input_ary[0, 0, 0, -1] = 4
            input_ary[0, 0, -1, 0] = 6
            input_ary[0, 0, -1, -1] = 8

            transform_tensor, transform_ary, grid_ary = \
                _buildEquivalentAffineTransforms2d(device, input_size, output_size, angle_rad)

            scipy_ary = scipy.ndimage.affine_transform(
                input_ary[0, 0],
                transform_ary,
                output_shape=output_size[2:],
                order=1,
                mode='nearest',
                prefilter=False)

            affine_tensor = torch.nn.functional.affine_grid(
                transform_tensor,
                torch.Size(output_size),
                align_corners=True
            )

            gridsample_ary = torch.nn.functional.grid_sample(
                torch.tensor(input_ary, device=device).to(device),
                affine_tensor,
                padding_mode='border',
                align_corners=True
            ).to('cpu').numpy()

            affine_tensor = affine_tensor.to('cpu')

            for r in range(affine_tensor.size(1)):
                for c in range(affine_tensor.size(2)):
                    grid_out = np.dot(grid_ary, [r, c, 1])
                    assert np.allclose(affine_tensor[0, r, c], grid_out[:2], atol=1e-5)

            assert np.abs(scipy_ary - gridsample_ary).max() < 1e-5

    @unittest.skipIf((not TEST_NUMPY) or (not TEST_SCIPY) or (scipy.__version__ < '1.0.0'),
                     "Scipy v1.0 and/or numpy not found")
    def test_affine_3d_rotateRandom(self):
        # scipy before 1.0.0 do not support homogeneous coordinate
        # scipy.ndimage.affine_transform, so we need to skip.
        for device, angle_rad, axis_vector, input_size3d, output_size3d in \
                itertools.product(device_(), angle_rad_(), axis_vector_(), input_size3d_(), output_size3d_()):
            input_size = input_size3d
            input_ary = np.array(np.random.random(input_size), dtype=np.float32)
            output_size = output_size3d

            input_ary[0, 0, 0, 0, 0] = 2
            input_ary[0, 0, 0, 0, -1] = 3
            input_ary[0, 0, 0, -1, 0] = 4
            input_ary[0, 0, 0, -1, -1] = 5
            input_ary[0, 0, -1, 0, 0] = 6
            input_ary[0, 0, -1, 0, -1] = 7
            input_ary[0, 0, -1, -1, 0] = 8
            input_ary[0, 0, -1, -1, -1] = 9

            transform_tensor, transform_ary, grid_ary = \
                _buildEquivalentAffineTransforms3d(device, input_size, output_size, angle_rad, axis_vector)

            scipy_ary = scipy.ndimage.affine_transform(
                input_ary[0, 0],
                transform_ary,
                output_shape=output_size[2:],
                order=1,
                mode='nearest',
                prefilter=False)

            affine_tensor = torch.nn.functional.affine_grid(
                transform_tensor,
                torch.Size(output_size),
                align_corners=True
            )

            gridsample_ary = torch.nn.functional.grid_sample(
                torch.tensor(input_ary, device=device).to(device),
                affine_tensor,
                padding_mode='border',
                align_corners=True
            ).to('cpu').numpy()

            affine_tensor = affine_tensor.to('cpu')

            for i in range(affine_tensor.size(1)):
                for r in range(affine_tensor.size(2)):
                    for c in range(affine_tensor.size(3)):
                        grid_out = np.dot(grid_ary, [i, r, c, 1])
                        assert np.allclose(affine_tensor[0, i, r, c], grid_out[:3], atol=1e-5)

            assert np.abs(scipy_ary - gridsample_ary).max() < 1e-5

    def test_upsamplingNearest1d(self):
        m = nn.Upsample(size=4, mode='nearest')
        in_t = torch.ones(1, 1, 2)
        with warnings.catch_warnings(record=True) as w:
            out_t = m(in_t)
        self.assertEqual(torch.ones(1, 1, 4), out_t.data)

        input = torch.randn(1, 1, 2, requires_grad=True)
        gradcheck(lambda x: F.interpolate(x, 4, mode='nearest'), [input])

    def test_upsamplingLinear1d(self):
        for align_corners in [True, False]:
            kwargs = dict(mode='linear', align_corners=align_corners)

            # test float scale factor up & downsampling
            for scale_factor in [0.5, 1.5, 2]:
                m = nn.Upsample(scale_factor=scale_factor, **kwargs)
                in_t = torch.ones(1, 1, 2)
                out_size = int(math.floor(in_t.shape[-1] * scale_factor))
                with warnings.catch_warnings(record=True) as w:
                    out_t = m(in_t)
                self.assertEqual(torch.ones(1, 1, out_size), out_t.data)

                input = torch.randn(1, 1, 2, requires_grad=True)
                gradcheck(lambda x: F.interpolate(x, out_size, **kwargs), (input,))

    def test_upsamplingLinear1d_spatial_invariance(self):
        m = nn.Upsample(scale_factor=3, mode='linear', align_corners=False)
        in_t_9 = torch.zeros(1, 1, 9)
        in_t_9[:, :, :4].normal_()
        with warnings.catch_warnings(record=True) as w:
            out_t_9 = m(in_t_9)
            out_t_5 = m(in_t_9[:, :, :5])
        self.assertEqual(out_t_9[:, :, :15], out_t_5)

    def test_upsamplingNearest2d(self):
        m = nn.Upsample(size=4, mode='nearest')
        in_t = torch.ones(1, 1, 2, 2)
        with warnings.catch_warnings(record=True) as w:
            out_t = m(in_t)
        self.assertEqual(torch.ones(1, 1, 4, 4), out_t.data)

        input = torch.randn(1, 1, 2, 2, requires_grad=True)
        self.assertEqual(
            F.interpolate(input, 4, mode='nearest'),
            F.interpolate(input, scale_factor=2, mode='nearest'))
        gradcheck(lambda x: F.interpolate(x, 4, mode='nearest'), [input])
        gradgradcheck(lambda x: F.interpolate(x, 4, mode='nearest'), [input])

    def test_upsamplingBilinear2d(self):
        for align_corners in [True, False]:
            kwargs = dict(mode='bilinear', align_corners=align_corners)

            # test float scale factor up & downsampling
            for scale_factor in [0.5, 1.5, 2]:
                m = nn.Upsample(scale_factor=scale_factor, **kwargs)
                in_t = torch.ones(1, 1, 2, 2)
                out_size = int(math.floor(in_t.shape[-1] * scale_factor))
                with warnings.catch_warnings(record=True) as w:
                    out_t = m(in_t)
                self.assertEqual(torch.ones(1, 1, out_size, out_size), out_t.data)

                input = torch.randn(1, 1, 2, 2, requires_grad=True)
                gradcheck(lambda x: F.interpolate(x, out_size, **kwargs), [input])

    def test_upsamplingBicubic2d(self):
        # test output against known input: align_corners=False result must match opencv
        in_t = torch.arange(8).view(1, 2, 2, 2).type(torch.FloatTensor)
        expected_out_t = torch.Tensor(
            [[[[-0.31641, 0.01562, 0.56250, 0.89453],
              [0.34766, 0.67969, 1.22656, 1.55859],
              [1.44141, 1.77344, 2.32031, 2.65234],
              [2.10547, 2.43750, 2.98438, 3.31641]],

             [[3.68359, 4.01562, 4.56250, 4.89453],
              [4.34766, 4.67969, 5.22656, 5.55859],
              [5.44141, 5.77344, 6.32031, 6.65234],
              [6.10547, 6.43750, 6.98438, 7.31641]]]])
        out_t = F.interpolate(in_t, scale_factor=2, mode='bicubic', align_corners=False)
        torch.set_printoptions(precision=5)
        self.assertEqual(out_t, expected_out_t)

        device_list = ['cpu']
        if TEST_CUDA:
            device_list.append('cuda')

        for align_corners in [True, False]:
            kwargs = dict(mode='bicubic', align_corners=align_corners)
            # test float scale factor up & downsampling
            for device in device_list:
                for scale_factor in [0.5, 1.5, 2]:
                    in_t = torch.ones(2, 2, 2, 2).to(device)
                    out_t = F.interpolate(in_t, scale_factor=scale_factor, **kwargs)
                    out_size = int(math.floor(in_t.shape[-1] * scale_factor))
                    self.assertEqual(torch.ones(2, 2, out_size, out_size), out_t.data)

                    input = torch.randn(2, 2, 2, 2, requires_grad=True)
                    gradcheck(lambda x: F.interpolate(x, out_size, **kwargs), [input])

    def test_upsamplingBilinear2d_spatial_invariance(self):
        m = nn.Upsample(scale_factor=3, mode='bilinear', align_corners=False)
        in_t_9 = torch.zeros(1, 1, 9, 9)
        in_t_9[:, :, :4, :4].normal_()
        with warnings.catch_warnings(record=True) as w:
            out_t_9 = m(in_t_9)
            out_t_5 = m(in_t_9[:, :, :5, :5])
        self.assertEqual(out_t_9[:, :, :15, :15], out_t_5)

    def test_upsamplingNearest3d(self):
        m = nn.Upsample(size=4, mode='nearest')
        in_t = torch.ones(1, 1, 2, 2, 2)
        with warnings.catch_warnings(record=True) as w:
            out_t = m(in_t)
        self.assertEqual(torch.ones(1, 1, 4, 4, 4), out_t.data)

        input = torch.randn(1, 1, 2, 2, 2, requires_grad=True)
        gradcheck(lambda x: F.interpolate(x, 4, mode='nearest'), [input])

    def test_upsamplingTrilinear3d(self):
        for align_corners in [True, False]:
            kwargs = dict(mode='trilinear', align_corners=align_corners)

            # test float scale factor up & downsampling
            for scale_factor in [0.5, 1.5, 2]:
                m = nn.Upsample(scale_factor=scale_factor, **kwargs)
                in_t = torch.ones(1, 1, 2, 2, 2)
                out_size = int(math.floor(in_t.shape[-1] * scale_factor))
                with warnings.catch_warnings(record=True) as w:
                    out_t = m(in_t)
                self.assertEqual(torch.ones(1, 1, out_size, out_size, out_size), out_t.data)

                input = torch.randn(1, 1, 2, 2, 2, requires_grad=True)
                self.assertEqual(
                    F.interpolate(input, (out_size, out_size, out_size), **kwargs),
                    F.interpolate(input, scale_factor=scale_factor, **kwargs))
                gradcheck(lambda x: F.interpolate(x, out_size, **kwargs), [input])
                gradgradcheck(lambda x: F.interpolate(x, out_size, **kwargs), [input])

    def test_upsamplingTrilinear3d_spatial_invariance(self):
        m = nn.Upsample(scale_factor=3, mode='trilinear', align_corners=False)
        in_t_9 = torch.zeros(1, 1, 9, 9, 9)
        in_t_9[:, :, :4, :4, :4].normal_()
        with warnings.catch_warnings(record=True) as w:
            out_t_9 = m(in_t_9)
            out_t_5 = m(in_t_9[:, :, :5, :5, :5])
        self.assertEqual(out_t_9[:, :, :15, :15, :15], out_t_5)

    def test_interpolate(self):
        def _test_interpolate_helper(in_t, scale_factor, layer):
            out_size = int(math.floor(in_t.shape[-1] * scale_factor))
            dim = len(in_t.shape) - 2
            out_shape = [1, 1] + [out_size] * dim
            with warnings.catch_warnings(record=True) as w:
                out_t = m(in_t)
            self.assertEqual(torch.ones(out_shape), out_t)

            self.assertEqual(
                F.interpolate(in_t, (out_size,) * dim, **kwargs),
                F.interpolate(in_t, scale_factor=scale_factor, **kwargs))
            gradcheck(lambda x: F.interpolate(x, out_size, **kwargs), [in_t])
            gradgradcheck(lambda x: F.interpolate(x, out_size, **kwargs), [in_t])

        def _make_input(dim):
            size = [1, 1]
            size += [2] * dim
            return torch.ones(size, requires_grad=True)

        device_list = ['cpu']
        if TEST_CUDA:
            device_list.append('cuda')

        for device in device_list:
            for scale_factor in [0.5, 1.5, 2]:
                for mode in ['nearest', 'area']:
                    kwargs = dict(mode=mode)
                    m = nn.Upsample(scale_factor=scale_factor, **kwargs).to(device)
                    for input in [_make_input(1), _make_input(2), _make_input(3)]:
                        _test_interpolate_helper(input, scale_factor, m)

                for align_corners in [True, False]:
                    kwargs = dict(mode='linear', align_corners=align_corners)
                    m = nn.Upsample(scale_factor=scale_factor, **kwargs).to(device)
                    _test_interpolate_helper(_make_input(1), scale_factor, m)

                    kwargs = dict(mode='bilinear', align_corners=align_corners)
                    m = nn.Upsample(scale_factor=scale_factor, **kwargs).to(device)
                    _test_interpolate_helper(_make_input(2), scale_factor, m)

                    kwargs = dict(mode='bicubic', align_corners=align_corners)

                    def m(t):
                        return F.interpolate(t, scale_factor=scale_factor, **kwargs).to(device)
                    _test_interpolate_helper(_make_input(2), scale_factor, m)

                    kwargs = dict(mode='trilinear', align_corners=align_corners)
                    m = nn.Upsample(scale_factor=scale_factor, **kwargs).to(device)
                    _test_interpolate_helper(_make_input(3), scale_factor, m)

    def test_linear_broadcasting(self):
        m = nn.Linear(5, 8)
        inp = torch.randn(2, 3, 5)
        expected = m(inp.view(6, 5)).view(2, 3, 8)
        self.assertEqual(expected, m(inp))

    def test_bilinear(self):
        module = nn.Bilinear(10, 10, 8)
        input1 = torch.randn(4, 10, requires_grad=True)
        input2 = torch.randn(4, 10, requires_grad=True)
        grad_output = torch.randn(4, 8)

        res = module(input1, input2)
        expected = (torch.einsum("bi,kij,bj->bk", input1, module.weight, input2) +
                    module.bias)
        self.assertEqual(res, expected)
        grads = torch.autograd.grad(res, [module.weight, module.bias, input1, input2], grad_output)
        grads_expected = torch.autograd.grad(expected, [module.weight, module.bias, input1, input2], grad_output)
        for g, ge in zip(grads, grads_expected):
            self.assertEqual(g, ge)

    def test_bilinear_no_bias(self):
        module = nn.Bilinear(10, 10, 8)
        module_no_bias = nn.Bilinear(10, 10, 8, False)

        module.bias.data.zero_()
        module.weight.data.copy_(module_no_bias.weight)

        input1 = torch.randn(4, 10, requires_grad=True)
        input2 = torch.randn(4, 10, requires_grad=True)
        grad_output = torch.randn(4, 8)

        def run(net):
            input1.grad = input2.grad = None
            output = net(input1, input2)
            output.backward(grad_output)

            return output.data, input1.grad.data, input2.grad.data

        out, g1, g2 = run(module)
        out_nb, g1_nb, g2_nb = run(module_no_bias)

        self.assertEqual(out, out_nb)
        self.assertEqual(g1, g1_nb)
        self.assertEqual(g2, g2_nb)

        _assertGradAndGradgradChecks(self,
                                     lambda x1, x2: F.bilinear(x1, x2, module_no_bias.weight, module_no_bias.bias),
                                     (input1, input2))

    def test_bilinear_broadcasting(self):
        m = nn.Bilinear(5, 6, 8)
        input1 = torch.randn(2, 3, 5)
        input2 = torch.randn(2, 3, 6)
        expected = m(input1.view(6, 5), input2.view(6, 6)).view(2, 3, 8)
        self.assertEqual(expected, m(input1, input2))

    def test_conv_tbc(self):
        inp = torch.randn(9, 4, 5, requires_grad=True)
        weight = torch.randn(3, 5, 6, requires_grad=True)
        bias = torch.randn(6, requires_grad=True)

        gradcheck(lambda i, w, b, pad: F.conv_tbc(i, w, b, pad), (inp, weight, bias, 3))

    def run_conv_double_back_test(self, kern, stride, padding, chan_in, chan_out, batch_size,
                                  inp_size, dilation, no_weight, groups=1, use_cuda=False,
                                  use_bias=True, dtype=torch.double):
        if use_cuda:
            device = torch.device("cuda")
        else:
            device = torch.device("cpu")

        x = torch.randn(batch_size, chan_in, inp_size, inp_size, device=device,
                        dtype=dtype, requires_grad=True)
        weight = torch.randn(chan_out, chan_in // groups, kern, kern, device=device,
                             dtype=dtype, requires_grad=not no_weight)
        if use_bias:
            bias = torch.randn(chan_out, device=device, dtype=dtype, requires_grad=True)
        else:
            bias = None

        def func(*inputs):
            if use_bias:
                lx, lweight, lbias = inputs
            else:
                lx, lweight = inputs
                lbias = None
            # We disable cudnn during forward to avoid finite difference imprecision issues
            with cudnn.flags(enabled=False):
                out = F.conv2d(lx, lweight, lbias, stride, padding, dilation, groups)
            return out

        if use_bias:
            inputs = x, weight, bias
        else:
            inputs = x, weight

        dummy_out = func(*inputs)
        grad_y = torch.randn_like(dummy_out, device=device, dtype=dtype, requires_grad=True)

        # Issue #15353: test mkldnn double backward, don't run gradgradcheck due
        # to imprecision issues
        if dtype == torch.float:
            g, = torch.autograd.grad(dummy_out.sum(), x, create_graph=True)
            return g.requires_grad

        return gradgradcheck(func, inputs, (grad_y,))

    def test_conv_double_backward(self):
        batch_size = 2
        for kern, inp_size, dilations in [(3, 6, [1, 2]), (3, 7, [1]), (4, 9, [1])]:
            for stride, padding, chan_in, chan_out, dilation in \
                    product([1, 2], [0, 1, 2], [2], [3], dilations):
                for no_weight in (True, False):
                    for dtype in (torch.float, torch.double):
                        result = self.run_conv_double_back_test(kern, stride,
                                                                padding, chan_in, chan_out,
                                                                batch_size, inp_size, dilation,
                                                                no_weight, dtype=dtype)
                        self.assertTrue(result,
                                        "Conv double backward test failed with parameters:" +
                                        "\nkern: " + str(kern) +
                                        "\nstride: " + str(stride) +
                                        "\npadding: " + str(padding) +
                                        "\nchan_in: " + str(chan_in) +
                                        "\nchan_out: " + str(chan_out) +
                                        "\nbatch_size: " + str(batch_size) +
                                        "\ninp_size: " + str(inp_size) +
                                        "\ndilation: " + str(dilation) +
                                        "\ndtype: " + str(dtype))

    def test_conv_double_backward_no_bias(self):
        kern = 3
        stride = 2
        chan_in, chan_out = 2, 4
        batch_size = 2
        inp_size = 5
        padding = 1
        dilation = 1
        no_weight = False
        use_bias = True
        result = self.run_conv_double_back_test(kern, stride,
                                                padding, chan_in, chan_out,
                                                batch_size, inp_size, dilation,
                                                no_weight, use_bias=use_bias)
        self.assertTrue(result,
                        "Conv double backward test failed with parameters:" +
                        "\nkern: " + str(kern) +
                        "\nstride: " + str(stride) +
                        "\npadding: " + str(padding) +
                        "\nchan_in: " + str(chan_in) +
                        "\nchan_out: " + str(chan_out) +
                        "\nbatch_size: " + str(batch_size) +
                        "\ninp_size: " + str(inp_size) +
                        "\ndilation: " + str(dilation))

    def test_conv_double_backward_groups(self):
        kern = 3
        stride = 1
        padding = 2
        chan_in, chan_out = 2, 4
        batch_size = 2
        inp_size = 6
        dilation = 1
        no_weight = False
        groups = 2
        result = self.run_conv_double_back_test(kern, stride,
                                                padding, chan_in * groups, chan_out * groups,
                                                batch_size, inp_size, dilation,
                                                no_weight, groups=groups)
        self.assertTrue(result,
                        "Conv double backward test failed with parameters:" +
                        "\nkern: " + str(kern) +
                        "\nstride: " + str(stride) +
                        "\npadding: " + str(padding) +
                        "\nchan_in: " + str(chan_in) +
                        "\nchan_out: " + str(chan_out) +
                        "\nbatch_size: " + str(batch_size) +
                        "\ninp_size: " + str(inp_size) +
                        "\ndilation: " + str(dilation) +
                        "\ngroups: " + str(groups))

    def test_conv_double_backward_stride(self):
        batch_size = 2

        # Cannot provide ggW when stride is > 1
        for kern, inp_size, dilations in [(3, 5, [1, 2]), (3, 7, [1])]:
            for stride, padding, chan_in, chan_out, dilation in product([2], [0, 1], [1], [2], dilations):
                no_weight = False
                self.run_conv_double_back_test(kern, stride,
                                               padding, chan_in, chan_out,
                                               batch_size, inp_size, dilation,
                                               no_weight)

    @unittest.skipIf(not TEST_CUDA, "CUDA unavailable")
    def test_cudnn_noncontiguous_weight(self):
        # Noncontiguous weights must be contiguous() before being
        # passed to cuDNN
        input = torch.tensor([1, 1, 1], dtype=torch.double, device="cuda").view(1, 1, 3)
        weights1 = torch.tensor([1], dtype=torch.double, device="cuda").expand(1, 1, 2)
        weights2 = torch.tensor([1], dtype=torch.double, device="cuda").expand(1, 1, 2).contiguous()
        self.assertEqual(F.conv1d(input, weights1, bias=None, stride=2, dilation=2),
                         F.conv1d(input, weights2, bias=None, stride=2, dilation=2))

    @unittest.skipIf(not TEST_CUDA, "CUDA unavailable")
    @repeat_test_for_types(DOUBLE_TENSORTYPES)
    def test_conv_double_backward_cuda(self, dtype=torch.double):
        # Double backward only runs with DoubleTensor due to precison reason
        batch_size = 1
        for kern, inp_size, dilations in [(3, 5, [1, 2]), (4, 9, [1])]:
            for stride, padding, chan_in, chan_out, dilation in product([1], [2], [2], [3], dilations):
                no_weight = stride == 2
                result = self.run_conv_double_back_test(kern, stride,
                                                        padding, chan_in, chan_out,
                                                        batch_size, inp_size, dilation,
                                                        no_weight, use_cuda=True, dtype=dtype)
                self.assertTrue(result,
                                "Conv double backward test failed with parameters:" +
                                "\nkern: " + str(kern) +
                                "\nstride: " + str(stride) +
                                "\npadding: " + str(padding) +
                                "\nchan_in: " + str(chan_in) +
                                "\nchan_out: " + str(chan_out) +
                                "\nbatch_size: " + str(batch_size) +
                                "\ninp_size: " + str(inp_size) +
                                "\ndilation: " + str(dilation))

    def run_grad_conv_test(self, func_forward, func_backward, dim=1, gradient='input'):
        for kern, inp_size in [(3, 6), (3, 7), (4, 9)]:
            for batch, stride, padding, chan_in, chan_out, dilation in \
                    product([1, 2], [1, 2], [0, 1, 2], [2], [3], [1]):

                for has_bias in [True, False]:
                    input_shape = [batch, chan_in]
                    weight_shape = [chan_out, chan_in]
                    for _ in range(dim):
                        input_shape.append(inp_size)
                        weight_shape.append(kern)

                    input = torch.randn(input_shape, requires_grad=True)
                    weight = torch.randn(weight_shape, requires_grad=True)
                    if has_bias:
                        bias = torch.randn([chan_out], requires_grad=True)
                    output = func_forward(input, weight, stride=stride, padding=padding, dilation=dilation, bias=bias)

                    gradient_o = torch.randn(output.shape)
                    gradient_w = torch.autograd.grad(output, input if (gradient == 'input') else weight, gradient_o)

                    self.assertAlmostEqual(gradient_w[0],
                                           func_backward(
                                               input_shape if (gradient == 'input') else input,
                                               weight_shape if (gradient == 'weight') else weight,
                                               gradient_o,
                                               stride=stride,
                                               padding=padding,
                                               dilation=dilation))

    def test_grad_conv1d_input(self):
        self.run_grad_conv_test(F.conv1d, F.grad.conv1d_input, 1, 'input')

    def test_grad_conv1d_weight(self):
        self.run_grad_conv_test(F.conv1d, F.grad.conv1d_weight, 1, 'weight')

    def test_grad_conv2d_input(self):
        self.run_grad_conv_test(F.conv2d, F.grad.conv2d_input, 2, 'input')

    def test_grad_conv2d_weight(self):
        self.run_grad_conv_test(F.conv2d, F.grad.conv2d_weight, 2, 'weight')

    def test_grad_conv3d_input(self):
        self.run_grad_conv_test(F.conv3d, F.grad.conv3d_input, 3, 'input')

    def test_grad_conv3d_weight(self):
        self.run_grad_conv_test(F.conv3d, F.grad.conv3d_weight, 3, 'weight')

    @unittest.skipIf(not torch._nnpack_available(), "NNPACK unavailable")
    def test_nnpack_conv(self):
        for kern, inp_size in [(3, 6), (3, 7), (4, 9)]:
            for batch, padding, chan_in, chan_out in \
                    product([1, 2], [0, 1, 2], [2], [3]):

                for has_bias in [True, False]:
                    input_shape = [batch, chan_in]
                    weight_shape = [chan_out, chan_in]
                    for _ in range(2):
                        input_shape.append(inp_size)
                        weight_shape.append(kern)

                    input = torch.randn(input_shape, requires_grad=True, dtype=torch.float)
                    weight = torch.randn(weight_shape, requires_grad=True, dtype=torch.float)
                    if has_bias:
                        bias = torch.randn([chan_out], requires_grad=True, dtype=torch.float)
                    output = torch._nnpack_spatial_convolution(input, weight, padding=padding, bias=bias)
                    output_expected = torch.nn.functional.conv2d(input, weight, padding=padding, bias=bias)
                    self.assertAlmostEqual(output, output_expected, delta=3e-4)

                    gradient_o = torch.randn(output.shape, dtype=torch.float)

                    grads = torch.autograd.grad(output, [input, weight], gradient_o)
                    grads_expected = torch.autograd.grad(output_expected, [input, weight], gradient_o)
                    for gr, gr_expected in zip(grads, grads_expected):
                        self.assertAlmostEqual(gr, gr_expected, delta=3e-4)

    def test_fold_invalid_arg(self):
        # input wrong dimension

        fold = nn.Fold(output_size=(4, 5), kernel_size=(2, 3))
        with self.assertRaisesRegex(NotImplementedError, r"Only 3D input Tensors are supported"):
            fold(torch.randn(1, 5))

        # input.size(1) not divisible by \prod(kernel_size)

        fold = nn.Fold(output_size=(4, 5), kernel_size=(2, 3))
        with self.assertRaisesRegex(RuntimeError, r"be divisible by the product of kernel_size"):
            fold(torch.randn(1, 5, 9))

        with self.assertRaisesRegex(RuntimeError, r"be divisible by the product of kernel_size"):
            fold(torch.randn(1, 19, 9))

        # input.size(2) not matching the total number of sliding blocks

        with self.assertRaisesRegex(RuntimeError, r"match the calculated number of sliding blocks"):
            fold = nn.Fold(output_size=(4, 5), kernel_size=(2, 3))
            fold(torch.randn(1, 6, 10))

        with self.assertRaisesRegex(RuntimeError, r"match the calculated number of sliding blocks"):
            fold = nn.Fold(output_size=(4, 5), kernel_size=(2, 3), stride=(2, 2))
            fold(torch.randn(1, 6, 5))

        with self.assertRaisesRegex(RuntimeError, r"match the calculated number of sliding blocks"):
            fold = nn.Fold(output_size=(4, 5), kernel_size=(2, 3), stride=(2, 2), dilation=(1, 2), padding=(2, 0))
            fold(torch.randn(1, 6, 5))  # should be 4 * 1 = 4 sliding blocks

    def test_unfold_invalid_arg(self):
        # input wrong dimension

        unfold = nn.Unfold(kernel_size=(2, 3))
        with self.assertRaisesRegex(NotImplementedError, r"Only 4D input Tensors are supported"):
            unfold(torch.randn(1, 5, 2))

        # calculated output shape is too small

        with self.assertRaisesRegex(RuntimeError, r"too small \(non-positive\)"):
            unfold = nn.Unfold(kernel_size=(2, 3))
            unfold(torch.randn(1, 2, 2, 2))

        with self.assertRaisesRegex(RuntimeError, r"too small \(non-positive\)"):
            unfold = nn.Unfold(kernel_size=(5, 3), padding=(1, 1))
            unfold(torch.randn(1, 2, 2, 3))

        with self.assertRaisesRegex(RuntimeError, r"too small \(non-positive\)"):
            unfold = nn.Unfold(kernel_size=(1, 3), padding=(1, 1), dilation=(1, 2))
            unfold(torch.randn(1, 2, 2, 2))

    def test_softmin(self):
        x = torch.randn(2, 16)
        self.assertEqual(F.softmin(x, 1), F.softmax(-x, 1))
        self.assertEqual(F.softmin(x, 0), F.softmax(-x, 0))

    @repeat_test_for_types([torch.float, torch.bfloat16])
    def test_log_softmax(self, dtype=torch.float):
        x_small = torch.ones(1, 2, dtype=dtype)
        x_big = x_small + 1e16
        self.assertEqual(F.log_softmax(x_small, -1), F.log_softmax(x_big, -1))

    def test_log_softmax_cpu(self, dtype=torch.bfloat16):
        inputf = torch.rand(32, 100, device="cpu", dtype=torch.float, requires_grad=True)
        input = inputf.to(dtype).detach().requires_grad_(True)
        outf = F.log_softmax(inputf, dim=-1)
        out = F.log_softmax(input, dim=-1)
        self.assertEqual(out.dtype, dtype)
        self.assertEqual(out, outf, prec=0.1)

        out.sum().backward()
        outf.sum().backward()
        self.assertEqual(input.grad.dtype, dtype)
        self.assertEqual(input.grad, inputf.grad.to(dtype), prec=0.1)

    def test_adaptive_log_softmax(self):
        # args validation
        with self.assertRaises(ValueError):
            _ = nn.AdaptiveLogSoftmaxWithLoss(16, 20, [5, 15, 15], div_value=2.)

        with self.assertRaises(ValueError):
            _ = nn.AdaptiveLogSoftmaxWithLoss(16, 20, [5, 15, 10], div_value=2.)

        with self.assertRaises(ValueError):
            _ = nn.AdaptiveLogSoftmaxWithLoss(16, 20, [5, 10, 25], div_value=2.)

        with self.assertRaisesRegex(ValueError, "cutoffs should be a sequence of unique,"):
            _ = nn.AdaptiveLogSoftmaxWithLoss(16, 20, [5, 10, 20], div_value=2.)

        # not raise
        _ = nn.AdaptiveLogSoftmaxWithLoss(16, 20, [5, 10, 19], div_value=2.)

        # input shapes
        with self.assertRaisesRegex(RuntimeError, r"Input and target should have the same size"):
            asfm = nn.AdaptiveLogSoftmaxWithLoss(16, 20, [5, 10, 15], div_value=2.)
            x = torch.randn(2, 16)
            y = torch.tensor([0, 5, 10])
            asfm(x, y)

        # out-of-bound targets
        with self.assertRaisesRegex(RuntimeError, r"Target values should be in"):
            asfm = nn.AdaptiveLogSoftmaxWithLoss(16, 20, [5, 10, 15], div_value=2.)
            x = torch.randn(2, 16)
            y = torch.tensor([0, 20])
            asfm(x, y)

        # cluster sizes
        asfm = nn.AdaptiveLogSoftmaxWithLoss(16, 20, [5, 10, 15], div_value=2.)
        x = torch.randn(2, 16)
        y = torch.tensor([0, 17])

        self.assertEqual(asfm.head.weight.size(), (5 + 3, 16))   # 5 targets in head, 3 clusters, dimensionality 16
        self.assertEqual(asfm.tail[0][1].weight.size(), (5, 8))  # 5 targets in this cluster, dimensionality 8
        self.assertEqual(asfm.tail[1][1].weight.size(), (5, 4))
        self.assertEqual(asfm.tail[2][1].weight.size(), (5, 2))

        self.assertEqual(asfm(x, y).output.size(), (2, ))

        # log_probs actually returns log_proba
        asfm = nn.AdaptiveLogSoftmaxWithLoss(8, 4, [2], div_value=2.)
        x = torch.randn(4, 8)
        logprob_out = asfm.log_prob(x)

        self.assertEqual(torch.exp(logprob_out).data.sum(1), torch.ones(4))

        # forward returns the same thing as log_probs
        for v in [0, 1, 2, 3]:
            y = torch.full((4,), v, dtype=torch.long)
            out, loss = asfm(x, y)

            self.assertEqual(out, logprob_out.gather(1, y.unsqueeze(1)).squeeze())
            self.assertEqual(loss, F.nll_loss(logprob_out, y))

        # predict
        x = torch.randn(64, 8).abs_()

        # argmax in shortlist
        asfm = nn.AdaptiveLogSoftmaxWithLoss(8, 10, [4, 8], div_value=2., head_bias=True)
        asfm.head.weight.data.abs_()
        asfm.head.bias.data.abs_()
        asfm.head.weight.data[asfm.shortlist_size:, :].zero_()

        out = asfm.predict(x)
        self.assertEqual(out, asfm.log_prob(x).argmax(dim=1))

        # argmax outside of shortlist
        asfm = nn.AdaptiveLogSoftmaxWithLoss(8, 10, [4, 8], div_value=2., head_bias=True)
        asfm.head.weight.data.abs_()
        asfm.head.bias.data.abs_()
        asfm.head.weight.data[:asfm.shortlist_size, :].zero_()

        out = asfm.predict(x)
        self.assertEqual(out, asfm.log_prob(x).argmax(dim=1))

        # half of the argmax in shortlist, half in clusters
        asfm = nn.AdaptiveLogSoftmaxWithLoss(8, 10, [4, 8], div_value=2., head_bias=True)
        asfm.head.weight.data.abs_()
        asfm.head.bias.data.abs_()

        x[:32, :asfm.shortlist_size].zero_()
        x[32:, asfm.shortlist_size:].zero_()

        asfm.head.weight.data[:asfm.shortlist_size, asfm.shortlist_size:].zero_()
        asfm.head.weight.data[asfm.shortlist_size:, :asfm.shortlist_size].zero_()

        out = asfm.predict(x)
        self.assertEqual(out, asfm.log_prob(x).argmax(dim=1))

    def test_cross_entropy_loss(self, dtype=torch.bfloat16):
        loss_cpu = nn.CrossEntropyLoss().cpu()
        inputf = torch.randn(15, 10, device="cpu", dtype=torch.float, requires_grad=True)
        input = inputf.to(dtype).detach().requires_grad_(True)
        target = torch.empty(15, dtype=torch.long).random_(10)

        outf = loss_cpu(inputf, target)
        out = loss_cpu(input, target)
        self.assertEqual(out.dtype, dtype)
        self.assertEqual(out, outf, prec=1e-1)

        outf.backward()
        out.backward()
        self.assertEqual(input.grad.dtype, dtype)
        self.assertEqual(input.grad, inputf.grad, prec=1e-1)

class TestNNInit(TestCase):
    def setUp(self):
        super(TestNNInit, self).setUp()
        random.seed(123)

    def _is_normal(self, tensor, mean, std):
        samples = tensor.view(-1).tolist()
        p_value = stats.kstest(samples, 'norm', args=(mean, std))[1]
        return p_value > 0.0001

    def _is_uniform(self, tensor, a, b):
        samples = tensor.view(-1).tolist()
        p_value = stats.kstest(samples, 'uniform', args=(a, (b - a)))[1]
        return p_value > 0.0001

    def _create_random_nd_tensor(self, dims, size_min, size_max):
        size = [random.randint(size_min, size_max) for _ in range(dims)]
        tensor = torch.zeros(size)
        return tensor

    def _random_float(self, a, b):
        return (b - a) * random.random() + a

    def test_calculate_gain_linear(self):
        for fn in ['linear', 'conv1d', 'conv2d', 'conv3d', 'conv_transpose2d', 'conv_transpose2d', 'conv_transpose3d']:
            gain = init.calculate_gain(fn)
            self.assertEqual(gain, 1)

    def test_calculate_gain_nonlinear(self):
        for fn in ['sigmoid', 'tanh', 'relu', 'leaky_relu']:
            gain = init.calculate_gain(fn)
            if fn == 'sigmoid':
                self.assertEqual(gain, 1)
            elif fn == 'tanh':  # 5 / 3
                self.assertEqual(gain, 1.6666666666666667)
            elif fn == 'relu':  # sqrt(2)
                self.assertEqual(gain, 1.4142135623730951)
            elif fn == 'leaky_relu':  # sqrt(2 / 1 + slope^2))
                self.assertEqual(gain, 1.4141428569978354)

    def test_calculate_gain_leaky_relu(self):
        for param in [None, 0, 0.01, 10]:
            gain = init.calculate_gain('leaky_relu', param)
            if param is None:  # Default slope is 0.01
                self.assertEqual(gain, 1.4141428569978354)
            elif param == 0:  # No slope = same gain as normal ReLU
                self.assertEqual(gain, 1.4142135623730951)
            elif param == 0.01:
                self.assertEqual(gain, 1.4141428569978354)
            elif param == 10:
                self.assertEqual(gain, 0.14071950894605836)

    def test_calculate_gain_leaky_relu_only_accepts_numbers(self):
        for param in [True, [1], {'a': 'b'}]:
            with self.assertRaises(ValueError):
                init.calculate_gain('leaky_relu', param)

    def test_calculate_gain_only_accepts_valid_nonlinearities(self):
        for n in [2, 5, 25]:
            # Generate random strings of lengths that definitely aren't supported
            random_string = ''.join([random.choice(string.ascii_lowercase) for i in range(n)])
            with self.assertRaises(ValueError):
                init.calculate_gain(random_string)

    @unittest.skipIf(not TEST_SCIPY, "Scipy not found.")
    def test_uniform(self):
        for dims in [1, 2, 4]:
            input_tensor = self._create_random_nd_tensor(dims, size_min=30, size_max=50)
            a = self._random_float(-3, 3)
            b = a + self._random_float(1, 5)
            init.uniform_(input_tensor, a=a, b=b)
            assert self._is_uniform(input_tensor, a, b)

    @unittest.skipIf(not TEST_SCIPY, "Scipy not found.")
    def test_normal(self):
        for dims in [1, 2, 4]:
            input_tensor = self._create_random_nd_tensor(dims, size_min=30, size_max=50)
            mean = self._random_float(-3, 3)
            std = self._random_float(1, 5)
            init.normal_(input_tensor, mean=mean, std=std)

            assert self._is_normal(input_tensor, mean, std)

    def test_constant(self):
        for dims in [1, 2, 4]:
            input_tensor = self._create_random_nd_tensor(dims, size_min=1, size_max=5)
            val = self._random_float(1, 10)
            init.constant_(input_tensor, val)

            self.assertEqual(input_tensor, input_tensor.clone().fill_(val))

    def test_ones_and_zeros(self):
        for init_fn_, val in zip([init.ones_, init.zeros_], [1, 0]):
            for dims in [1, 2, 4]:
                input_tensor = self._create_random_nd_tensor(dims, size_min=1, size_max=5)
                init_fn_(input_tensor)

                self.assertEqual(input_tensor, input_tensor.clone().fill_(val))

    def test_eye(self):
        input_tensor = self._create_random_nd_tensor(2, size_min=1, size_max=5)
        init.eye_(input_tensor)

        # Check every single element
        for i in range(input_tensor.size(0)):
            for j in range(input_tensor.size(1)):
                if i == j:
                    assert input_tensor[i][j] == 1
                else:
                    assert input_tensor[i][j] == 0

    def test_eye_only_works_on_2d_inputs(self):
        for dims in [1, 3]:
            with self.assertRaises(ValueError):
                tensor = self._create_random_nd_tensor(dims, size_min=1, size_max=3)
                init.eye_(tensor)

    def test_max_unpool(self):
        # Test 1D
        output, indices = F.max_pool1d(torch.randn([1, 1, 4]), 2, stride=2, return_indices=True)
        self.assertEqual(F.max_unpool1d(output, indices, 2), F.max_unpool1d(output, indices, 2, stride=2))

        # Test list / tuple passed as argument to max_unpool1d
        input = torch.randn([1, 1, 5])
        output, indices = F.max_pool1d(input, 2, stride=2, return_indices=True)
        self.assertEqual(F.max_unpool1d(output, indices, 2, stride=2, output_size=input.shape),
                         F.max_unpool1d(output, indices, 2, stride=2, output_size=input.size()))

        # Test 2D
        output, indices = F.max_pool2d(torch.randn([1, 1, 4, 4]), 2, stride=2, return_indices=True)
        self.assertEqual(F.max_unpool2d(output, indices, 2), F.max_unpool2d(output, indices, 2, stride=2))

        # Test 3D
        output, indices = F.max_pool3d(torch.randn([4, 4, 4, 4, 4]), 2, stride=2, return_indices=True)
        self.assertEqual(F.max_unpool3d(output, indices, 2), F.max_unpool3d(output, indices, 2, stride=2))

    def test_dirac_properties(self):
        for dims in [3, 4, 5]:
            input_tensor = self._create_random_nd_tensor(dims, size_min=1, size_max=5)
            init.dirac_(input_tensor)

            c_out, c_in = input_tensor.size(0), input_tensor.size(1)
            min_d = min(c_out, c_in)
            # Check number of nonzeros is equivalent to smallest dim
            assert torch.nonzero(input_tensor).size(0) == min_d
            # Check sum of values (can have precision issues, hence assertEqual) is also equivalent
            self.assertEqual(input_tensor.sum(), min_d)

    def test_dirac_identity(self):
        batch, in_c, out_c, size, kernel_size = 8, 3, 4, 5, 3
        # Test 1D
        input_var = torch.randn(batch, in_c, size)
        filter_var = torch.zeros(out_c, in_c, kernel_size)
        init.dirac_(filter_var)
        output_var = F.conv1d(input_var, filter_var)
        input_tensor, output_tensor = input_var.data, output_var.data  # Variables do not support nonzero
        self.assertEqual(input_tensor[:, :, 1:-1], output_tensor[:, :in_c, :])  # Assert in_c outputs are preserved
        assert torch.nonzero(output_tensor[:, in_c:, :]).numel() == 0  # Assert extra outputs are 0

        # Test 2D
        input_var = torch.randn(batch, in_c, size, size)
        filter_var = torch.zeros(out_c, in_c, kernel_size, kernel_size)
        init.dirac_(filter_var)
        output_var = F.conv2d(input_var, filter_var)
        input_tensor, output_tensor = input_var.data, output_var.data
        self.assertEqual(input_tensor[:, :, 1:-1, 1:-1], output_tensor[:, :in_c, :, :])
        assert torch.nonzero(output_tensor[:, in_c:, :, :]).numel() == 0

        # Test 3D
        input_var = torch.randn(batch, in_c, size, size, size)
        filter_var = torch.zeros(out_c, in_c, kernel_size, kernel_size, kernel_size)
        init.dirac_(filter_var)
        output_var = F.conv3d(input_var, filter_var)
        input_tensor, output_tensor = input_var.data, output_var.data
        self.assertEqual(input_tensor[:, :, 1:-1, 1:-1, 1:-1], output_tensor[:, :in_c, :, :])
        assert torch.nonzero(output_tensor[:, in_c:, :, :, :]).numel() == 0

    def test_dirac_only_works_on_3_4_5d_inputs(self):
        for dims in [1, 2, 6]:
            with self.assertRaises(ValueError):
                tensor = self._create_random_nd_tensor(dims, size_min=1, size_max=3)
                init.dirac_(tensor)

    def test_xavier_uniform_errors_on_inputs_smaller_than_2d(self):
        for dims in [0, 1]:
            tensor = self._create_random_nd_tensor(dims, size_min=1, size_max=1)
            with self.assertRaises(ValueError):
                init.xavier_uniform_(tensor)

    def test_xavier_normal_errors_on_inputs_smaller_than_2d(self):
        for dims in [0, 1]:
            tensor = self._create_random_nd_tensor(dims, size_min=1, size_max=1)
            with self.assertRaises(ValueError):
                init.xavier_normal_(tensor)

    @unittest.skipIf(not TEST_SCIPY, "Scipy not found.")
    def test_xavier_uniform(self):
        for use_gain in [True, False]:
            for dims in [2, 4]:
                input_tensor = self._create_random_nd_tensor(dims, size_min=20, size_max=25)
                gain = 1

                if use_gain:
                    gain = self._random_float(0.1, 2)
                    init.xavier_uniform_(input_tensor, gain=gain)
                else:
                    init.xavier_uniform_(input_tensor)

                fan_in = input_tensor.size(1)
                fan_out = input_tensor.size(0)
                if input_tensor.dim() > 2:
                    fan_in *= input_tensor[0, 0].numel()
                    fan_out *= input_tensor[0, 0].numel()

                expected_std = gain * math.sqrt(2.0 / (fan_in + fan_out))
                bounds = expected_std * math.sqrt(3)
                assert self._is_uniform(input_tensor, -bounds, bounds)

    @unittest.skipIf(not TEST_SCIPY, "Scipy not found.")
    def test_xavier_normal(self):
        for use_gain in [True, False]:
            for dims in [2, 4]:
                input_tensor = self._create_random_nd_tensor(dims, size_min=20, size_max=25)
                gain = 1

                if use_gain:
                    gain = self._random_float(0.1, 2)
                    init.xavier_normal_(input_tensor, gain=gain)
                else:
                    init.xavier_normal_(input_tensor)

                fan_in = input_tensor.size(1)
                fan_out = input_tensor.size(0)
                if input_tensor.dim() > 2:
                    fan_in *= input_tensor[0, 0].numel()
                    fan_out *= input_tensor[0, 0].numel()

                expected_std = gain * math.sqrt(2.0 / (fan_in + fan_out))
                assert self._is_normal(input_tensor, 0, expected_std)

    def test_kaiming_uniform_errors_on_inputs_smaller_than_2d(self):
        for dims in [0, 1]:
            with self.assertRaises(ValueError):
                tensor = self._create_random_nd_tensor(dims, size_min=1, size_max=1)
                init.kaiming_uniform_(tensor)

    def test_kaiming_normal_errors_on_inputs_smaller_than_2d(self):
        for dims in [0, 1]:
            with self.assertRaises(ValueError):
                tensor = self._create_random_nd_tensor(dims, size_min=1, size_max=1)
                init.kaiming_normal_(tensor)

    @unittest.skipIf(not TEST_SCIPY, "Scipy not found.")
    def test_kaiming_uniform(self):
        for use_a in [True, False]:
            for dims in [2, 4]:
                for mode in ['fan_in', 'fan_out']:
                    input_tensor = self._create_random_nd_tensor(dims, size_min=20, size_max=25)
                    if use_a:
                        a = self._random_float(0.1, 2)
                        init.kaiming_uniform_(input_tensor, a=a, mode=mode)
                    else:
                        a = 0
                        init.kaiming_uniform_(input_tensor, mode=mode)

                    fan_in = input_tensor.size(1)
                    fan_out = input_tensor.size(0)
                    if input_tensor.dim() > 2:
                        fan_in *= input_tensor[0, 0].numel()
                        fan_out *= input_tensor[0, 0].numel()

                    if mode == 'fan_in':
                        n = fan_in
                    else:
                        n = fan_out

                    expected_std = math.sqrt(2.0 / ((1 + a**2) * n))
                    bounds = expected_std * math.sqrt(3.0)
                    assert self._is_uniform(input_tensor, -bounds, bounds)

    @unittest.skipIf(not TEST_SCIPY, "Scipy not found.")
    def test_kaiming_normal(self):
        for use_a in [True, False]:
            for dims in [2, 4]:
                for mode in ['fan_in', 'fan_out']:
                    input_tensor = self._create_random_nd_tensor(dims, size_min=20, size_max=25)
                    if use_a:
                        a = self._random_float(0.1, 2)
                        init.kaiming_normal_(input_tensor, a=a, mode=mode)
                    else:
                        a = 0
                        init.kaiming_normal_(input_tensor, mode=mode)

                    fan_in = input_tensor.size(1)
                    fan_out = input_tensor.size(0)
                    if input_tensor.dim() > 2:
                        fan_in *= input_tensor[0, 0].numel()
                        fan_out *= input_tensor[0, 0].numel()

                    if mode == 'fan_in':
                        n = fan_in
                    else:
                        n = fan_out

                    expected_std = math.sqrt(2.0 / ((1 + a**2) * n))
                    assert self._is_normal(input_tensor, 0, expected_std)

    def test_sparse_only_works_on_2d_inputs(self):
        for dims in [1, 3]:
            with self.assertRaises(ValueError):
                sparsity = self._random_float(0.1, 0.9)
                tensor = self._create_random_nd_tensor(dims, size_min=1, size_max=3)
                init.sparse_(tensor, sparsity)

    @unittest.skipIf(not TEST_SCIPY, "Scipy not found.")
    def test_sparse_default_std(self):
        for use_random_std in [True, False]:
            input_tensor = self._create_random_nd_tensor(2, size_min=30, size_max=35)
            rows, cols = input_tensor.size(0), input_tensor.size(1)
            sparsity = self._random_float(0.1, 0.2)

            std = 0.01  # default std
            if use_random_std:
                std = self._random_float(0.01, 0.2)
                init.sparse_(input_tensor, sparsity=sparsity, std=std)
            else:
                init.sparse_(input_tensor, sparsity=sparsity)

            for col_idx in range(input_tensor.size(1)):
                column = input_tensor[:, col_idx]
                assert column[column == 0].nelement() >= math.ceil(sparsity * rows)

            assert self._is_normal(input_tensor[input_tensor != 0], 0, std)

    @skipIfNoLapack
    def test_orthogonal(self):
        for use_gain in [True, False]:
            for tensor_size in [[3, 4], [4, 3], [20, 2, 3, 4], [2, 3, 4, 5]]:
                input_tensor = torch.zeros(tensor_size)
                gain = 1.0

                if use_gain:
                    gain = self._random_float(0.1, 2)
                    init.orthogonal_(input_tensor, gain=gain)
                else:
                    init.orthogonal_(input_tensor)

                rows, cols = tensor_size[0], reduce(mul, tensor_size[1:])
                flattened_tensor = input_tensor.view(rows, cols)
                if rows > cols:
                    self.assertEqual(torch.mm(flattened_tensor.t(), flattened_tensor),
                                     torch.eye(cols) * gain ** 2, prec=1e-6)
                else:
                    self.assertEqual(torch.mm(flattened_tensor, flattened_tensor.t()),
                                     torch.eye(rows) * gain ** 2, prec=1e-6)

    def test_deprecation(self):
        x = torch.randn(3, 3)

        def fn():
            init.normal(x)
        self.assertWarnsRegex(fn, 'deprecated', 'methods not suffixed with underscore should be deprecated')

class TestFusionEval(TestCase):
    @given(X=hu.tensor(shapes=((5, 3, 5, 5),)),
           running_mean=hu.tensor(shapes=(6,)),
           running_var=hu.tensor(shapes=(6,)))
    def test_fuse_module_eval_numerics(self, X, running_mean, running_var):
        inputs, _ = X

        iC, oC = inputs.shape[1], len(running_mean[0])
        inputs = torch.from_numpy(inputs).to(torch.double)
        kernel_size = (3, 3)

        conv_ref = torch.nn.Conv2d(iC, oC, bias=True, kernel_size=kernel_size)
        bn_ref = torch.nn.BatchNorm2d(oC)
        bn_ref.running_mean = torch.from_numpy(running_mean[0]).to(torch.double)
        bn_ref.running_var = torch.from_numpy(running_var[0]).to(torch.double)

        conv_ref.eval()
        bn_ref.eval()

        Y_ref = bn_ref(conv_ref(inputs))
        conv_bn_fused = torch.nn.utils.fusion.fuse_conv_bn_eval(conv_ref,
                                                                bn_ref)
        Y_hat = conv_bn_fused(inputs)

        self.assertEqual(Y_ref, Y_hat, message="Conv+BN fusion results are off")


def add_test(test, decorator=None):
    def add(test_name, fn):
        if hasattr(TestNN, test_name):
            raise RuntimeError('Found two tests with the same name: ' + test_name)
        if decorator is not None:
            fn = decorator(fn)
        setattr(TestNN, test_name, fn)

    test_name = test.get_name()
    add(test_name, lambda self, test=test: test(self))
    cuda_test_name = test_name + '_cuda'
    # With dtype enable, it's good enough to test against three floating types
    kwargs = {}
    if 'extra_args' in get_function_arglist(test.test_cuda):
        kwargs['extra_args'] = test.extra_args

    if 'dtype' in get_function_arglist(test.test_cuda):
        add(cuda_test_name + '_float', lambda self,
            test=test, kwargs=kwargs: test.test_cuda(self, dtype=torch.float, **kwargs))
        add(cuda_test_name + '_double', lambda self,
            test=test, kwargs=kwargs: test.test_cuda(self, dtype=torch.double, **kwargs))

        def test_half(self, test=test, kwargs=kwargs):
            test.test_cuda(self, dtype=torch.half, **kwargs)
        if getattr(test, 'check_half', True):
            add(cuda_test_name + '_half', test_half)
    else:
        add(cuda_test_name, lambda self, test=test, kwargs=kwargs: test.test_cuda(self, **kwargs))

for test_params in module_tests + new_module_tests:
    # TODO: CUDA is not implemented yet
    if 'constructor' not in test_params:
        name = test_params.pop('module_name')
        test_params['constructor'] = getattr(nn, name)
    decorator = test_params.pop('decorator', None)
    test = NewModuleTest(**test_params)
    add_test(test, decorator)
    if 'check_eval' in test_params:
        # create a new test that is identical but that sets module.training to False
        desc = test_params.get('desc', None)
        test_params['desc'] = 'eval' if desc is None else desc + '_eval'

        def gen_eval_constructor(constructor):
            def eval_constructor(*args, **kwargs):
                cons = constructor(*args, **kwargs)
                cons.training = False
                return cons
            eval_constructor.__name__ = constructor.__name__
            return eval_constructor

        test_params['constructor'] = gen_eval_constructor(test_params['constructor'])
        test = NewModuleTest(**test_params)
        add_test(test, decorator)
    if 'check_with_long_tensor' in test_params:
        fullname = test_params.get('fullname', None)
        if fullname:
            test_params['fullname'] = fullname + '_with_long_tensor'
        else:
            desc = test_params.get('desc', None)
            test_params['desc'] = 'with_long_tensor' if desc is None else desc + '_with_long_tensor'

        def double_equivalent_of_long_tensor(size):
            return torch.randint(-1000, 1000, size=size).double()

        def apply_to_cons(t):
            if t.is_floating_point():
                if isinstance(t, Parameter):
                    return Parameter(double_equivalent_of_long_tensor(t.size()))
                elif isinstance(t, torch.Tensor):
                    return double_equivalent_of_long_tensor(t.size())
            else:
                return t

        def gen_long_tensor_constructor(constructor):
            def long_tensor_constructor(*args, **kwargs):
                cons = constructor(*args, **kwargs)
                cons._apply(apply_to_cons)
                return cons
            long_tensor_constructor.__name__ = constructor.__name__
            return long_tensor_constructor

        def gen_long_tensor_input(input_size):
            def input_func():
                return double_equivalent_of_long_tensor(input_size)
            return input_func

        def reference_fn(i, p, m):
            m._apply(lambda t: t.long())
            input = i.long()
            out = m.forward(input)
            return out

        test_params['constructor'] = gen_long_tensor_constructor(test_params['constructor'])
        test_params['input_fn'] = gen_long_tensor_input(test_params['input_size'])
        test_params['reference_fn'] = reference_fn
        test_params['check_forward_only'] = True
        # Currently we don't support conv2d/conv3d for LongTensor in CUDA
        test_params['test_cuda'] = False
        test = NewModuleTest(**test_params)

        add_test(test, decorator)

for test_params in criterion_tests + new_criterion_tests:
    name = test_params.pop('module_name')
    test_params['constructor'] = getattr(nn, name)
    test = NewCriterionTest(**test_params)
    decorator = test_params.pop('decorator', None)
    add_test(test, decorator)
    if 'check_sum_reduction' in test_params:
        desc = test_params.get('desc', None)
        test_params['desc'] = 'sum_reduction' if desc is None else desc + '_sum_reduction'

        def gen_sum_reduction_constructor(constructor):
            def sum_reduction_constructor(*args, **kwargs):
                cons = constructor(*args, reduction='sum', **kwargs)
                return cons
            sum_reduction_constructor.__name__ = constructor.__name__
            return sum_reduction_constructor

        test_params['constructor'] = gen_sum_reduction_constructor(test_params['constructor'])
        test = NewCriterionTest(**test_params)
        add_test(test, decorator)


class UnpoolingNet(nn.Module):
    def __init__(self, pool, unpool):
        super(UnpoolingNet, self).__init__()
        self.pool = pool
        self.unpool = unpool

    def forward(self, input):
        return self.unpool(*self.pool(input))


add_test(NewModuleTest(
    constructor=lambda: UnpoolingNet(
        nn.MaxPool1d(2, return_indices=True),
        nn.MaxUnpool1d(2)),
    input_size=(1, 1, 4),
    fullname='MaxUnpool1d_net',))
add_test(NewModuleTest(
    constructor=lambda: UnpoolingNet(
        nn.MaxPool2d(2, return_indices=True),
        nn.MaxUnpool2d(2)),
    input_size=(1, 1, 2, 4),
    fullname='MaxUnpool2d_net',))
add_test(NewModuleTest(
    constructor=lambda: UnpoolingNet(
        nn.MaxPool3d(2, return_indices=True),
        nn.MaxUnpool3d(2)),
    input_size=(1, 1, 2, 4, 6),
    fullname='MaxUnpool3d_net',
    check_gradgrad=False,))


class _AdaptiveLogSoftmaxWithLoss(nn.AdaptiveLogSoftmaxWithLoss):
    def __call__(self, input):
        t = torch.tensor([0, 1, 4, 8]).to(input.device)
        return nn.AdaptiveLogSoftmaxWithLoss.__call__(self, input, t).output

add_test(NewModuleTest(
    constructor=lambda: _AdaptiveLogSoftmaxWithLoss(16, 10, [2, 6]),
    input_size=(4, 16),
    fullname='AdaptiveLogSoftmax'))


# The following are helpers for TestNN.test_affine_*
if torch.cuda.is_available():
    def device_():
        return ['cpu', 'cuda']
else:
    def device_():
        return ['cpu']


def angle_rad_():
    return [r * math.pi * 2 for r in [0.0, 0.5, 0.25, 0.125, random.random()]]


def axis_vector_():
    t = (random.random(), random.random(), random.random())
    l = sum(x ** 2 for x in t) ** 0.5

    return [(1.0, 0.0, 0.0), (0.0, 1.0, 0.0), (0.0, 0.0, 1.0), tuple(x / l for x in t)]


def input_size2d_():
    return [[1, 1, 3, 5], [1, 1, 3, 3], [1, 1, 4, 4], [1, 1, 3, 4]]


def output_size2d_():
    return [[1, 1, 5, 3], [1, 1, 3, 5], [1, 1, 4, 3], [1, 1, 5, 5], [1, 1, 6, 6]]


def input_size2dsq_():
    return [[1, 1, 2, 2], [1, 1, 3, 3], [1, 1, 4, 4], [1, 1, 6, 6]]


def output_size2dsq_():
    return [[1, 1, 2, 2], [1, 1, 3, 3], [1, 1, 4, 4], [1, 1, 5, 5], [1, 1, 6, 6]]


def input_size3d_():
    return [[1, 1, 2, 2, 2], [1, 1, 2, 3, 4], [1, 1, 3, 3, 3], [1, 1, 4, 4, 4], [1, 1, 3, 4, 5]]


def input_size3dsq_():
    return [[1, 1, 2, 2, 2], [1, 1, 3, 3, 3], [1, 1, 4, 4, 4], [1, 1, 6, 6, 6]]


def output_size3dsq_():
    return [[1, 1, 2, 2, 2], [1, 1, 3, 3, 3], [1, 1, 4, 4, 4], [1, 1, 5, 5, 5], [1, 1, 6, 6, 6]]


def output_size3d_():
    return [[1, 1, 2, 2, 2], [1, 1, 3, 3, 3], [1, 1, 3, 4, 5], [1, 1, 4, 3, 2], [1, 1, 5, 5, 5], [1, 1, 6, 6, 6]]


def _buildEquivalentAffineTransforms2d(device, input_size, output_size, angle_rad):
    input_center = [(x - 1) / 2.0 for x in input_size]
    output_center = [(x - 1) / 2.0 for x in output_size]

    s = math.sin(angle_rad)
    c = math.cos(angle_rad)

    intrans_ary = np.array([
        [1, 0, input_center[2]],
        [0, 1, input_center[3]],
        [0, 0, 1],
    ], dtype=np.float64)

    inscale_ary = np.array([
        [input_center[2], 0, 0],
        [0, input_center[3], 0],
        [0, 0, 1],
    ], dtype=np.float64)

    rotation_ary = np.array([
        [c, -s, 0],
        [s, c, 0],
        [0, 0, 1],
    ], dtype=np.float64)

    outscale_ary = np.array([
        [1.0 / output_center[2], 0, 0],
        [0, 1.0 / output_center[3], 0],
        [0, 0, 1],
    ], dtype=np.float64)

    outtrans_ary = np.array([
        [1, 0, -output_center[2]],
        [0, 1, -output_center[3]],
        [0, 0, 1],
    ], dtype=np.float64)

    reorder_ary = np.array([
        [0, 1, 0],
        [1, 0, 0],
        [0, 0, 1],
    ], dtype=np.float64)

    transform_ary = np.dot(np.dot(np.dot(np.dot(
        intrans_ary,
        inscale_ary),
        rotation_ary.T),
        outscale_ary),
        outtrans_ary)
    grid_ary = np.dot(np.dot(np.dot(reorder_ary, rotation_ary.T), outscale_ary), outtrans_ary)

    transform_tensor = torch.from_numpy((rotation_ary)).to(device, torch.float32)
    transform_tensor = transform_tensor[:2].unsqueeze(0)

    return transform_tensor, transform_ary, grid_ary


def _buildEquivalentAffineTransforms3d(device, input_size, output_size, angle_rad, axis_vector):
    input_center = [(x - 1) / 2.0 for x in input_size]
    output_center = [(x - 1) / 2.0 for x in output_size]

    s = math.sin(angle_rad)
    c = math.cos(angle_rad)
    c1 = 1 - c

    intrans_ary = np.array([
        [1, 0, 0, input_center[2]],
        [0, 1, 0, input_center[3]],
        [0, 0, 1, input_center[4]],
        [0, 0, 0, 1],
    ], dtype=np.float64)

    inscale_ary = np.array([
        [input_center[2], 0, 0, 0],
        [0, input_center[3], 0, 0],
        [0, 0, input_center[4], 0],
        [0, 0, 0, 1],
    ], dtype=np.float64)

    l, m, n = axis_vector
    scipyRotation_ary = np.array([
        [l * l * c1 + c, m * l * c1 - n * s, n * l * c1 + m * s, 0],
        [l * m * c1 + n * s, m * m * c1 + c, n * m * c1 - l * s, 0],
        [l * n * c1 - m * s, m * n * c1 + l * s, n * n * c1 + c, 0],
        [0, 0, 0, 1],
    ], dtype=np.float64)

    z, y, x = axis_vector
    torchRotation_ary = np.array([
        [x * x * c1 + c, y * x * c1 - z * s, z * x * c1 + y * s, 0],
        [x * y * c1 + z * s, y * y * c1 + c, z * y * c1 - x * s, 0],
        [x * z * c1 - y * s, y * z * c1 + x * s, z * z * c1 + c, 0],
        [0, 0, 0, 1],
    ], dtype=np.float64)

    outscale_ary = np.array([
        [1.0 / output_center[2], 0, 0, 0],
        [0, 1.0 / output_center[3], 0, 0],
        [0, 0, 1.0 / output_center[4], 0],
        [0, 0, 0, 1],
    ], dtype=np.float64)

    outtrans_ary = np.array([
        [1, 0, 0, -output_center[2]],
        [0, 1, 0, -output_center[3]],
        [0, 0, 1, -output_center[4]],
        [0, 0, 0, 1],
    ], dtype=np.float64)

    reorder_ary = np.array([
        [0, 0, 1, 0],
        [0, 1, 0, 0],
        [1, 0, 0, 0],
        [0, 0, 0, 1],
    ], dtype=np.float64)

    transform_ary = np.dot(np.dot(np.dot(np.dot(
        intrans_ary,
        inscale_ary),
        np.linalg.inv(scipyRotation_ary)),
        outscale_ary),
        outtrans_ary)
    grid_ary = np.dot(np.dot(np.dot(reorder_ary, np.linalg.inv(scipyRotation_ary)), outscale_ary), outtrans_ary)

    transform_tensor = torch.from_numpy((torchRotation_ary)).to(device, torch.float32)
    transform_tensor = transform_tensor[:3].unsqueeze(0)

    return transform_tensor, transform_ary, grid_ary
# end TestNN.test_affine_* helpers


class TestNNDeviceType(NNTestCase):
    def _test_dropout(self, cls, device, input):
        p = 0.2
        input = input.to(device).fill_(1 - p)

        module = cls(p)
        input_var = input.clone().requires_grad_()
        output = module(input_var)
        self.assertLess(abs(output.data.mean() - (1 - p)), 0.05)
        output.backward(input)
        self.assertLess(abs(input_var.grad.data.mean() - (1 - p)), 0.05)

        module = cls(p, True)
        input_var = input.clone().requires_grad_()
        output = module(input_var + 0)
        self.assertLess(abs(output.data.mean() - (1 - p)), 0.05)
        output.backward(input)
        self.assertLess(abs(input_var.grad.data.mean() - (1 - p)), 0.05)

        # check eval mode doesn't change anything
        for inplace in [True, False]:
            module = cls(p, inplace).eval()
            self.assertEqual(input, module(input))

        # Check that these don't raise errors
        module.__repr__()
        str(module)

    def _test_InstanceNorm_general(self, cls, input, device, dtype=torch.float):
        # default case track_running_stats=False
        b, c = input.size(0), input.size(1)
        input_var = input.to(device=device, dtype=dtype).requires_grad_()

        IN = cls(c, eps=0).to(device, dtype)

        output = IN(input_var)
        out_reshaped = output.view(b * c, -1)

        mean = out_reshaped.mean(1)
        var = out_reshaped.var(1, unbiased=False)

        self.assertAlmostEqual(torch.abs(mean.data).mean(), 0, delta=1e-5)
        self.assertAlmostEqual(torch.abs(var.data).mean(), 1, delta=1e-5)

        # check that eval mode doesn't change behavior
        grad_out = torch.randn_like(output)
        res1 = output.data.clone()
        output.backward(grad_out)
        grad1 = input_var.grad.data.clone()

        IN.eval()
        output = IN(input_var)
        input_var.grad = None
        output.backward(grad_out)
        res2 = output.data
        grad2 = input_var.grad.data
        self.assertEqual(res1, res2)
        self.assertEqual(grad1, grad2)

        # If track_running_stats=True and momentum=1, running_mean/var should be
        # equal to mean/var of the input (with unbias correction)
        IN = cls(c, momentum=1, eps=0, track_running_stats=True).to(device, dtype)

        output = IN(input_var)

        input_reshaped = input_var.transpose(1, 0).reshape(c, -1)
        mean = input_reshaped.mean(1)

        input_reshaped = input_var.transpose(1, 0).reshape(c, b, -1)
        var = input_reshaped.var(2, unbiased=True)[:, :]

        self.assertAlmostEqual(torch.abs(mean.data - IN.running_mean).mean(), 0, delta=1e-5)
        self.assertAlmostEqual(torch.abs(var.data.mean(1) - IN.running_var).mean(), 0, delta=1e-5)

        # in eval mode, adding X * std to a channel in input should make the
        # corresponding channel in output have mean X
        IN.eval()
        delta = IN.running_var.sqrt() * torch.arange(c, device=device, dtype=dtype)
        delta = delta.view(-1, *[1 for _ in range(2, input.dim())])
        output = IN(input_var + delta)
        self.assertEqual(output.transpose(0, 1).reshape(c, -1).mean(1), torch.arange(c))

    def _test_InstanceNorm_cuda_half(self, cls, input, device):
        # THNN
        input = input.to(device=device, dtype=torch.half).random_(1, 10).requires_grad_(True)
        m = cls(input.size(1), affine=True, track_running_stats=True).to(device, torch.half)
        thnn_output = m(input)
        thnn_output.sum().backward()
        thnn_input_grad = input.grad.data.clone()
        self.assertEqual(thnn_output.type(), input.type())
        # cuDNN
        if TEST_CUDNN:
            input.grad = None
            m = m.float()
            cudnn_output = m(input)
            cudnn_output.sum().backward()
            cudnn_input_grad = input.grad.data.clone()
            self.assertEqual(cudnn_output.type(), input.type())
            self.assertAlmostEqual(cudnn_output, thnn_output, delta=1e-4)
            self.assertAlmostEqual(cudnn_input_grad, thnn_input_grad, delta=1e-3)

    def _test_LayerNorm_general(self, device, dtype=torch.float):
        for i in range(2, 6):
            shape = torch.randint(3, 6, (i,), dtype=torch.long).tolist()
            x = torch.empty(*shape, device=device, dtype=dtype).uniform_(0, 10)
            normalized_ndim = random.randint(1, i - 1)  # inclusive
            normalized_shape = shape[-normalized_ndim:]
            unnormalized_shape = shape[:-normalized_ndim]

            # test that LN normalizes to mean 0 and stddev 1
            ln = nn.LayerNorm(normalized_shape, eps=0).to(device, dtype)
            ln.weight.data.fill_(1)
            ln.bias.data.fill_(0)
            output = ln(x)
            out_reshaped = output.view(*(unnormalized_shape + [-1]))
            mean = out_reshaped.mean(-1)
            var = out_reshaped.var(-1, unbiased=False)
            self.assertAlmostEqual(torch.abs(mean.data).mean(), 0, delta=1e-5)
            self.assertAlmostEqual(torch.abs(var.data).mean(), 1, delta=1e-5)

            # test that LN applies weight and bias correctly
            scale, bias = torch.empty(2).uniform_(0.2, 2).tolist()
            ln.weight.data.fill_(scale)
            ln.bias.data.fill_(bias)
            output = ln(x)
            out_reshaped = output.view(*(unnormalized_shape + [-1]))
            mean = out_reshaped.mean(-1)
            var = out_reshaped.var(-1, unbiased=False)
            self.assertAlmostEqual(torch.abs(mean.data).mean(), bias, delta=1e-5)
            self.assertAlmostEqual(torch.abs(var.data).mean(), scale ** 2, delta=1e-5)

        bad_norm_shape_input_shape = {
            (): (),
            (2, 3): (3,),
            (2,): (1, 2, 3),
            (10,): (2, 3),
            10: (2, 3),
        }
        for norm_shape, input_shape in bad_norm_shape_input_shape.items():
            ln = nn.LayerNorm(norm_shape)
            input = torch.empty(input_shape, device=device, dtype=dtype).uniform_(0, 10)
            self.assertRaises(RuntimeError, lambda: ln(input))

    def _test_LayerNorm_cuda_half(self, device):
        input = torch.empty(2, 3, 3, 2, device=device, dtype=torch.half).random_(1, 10).requires_grad_(True)
        m = nn.LayerNorm([3, 2]).to(device, torch.half)
        output = m(input)
        output.sum().backward()
        self.assertEqual(output.type(), input.type())

    def _test_GroupNorm_general(self, device, dtype=torch.float):
        good_shape_g = {
            (1, 2, 3, 4): 2,
            (2, 3, 10): 3,
            (3, 1, 1, 1, 2): 1,
            (2, 6, 4, 2, 2): 3,
        }
        for shape, g in good_shape_g.items():
            x = torch.empty(*shape, device=device, dtype=dtype).uniform_(0, 10)
            b = shape[0]
            c = shape[1]

            # test that GN normalizes to mean 0 and stddev 1
            gn = nn.GroupNorm(g, c, eps=0).to(device, dtype)
            gn.weight.data.fill_(1)
            gn.bias.data.fill_(0)
            output = gn(x)
            out_reshaped = output.view(b, g, -1)
            mean = out_reshaped.mean(-1)
            var = out_reshaped.var(-1, unbiased=False)
            self.assertAlmostEqual(torch.abs(mean).mean(), 0, delta=1e-5)
            self.assertAlmostEqual(torch.abs(var).mean(), 1, delta=1e-5)

            # test that GN applies weight and bias correctly
            scale = torch.empty(c, device=device, dtype=dtype).uniform_(0.2, 2)
            bias = torch.empty(c, device=device, dtype=dtype).uniform_(0.2, 2)
            gn.weight.data.copy_(scale)
            gn.bias.data.copy_(bias)
            output = gn(x)
            out_reshaped = output.view(b, c, -1)
            out_normed = (out_reshaped - bias.view(c, 1)) / scale.view(c, 1)
            out_normed_reshaped = out_normed.view(b, g, -1)
            mean = out_normed_reshaped.mean(-1)
            var = out_normed_reshaped.var(-1, unbiased=False)
            self.assertAlmostEqual(torch.abs(mean).mean(), 0, delta=1e-5)
            self.assertAlmostEqual(torch.abs(var).mean(), 1, delta=1e-5)

        bad_shape_g = {
            (1, 2, 3, 4): 3,
            (2, 3, 10): 2,
            (3, 1, 1, 1, 2): 10,
            (2, 6, 4, 2, 2): 4,
        }
        for shape, g in bad_shape_g.items():
            gn = nn.GroupNorm(g, shape[1])
            input = torch.empty(*shape, device=device, dtype=dtype).uniform_(0, 10)
            self.assertRaises(RuntimeError, lambda: gn(input))

    def _test_GroupNorm_cuda_half(self):
        input = torch.zeros(2, 4, 3, 2, requires_grad=True).cuda().half().random_(1, 10)
        m = nn.GroupNorm(2, 4).to("cuda", torch.half)
        output = m(input)
        output.sum().backward()
        self.assertEqual(output.type(), input.type())

    def test_Dropout(self, device):
        input = torch.Tensor(1000)
        self._test_dropout(nn.Dropout, device, input)

    def test_Dropout2d(self, device):
        b = random.randint(1, 5)
        w = random.randint(1, 5)
        h = random.randint(1, 5)
        num_features = 1000
        input = torch.Tensor(num_features, b, w, h)
        self._test_dropout(nn.Dropout2d, device, input)

    def test_Dropout3d(self, device):
        b = random.randint(1, 5)
        w = random.randint(1, 5)
        h = random.randint(1, 5)
        d = random.randint(1, 2)
        num_features = 1000
        input = torch.Tensor(num_features, b, d, w, h)
        self._test_dropout(nn.Dropout3d, device, input)

    def test_InstanceNorm1d_general(self, device):
        b = random.randint(3, 5)
        c = random.randint(3, 5)
        d = random.randint(8, 10)

        input = torch.rand(b, c, d)
        self._test_InstanceNorm_general(nn.InstanceNorm1d, input, device)

        if device == 'cuda':
            self._test_InstanceNorm_cuda_half(nn.InstanceNorm1d, input, device)

    def test_InstanceNorm2d_general(self, device):
        b = random.randint(3, 5)
        c = random.randint(3, 5)
        w = random.randint(3, 6)
        h = random.randint(6, 8)

        input = torch.rand(b, c, h, w)
        self._test_InstanceNorm_general(nn.InstanceNorm2d, input, device)

        if 'cuda' in device:
            self._test_InstanceNorm_cuda_half(nn.InstanceNorm2d, input, device)

    def test_InstanceNorm3d_general(self, device):
        b = random.randint(3, 5)
        c = random.randint(3, 5)
        w = random.randint(2, 5)
        h = random.randint(2, 5)
        d = random.randint(2, 5)

        input = torch.rand(b, c, h, w, d)
        self._test_InstanceNorm_general(nn.InstanceNorm3d, input, device)

        if 'cuda' in device:
            self._test_InstanceNorm_cuda_half(nn.InstanceNorm3d, input, device)

    def test_LayerNorm_general(self, device):
        self._test_LayerNorm_general(device)

        if 'cuda' in device:
            self._test_LayerNorm_cuda_half(device)

    def test_GroupNorm_general(self, device):
        self._test_GroupNorm_general(device)

        if 'cuda' in device:
            self._test_GroupNorm_cuda_half()

    def test_one_hot(self, device):
        with self.assertRaises(RuntimeError):
            torch.nn.functional.one_hot(torch.tensor([3, 4, -1, 0], device=device), -1)

        with self.assertRaises(RuntimeError):
            torch.nn.functional.one_hot(torch.tensor([3, 4, 1, 0], device=device), 3)

        t = torch.nn.functional.one_hot(torch.tensor([3, 4, 1, 0], device=device))
        expected = torch.tensor([[0, 0, 0, 1, 0],
                                 [0, 0, 0, 0, 1],
                                 [0, 1, 0, 0, 0],
                                 [1, 0, 0, 0, 0]], device=device)
        self.assertEqual(t, expected)

        t = torch.nn.functional.one_hot(torch.tensor([3, 4, 1, 0], device=device), -1)
        expected = torch.tensor([[0, 0, 0, 1, 0],
                                 [0, 0, 0, 0, 1],
                                 [0, 1, 0, 0, 0],
                                 [1, 0, 0, 0, 0]], device=device)
        self.assertEqual(t, expected)

        t = torch.nn.functional.one_hot(torch.tensor([3, 4, 1, 0], device=device), 6)
        expected = torch.tensor([[0, 0, 0, 1, 0, 0],
                                 [0, 0, 0, 0, 1, 0],
                                 [0, 1, 0, 0, 0, 0],
                                 [1, 0, 0, 0, 0, 0]], device=device)
        self.assertEqual(t, expected)

        t = torch.nn.functional.one_hot(torch.tensor([[3, 4], [1, 0]], device=device))
        expected = torch.tensor([[[0, 0, 0, 1, 0],
                                  [0, 0, 0, 0, 1]],
                                 [[0, 1, 0, 0, 0],
                                  [1, 0, 0, 0, 0]]], device=device)
        self.assertEqual(t, expected)

        t = torch.nn.functional.one_hot(torch.tensor(4, device=device))
        expected = torch.tensor([0, 0, 0, 0, 1], device=device)
        self.assertEqual(t, expected)

        t = torch.nn.functional.one_hot(torch.empty([4, 0], dtype=torch.long, device=device), 100)
        expected = torch.empty([4, 0, 100])
        self.assertEqual(t, expected)

        with self.assertRaises(RuntimeError):
            torch.nn.functional.one_hot(torch.empty([4, 0], dtype=torch.long, device=device))

        with self.assertRaises(RuntimeError):
            torch.nn.functional.one_hot(torch.tensor([3, 4, 1, 0], device=device), -2)

    def test_nn_scalars(self, device):
        # One off tests to ensure scalars from nn.yaml are properly applied
        def verify_scalars(input, output):
            if input.dim() == 0:
                self.assertEqual((), output.shape)
            else:
                self.assertNotEqual((), output.shape)
            output.sum().backward()
            self.assertEqual(input.shape, input.grad.shape)

        for input_shape in [(5, 6), ()]:
            for module in [torch.nn.ELU, torch.nn.Hardtanh, torch.nn.LeakyReLU, torch.nn.LogSigmoid,
                           torch.nn.RReLU, torch.nn.Softshrink, torch.nn.Softplus, torch.nn.Sigmoid,
                           torch.nn.Tanh]:
                input = torch.randn(input_shape, device=device, requires_grad=True)
                m = module()
                output = m(input)
                verify_scalars(input, output)

    def test_nn_scalars_reductions(self, device):
        # One off tests to ensure scalars from nn.yaml are properly applied
        def verify_reduction_scalars(input, reduction, output):
            if reduction != 'none' or input.dim() == 0:
                self.assertEqual((), output.shape)
            else:
                self.assertNotEqual((), output.shape)
            output.sum().backward()
            self.assertEqual(input.shape, input.grad.shape)

        for input_shape in [(5, 6), ()]:
            for reduction in ['none', 'mean', 'sum']:
                for module in [torch.nn.BCELoss, torch.nn.L1Loss, torch.nn.MSELoss,
                               torch.nn.SmoothL1Loss, torch.nn.SoftMarginLoss]:
                    input = torch.randn(input_shape, device=device, requires_grad=True)
                    target = torch.empty(input_shape, device=device).random_(2)
                    sigmoid = nn.Sigmoid()

                    input = torch.randn(input_shape, device=device, requires_grad=True)
                    m = module(reduction=reduction)
                    output = m(sigmoid(input), target)
                    verify_reduction_scalars(input, reduction, output)

    # We don't want to make propagating NaN a hard requirement on ops, but for
    # these easy ones, we should make them do so.
    def test_nonlinearity_propagate_nan(self, device):
        def test(nonlinearity, *args, **kwargs):
            x = torch.tensor([nan], device=device)
            fn = getattr(F, nonlinearity)
            try:
                self.assertTrue(math.isnan(fn(x, *args, **kwargs).item()))
            except Exception as e:
                if 'not implemented' not in str(e):
                    raise

        test('relu')
        test('relu', inplace=True)
        test('relu6')
        test('elu')
        test('selu')
        test('celu')
        test('rrelu')
        test('rrelu', inplace=True)
        test('hardtanh')
        test('tanh')
        test('sigmoid')
        test('logsigmoid')
        test('hardshrink')
        test('tanhshrink')
        test('softsign')
        test('softmin', 0)
        test('softmax', 0)
        test('log_softmax', 0)
        test('leaky_relu', 0.2)
        test('threshold', 3, 2)
        test('threshold', 3, 2, inplace=True)

    def test_embedding_dense_grad(self, device):
        embd = nn.Embedding(20, 20).to(device)
        weight = embd.weight

        def fn_wrapper(device):
            def fn(weight):
                inp = torch.tensor([[0, 1, 1, 2], [3, 5, 7, 11]], dtype=torch.long).to(device)
                return torch.nn.functional.embedding(inp, weight)
            return fn

        fn = fn_wrapper(device)
        _assertGradAndGradgradChecks(self, fn, (weight, ))

    @dtypesIfCUDA(torch.float16, torch.float64)
    @dtypes(torch.float64)
    def test_embedding_backward(self, device, dtype):
        embedding = nn.Embedding(10, 3, sparse=True)
        tensor = torch.tensor([[7, 1, 3]])
        ones = torch.tensor(1.).expand(3, 3)
        tensorTwice = tensor.repeat(1, 2)
        onesTwice = torch.cat((ones, ones))

        embedding = embedding.to(dtype=dtype).to(device)
        tensor = tensor.to(device)
        ones = ones.to(device)
        tensorTwice = tensorTwice.to(device)
        onesTwice = onesTwice.to(device)

        embedding.zero_grad()
        embedding(tensor[0]).sum().backward()
        self.assertEqual(embedding.weight.grad._indices(), tensor)
        self.assertEqual(embedding.weight.grad._values(), ones)

        embedding.zero_grad()
        embedding(tensor[0]).sum().backward()
        embedding(tensor[0]).sum().backward()
        self.assertEqual(embedding.weight.grad._indices(), tensorTwice)
        self.assertEqual(embedding.weight.grad._values(), onesTwice)

        embedding.zero_grad()
        embedding(tensor[0]).sum().backward()
        tensor[0, 0] = 8
        embedding(tensor[0]).sum().backward()
        tensorTwice[0, 3] = 8
        self.assertEqual(embedding.weight.grad._indices(), tensorTwice)
        self.assertEqual(embedding.weight.grad._values(), onesTwice)

    @dtypesIfCUDA(torch.half, torch.float)
    @dtypes(torch.float)
    def test_softmax_backward(self, device, dtype):
        sizes = [(0, 10), (32, 20), (10, 0)]
        for fn in [F.softmax, F.log_softmax]:
            for size in sizes:
                input = torch.rand(size, device=device, dtype=dtype, requires_grad=True)
                output = fn(input, dtype=torch.float, dim=1).sum()
                grad_input, = torch.autograd.grad(output, input, create_graph=True)
                grad_input.sum().backward()

    def test_conv_noncontig_weights(self, device):
        for dim in (1, 2, 3):
            for grouped in (False, True):
                nc = 3
                groups = 3 if grouped else 1
                w = torch.randn([3] * dim, device=device)
                w = w.expand([nc, int(nc / groups)] + list(w.shape))
                w = w.detach().requires_grad_()
                x = torch.randn([1, nc] + ([5] * dim), device=device, requires_grad=True)
                y = getattr(F, 'conv{}d'.format(dim))(x, w, groups=groups)
                y.sum().backward()
                y = getattr(F, 'conv_transpose{}d'.format(dim))(x, w, groups=groups)
                y.sum().backward()

    def test_conv_noncontig_weights_and_bias(self, device):
        # need floats to exercise https://github.com/pytorch/pytorch/issues/16018
        for bias in [True, False]:
            conv1 = nn.Conv2d(3, 64, kernel_size=7, stride=2, padding=3,
                              bias=bias).to(device, torch.float)

            input_nc = torch.randn((1, 3, 224, 224, 2), device=device, dtype=torch.float)[:, :, :, :, 1]
            input_c = input_nc.contiguous()

            weight_nc = torch.randn((64, 3, 7, 7, 2), device=device, dtype=torch.float)[:, :, :, :, 1]
            conv1.weight = nn.Parameter(weight_nc)
            weight_c = conv1.weight.contiguous()

            if bias:
                bias_nc = torch.randn((64, 2), device=device, dtype=torch.float)[:, 1]
                conv1.bias = nn.Parameter(bias_nc)
                bias_c = conv1.bias.contiguous()

            out1 = conv1(input_nc)
            conv1.weight = nn.Parameter(weight_c)
            if bias:
                conv1.bias = nn.Parameter(bias_c)
            out2 = conv1(input_c)
            self.assertEqual(out1, out2)


instantiate_device_type_tests(TestNNDeviceType, globals())

if __name__ == '__main__':
    run_tests()<|MERGE_RESOLUTION|>--- conflicted
+++ resolved
@@ -1793,11 +1793,7 @@
             # Without using `torch.no_grad()`, this will leak CUDA memory.
             # (Issue is filed at https://github.com/pytorch/pytorch/issues/21875)
             mw[0][0] = 5
-<<<<<<< HEAD
-        with self.assertRaisesRegex(RuntimeError, "Expected object of device type cpu but got device type cuda"):
-=======
-        with self.assertRaisesRegex(RuntimeError, "Expected object of backend CUDA but got backend CPU"):
->>>>>>> a7225fec
+        with self.assertRaisesRegex(RuntimeError, "Expected object of device type cuda but got device type cpu"):
             mw[0][0] == mw._base[0][0]
 
         try:

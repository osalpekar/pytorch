--- conflicted
+++ resolved
@@ -22,25 +22,6 @@
     prev_rank_rpc_done = True
     prev_rank_context_id = context_id
 
-from torch.autograd import Function
-from torch.autograd.function import once_differentiable
-
-class SimulateBackwardError(Function):
-    @staticmethod
-    def forward(ctx, input):
-        return input
-
-    @staticmethod
-    @once_differentiable
-    def backward(ctx, input):
-        raise Exception('Simulate error on backward pass')
-
-from enum import Enum
-
-class ExecMode(Enum):
-    LOCAL = 1  # Run the operation locally.
-    REMOTE = 2  # Run the operation using RPC.
-
 
 def _set_rpc_done_from_prev_prev_rank(context_id):
     global prev_prev_rank_rpc_done
@@ -56,6 +37,26 @@
 def my_py_nested_call(t1, t2, nest_dst_rank):
     return rpc.rpc_sync("worker{}".format(nest_dst_rank),
                         torch.add, args=(t1, t2))
+
+
+from torch.autograd import Function
+from torch.autograd.function import once_differentiable
+
+class SimulateBackwardError(Function):
+    @staticmethod
+    def forward(ctx, input):
+        return input
+
+    @staticmethod
+    @once_differentiable
+    def backward(ctx, input):
+        raise Exception('Simulate error on backward pass')
+
+from enum import Enum
+
+class ExecMode(Enum):
+    LOCAL = 1  # Run the operation locally.
+    REMOTE = 2  # Run the operation using RPC.
 
 
 @unittest.skipIf(
@@ -117,9 +118,28 @@
             ):
                 dist_autograd._retrieve_context(context_id)
 
-<<<<<<< HEAD
-    # Client sends tensors and then receives tensor result
-    def _verify_send_recv_functions_in_client(self, context_id, t1, t2, ret):
+    @dist_init
+    def test_nested_context(self):
+        with dist_autograd.context() as context_id:
+            # Nested contexts not supported.
+            with self.assertRaisesRegex(RuntimeError, "Already have an autograd context id for this thread"):
+                with dist_autograd.context() as context_id:
+                    pass
+
+    # For current context, this rank sends t1 and t2 tensors to dst_rank,
+    # then get t3 = torch.add(t1, t2) result tensor.
+    # For the current context in this rank, it expects graph like this:
+    #  send function:
+    #              rpcSendBackward
+    #                  /          \
+    #  t1.AccumulateGrad         t2.AccumulateGrad
+    #
+    #  recv function:
+    #
+    #            |
+    #          t3.rpcRecvBackward
+    #
+    def _verify_graph_for_first_rpc_call(self, context_id, t1, t2, ret):
         # Get send function.
         ctx = dist_autograd._current_context()
         self.assertEqual(context_id, ctx._context_id())
@@ -143,9 +163,18 @@
         self.assertEqual(1, len(recv_functions))
         self.assertEqual(ret.grad_fn, list(recv_functions.values())[0])
 
-    # Host receives tensors and actually runs tensor operations, return tensor
-    # result
-    def _verify_send_recv_functions_in_tensor_run(self, ctx):
+    # For a context passed from previous nested chain calls, this rank
+    # recevied two tensors t1 and t2, execute torch.add(t1, t2) and send result
+    # tensor t3 back.
+    # For the context making first rpc call in nested chain calls, in this rank,
+    # it expects graph like this:
+    #  send and recv functions:
+    #       rpcSendBackward
+    #           |
+    #          t3.AddBackward0
+    #          /             \
+    # t1.recvRpcBackward    t2.recvRpcBackward
+    def _verify_graph_for_rpc_call_exec(self, ctx):
         # Get the send function.
         send_functions = ctx._send_functions()
         self.assertEqual(1, len(send_functions))
@@ -168,18 +197,6 @@
         self.assertEqual(next_funcs[0][0], next_funcs[1][0])
 
     def _test_autograd_functions(self, fn):
-=======
-    @dist_init
-    def test_nested_context(self):
-        with dist_autograd.context() as context_id:
-            # Nested contexts not supported.
-            with self.assertRaisesRegex(RuntimeError, "Already have an autograd context id for this thread"):
-                with dist_autograd.context() as context_id:
-                    pass
-
-    @dist_init
-    def test_autograd_functions(self):
->>>>>>> 94c1ff43
         dst_rank = (self.rank + 1) % self.world_size
         with dist_autograd.context() as context_id:
             t1 = torch.ones(3, 3, requires_grad=True)
@@ -188,11 +205,10 @@
             rpc.rpc_sync("worker{}".format(dst_rank),
                          _set_rpc_done_from_prev_rank, args=(context_id,))
 
-            self._verify_send_recv_functions_in_client(context_id, t1, t2, ret)
+            self._verify_graph_for_first_rpc_call(context_id, t1, t2, ret)
 
             # We should have send/recv functions from the previous rank, get all
             # contexts in this node to find them.
-
             # Wait for the prev rank to be done with rpc.
             while not prev_rank_rpc_done:
                 time.sleep(0.1)
@@ -200,8 +216,7 @@
 
             # Now verify the autograd graph.
             ctx = dist_autograd._retrieve_context(prev_rank_context_id)
-
-            self._verify_send_recv_functions_in_tensor_run(ctx)
+            self._verify_graph_for_rpc_call_exec(ctx)
 
         # autograd context should be cleaned up by now.
         with self.assertRaises(RuntimeError):
@@ -211,7 +226,6 @@
         with self.assertRaises(RuntimeError):
             ctx = dist_autograd._current_context()
 
-<<<<<<< HEAD
     @dist_init
     def test_autograd_functions_for_builtin_call(self):
         self._test_autograd_functions(torch.add)
@@ -219,16 +233,6 @@
     @dist_init
     def test_autograd_functions_for_python_call(self):
         self._test_autograd_functions(my_py_add)
-=======
-            # Ensure that the destination workerId is recorded on this context.
-            worker_ids = ctx._known_worker_ids()
-            self.assertEqual(len(worker_ids), 1)
-            self.assertEqual(dst_rank, worker_ids[0])
-
-            # Retrieve the next functions in the graph.
-            next_funcs = list(send_functions.values())[0].next_functions
-            self.assertEqual(2, len(next_funcs))
->>>>>>> 94c1ff43
 
     @dist_init
     def test_autograd_functions_for_python_nested_call(self):
@@ -250,15 +254,12 @@
             # Another two pairs are for prev context id when this rank is worked
             # as server
             # Last pair is for prev prev context id when this rank is worked as
-            # nested dst rank host to run the nested rpc call inside
-            # my_py_nested_call
-
-            # verify first pair of send and recv functions for context_id
-            # Get send function.
-            self._verify_send_recv_functions_in_client(context_id, t1, t2, ret)
-
-            # verify two pairs of send and recv functions for
-            # prev_rank_context_id
+            # host to run the nested rpc call inside my_py_nested_call
+
+            # verify first pair of send and recv functions for current context
+            self._verify_graph_for_first_rpc_call(context_id, t1, t2, ret)
+
+            # verify two pairs of send and recv functions for prev rank
             # We should have send/recv functions from the previous rank, get all
             # contexts in this node to find them.
             # Wait for the prev rank to be done with rpc.
@@ -285,7 +286,7 @@
             )
             self.assertEqual(next_funcs[0][0], next_funcs[1][0])
 
-<<<<<<< HEAD
+
             # For send function when returning resonpose to client
             # next function of the send function is the recv function
             # for received tensor result returned from nested call
@@ -294,15 +295,9 @@
             self.assertEqual(
                 "torch::distributed::autograd::RecvRpcBackward", next_funcs[0][0].name()
             )
-=======
-
-        # autograd context should be cleaned up by now.
-        with self.assertRaises(RuntimeError):
-            ctx = dist_autograd._retrieve_context(context_id)
->>>>>>> 94c1ff43
 
             # verify third pair of send and recv functions for
-            # prev_prev_rank_context_id
+            # prev of prev rank,
             # We should have send/recv functions from the previous of previous
             # rank, get all contexts in this node to find them.
             # Wait for the prev prev rank to be done with rpc.
@@ -310,7 +305,7 @@
                 time.sleep(0.1)
                 pass
             ctx = dist_autograd._retrieve_context(prev_prev_rank_context_id)
-            self._verify_send_recv_functions_in_tensor_run(ctx)
+            self._verify_graph_for_rpc_call_exec(ctx)
 
     @dist_init
     def test_rpc_complex_args(self):
@@ -338,15 +333,6 @@
                 else:
                     self.assertIsNone(next_funcs[i][0])
 
-<<<<<<< HEAD
-    @dist_init
-    def test_nested_contex(self):
-        with self.assertRaises(RuntimeError):
-            with dist_autograd.context() as context_id_1:
-                with dist_autograd.context() as context_id_2:
-                    a = 1
-                b = 1
-=======
             # Verify that the worker id has been recorded in the context
             ctx = dist_autograd._current_context()
             worker_ids = ctx._known_worker_ids()
@@ -365,7 +351,7 @@
             for dst_rank in dst_ranks:
                 ret = rpc.rpc_sync("worker{}".format(dst_rank), torch.add, args=(t1, t2))
                 rpc.rpc_sync(
-                    "worker{}".format(dst_rank), _set_rpc_done, args=(context_id,)
+                    "worker{}".format(dst_rank), _set_rpc_done_from_prev_rank, args=(context_id,)
                 )
             # no worker ids should be recorded.
             ctx = dist_autograd._current_context()
@@ -378,7 +364,7 @@
             for dst_rank in dst_ranks:
                 ret = rpc.rpc_sync("worker{}".format(dst_rank), torch.add, args=(t1, t2))
                 rpc.rpc_sync(
-                    "worker{}".format(dst_rank), _set_rpc_done, args=(context_id,)
+                    "worker{}".format(dst_rank), _set_rpc_done_from_prev_rank, args=(context_id,)
                 )
             # all worker_ids in dst_ranks should be recorded.
             worker_ids = ctx._known_worker_ids()
@@ -637,5 +623,4 @@
 
 
 if __name__ == '__main__':
-    unittest.main()
->>>>>>> 94c1ff43
+    unittest.main()
--- conflicted
+++ resolved
@@ -7,15 +7,12 @@
 import torch.nn._intrinsic.quantized as nniq
 import torch.nn._intrinsic.qat as nniqat
 from torch.quantization import \
-<<<<<<< HEAD
-    QConfig, QConfig_dynamic, default_weight_observer, get_observer_dict,\
-=======
-    QConfigDynamic, default_weight_observer, get_observer_dict,\
->>>>>>> 4e52adc0
+    QConfig, QConfigDynamic, default_observer, default_weight_observer, get_observer_dict,\
     quantize, prepare, convert, prepare_qat, quantize_qat, fuse_modules, \
-    quantize_script, default_observer, \
-    quantize_dynamic, default_qconfig, default_debug_qconfig, default_qat_qconfig, \
+      quantize_dynamic, default_qconfig, default_debug_qconfig, default_qat_qconfig, \
     default_dynamic_qconfig, HistogramObserver, MinMaxObserver, PerChannelMinMaxObserver, RecordingObserver, QuantWrapper
+
+from torch.quantization.quantize_script import _quantize_script
 
 from common_utils import run_tests
 from common_quantization import QuantizationTestCase, \
@@ -48,13 +45,8 @@
         r"""Quantize SingleLayerLinearModel which has one Linear module, make sure it is swapped
         to nnq.Linear which is the quantized version of the module
         """
-<<<<<<< HEAD
         model = AnnotatedSingleLayerLinearModel()
-        prepare(model)
-=======
-        model = SingleLayerLinearModel()
         model = prepare(model)
->>>>>>> 4e52adc0
         # Check if observers and quant/dequant nodes are inserted
         self.checkNoPrepModules(model)
         self.checkHasPrepModules(model.fc1)
@@ -72,13 +64,8 @@
 
         checkQuantized(model)
 
-<<<<<<< HEAD
-        # test one line API
-        model = quantize(AnnotatedSingleLayerLinearModel(), test_only_eval_fn,
-                         self.calib_data)
-=======
         # test one line API - out of place version
-        base = SingleLayerLinearModel()
+        base = AnnotatedSingleLayerLinearModel()
         keys_before = set(list(base.state_dict().keys()))
         model = quantize(base, test_only_eval_fn, self.calib_data)
         checkQuantized(model)
@@ -86,9 +73,8 @@
         self.assertEqual(keys_before, keys_after)  # simple check that nothing changed
 
         # in-place version
-        model = SingleLayerLinearModel()
+        model = AnnotatedSingleLayerLinearModel()
         quantize(model, test_only_eval_fn, self.calib_data, inplace=True)
->>>>>>> 4e52adc0
         checkQuantized(model)
 
     def test_two_layers(self):
@@ -649,8 +635,8 @@
         checkQuantized(model)
 
 
-@unittest.skipIf(
-    not torch.fbgemm_is_cpu_supported(),
+@unittest.skipUnless(
+    'fbgemm' in torch.backends.quantized.get_supported_qengines(),
     " Quantized operations require FBGEMM. FBGEMM is only optimized for CPUs"
     " with instruction set support avx2 or newer.",
 )
@@ -667,10 +653,10 @@
 
         qconfig_dict = {
             '': QConfig(
-                activation=default_observer(),
-                weight=default_weight_observer())
+                activation=default_observer,
+                weight=default_weight_observer)
         }
-        model_script = quantize_script(
+        model_script = _quantize_script(
             torch.jit.script(SingleLayerLinearModel()),
             qconfig_dict,
             test_only_eval_fn,

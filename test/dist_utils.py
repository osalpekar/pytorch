from __future__ import absolute_import, division, print_function, unicode_literals

import threading
from functools import wraps
from os import getenv

import torch.distributed as dist
import torch.distributed.rpc as rpc
from torch.distributed.rpc.api import RpcBackend


if not dist.is_available():
    print("c10d not available, skipping tests")
    sys.exit(0)


class TestConfig:
<<<<<<< HEAD
    __slots__ = ["backend"]
=======
    __slots__ = ['rpc_backend']
>>>>>>> 065a3f28

    def __init__(self, *args, **kwargs):
        assert len(args) == 0, "TestConfig only takes kwargs."
        for k, v in kwargs.items():
            setattr(self, k, v)


TEST_CONFIG = TestConfig(rpc_backend=getenv("RPC_BACKEND", RpcBackend.PROCESS_GROUP))
INIT_METHOD_TEMPLATE = "file://{file_name}?rank={rank}&world_size={world_size}"


MASTER_RANK = 0
_ALL_NODE_NAMES = set()
_DONE_NODE_NAMES = set()
_TERMINATION_SIGNAL = threading.Event()


def on_master_follower_report_done(worker_name):
    assert (
        worker_name in _ALL_NODE_NAMES
    ), "{worker_name} is not expected by master.".format(worker_name=worker_name)
    assert (
        worker_name not in _DONE_NODE_NAMES
    ), "{worker_name} report done twice.".format(worker_name=worker_name)
    _DONE_NODE_NAMES.add(worker_name)
    if _ALL_NODE_NAMES != _DONE_NODE_NAMES:
        return
    set_termination_signal()


def set_termination_signal():
    assert (
        not _TERMINATION_SIGNAL.is_set()
    ), "Termination signal got set twice."
    _TERMINATION_SIGNAL.set()


def dist_init(test_method):
    """
    We use this decorator for setting up and tearing down state since
    MultiProcessTestCase runs each `test*` method in a separate process and
    each process just runs the `test*` method without actually calling
    'setUp' and 'tearDown' methods of unittest.
    """

    @wraps(test_method)
    def wrapper(self, *arg, **kwargs):
        self.worker_id = self.rank
        global _ALL_NODE_NAMES
        _ALL_NODE_NAMES = {"worker{}".format(rank) for rank in range(self.world_size)}

        # Initialize RPC.
        dist.init_process_group(backend="gloo", init_method=self.init_method)
        # Use enough 'num_send_recv_threads' until we fix https://github.com/pytorch/pytorch/issues/26359
        rpc.init_model_parallel(
            self_name="worker%d" % self.rank,
            backend=TEST_CONFIG.rpc_backend,
            self_rank=self.rank,
            init_method=self.init_method,
            num_send_recv_threads=16
        )
        test_method(self, *arg, **kwargs)

        # Follower reports done.
        if self.rank == MASTER_RANK:
            on_master_follower_report_done(
                "worker{}".format(MASTER_RANK)
            )
        else:
            rpc.rpc_async(
                "worker{}".format(MASTER_RANK),
                on_master_follower_report_done,
                args=("worker{}".format(self.rank),),
            )

        # Master waits for followers to report done.
        # Follower waits for master's termination command.
        _TERMINATION_SIGNAL.wait()
        if self.rank == MASTER_RANK:
            # Master sends termination command.
            futs = []
            for dst_rank in range(self.world_size):
                # torch.distributed.rpc module does not support sending to self.
                if dst_rank == MASTER_RANK:
                    continue
                dst_name = "worker{}".format(dst_rank)
                fut = rpc.rpc_async(
                    dst_name,
                    set_termination_signal,
                    args=(),
                )
                futs.append(fut)
            for fut in futs:
                assert fut.wait() is None, "Sending termination signal failed."

        # Close RPC.
        rpc.join_rpc()

    return wrapper<|MERGE_RESOLUTION|>--- conflicted
+++ resolved
@@ -15,11 +15,7 @@
 
 
 class TestConfig:
-<<<<<<< HEAD
-    __slots__ = ["backend"]
-=======
     __slots__ = ['rpc_backend']
->>>>>>> 065a3f28
 
     def __init__(self, *args, **kwargs):
         assert len(args) == 0, "TestConfig only takes kwargs."

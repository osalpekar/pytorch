from __future__ import absolute_import, division, print_function, unicode_literals

import threading
from functools import wraps
from os import getenv

import torch.distributed as dist
import torch.distributed.rpc as rpc
from torch.distributed.rpc.api import RpcBackend


if not dist.is_available():
    print("c10d not available, skipping tests")
    sys.exit(0)


class TestConfig:
    __slots__ = ['rpc_backend']

    def __init__(self, *args, **kwargs):
        assert len(args) == 0, "TestConfig only takes kwargs."
        for k, v in kwargs.items():
            setattr(self, k, v)


TEST_CONFIG = TestConfig(rpc_backend=getenv("RPC_BACKEND", RpcBackend.PROCESS_GROUP))
INIT_METHOD_TEMPLATE = "file://{file_name}"


MASTER_RANK = 0
_ALL_NODE_NAMES = set()
_DONE_NODE_NAMES = set()
_TERMINATION_SIGNAL = threading.Event()


def on_master_follower_report_done(worker_name):
    assert (
        worker_name in _ALL_NODE_NAMES
    ), "{worker_name} is not expected by master.".format(worker_name=worker_name)
    assert (
        worker_name not in _DONE_NODE_NAMES
    ), "{worker_name} report done twice.".format(worker_name=worker_name)
    _DONE_NODE_NAMES.add(worker_name)
    if _ALL_NODE_NAMES != _DONE_NODE_NAMES:
        return
    set_termination_signal()


def set_termination_signal():
    assert (
        not _TERMINATION_SIGNAL.is_set()
    ), "Termination signal got set twice."
    _TERMINATION_SIGNAL.set()


def dist_init(test_method):
    """
    We use this decorator for setting up and tearing down state since
    MultiProcessTestCase runs each `test*` method in a separate process and
    each process just runs the `test*` method without actually calling
    'setUp' and 'tearDown' methods of unittest.
    """

    @wraps(test_method)
    def wrapper(self, *arg, **kwargs):
        self.worker_id = self.rank
<<<<<<< HEAD
        dist.init_process_group(
            backend="gloo",
            init_method=self.init_method,
            rank=self.rank,
            world_size=self.world_size,
        )
=======
        global _ALL_NODE_NAMES
        _ALL_NODE_NAMES = {"worker{}".format(rank) for rank in range(self.world_size)}

        # Initialize RPC.
        dist.init_process_group(backend="gloo", init_method=self.init_method)
>>>>>>> 076b116a
        # Use enough 'num_send_recv_threads' until we fix https://github.com/pytorch/pytorch/issues/26359
        rpc.init_model_parallel(
            self_name="worker%d" % self.rank,
            backend=TEST_CONFIG.rpc_backend,
            init_method=self.init_method,
            self_rank=self.rank,
            world_size=self.world_size,
            num_send_recv_threads=16
        )
        test_method(self, *arg, **kwargs)

        # Follower reports done.
        if self.rank == MASTER_RANK:
            on_master_follower_report_done(
                "worker{}".format(MASTER_RANK)
            )
        else:
            rpc.rpc_async(
                "worker{}".format(MASTER_RANK),
                on_master_follower_report_done,
                args=("worker{}".format(self.rank),),
            )

        # Master waits for followers to report done.
        # Follower waits for master's termination command.
        _TERMINATION_SIGNAL.wait()
        if self.rank == MASTER_RANK:
            # Master sends termination command.
            futs = []
            for dst_rank in range(self.world_size):
                # torch.distributed.rpc module does not support sending to self.
                if dst_rank == MASTER_RANK:
                    continue
                dst_name = "worker{}".format(dst_rank)
                fut = rpc.rpc_async(
                    dst_name,
                    set_termination_signal,
                    args=(),
                )
                futs.append(fut)
            for fut in futs:
                assert fut.wait() is None, "Sending termination signal failed."

        # Close RPC.
        rpc.join_rpc()

    return wrapper<|MERGE_RESOLUTION|>--- conflicted
+++ resolved
@@ -64,20 +64,15 @@
     @wraps(test_method)
     def wrapper(self, *arg, **kwargs):
         self.worker_id = self.rank
-<<<<<<< HEAD
+        global _ALL_NODE_NAMES
+        _ALL_NODE_NAMES = {"worker{}".format(rank) for rank in range(self.world_size)}
+
         dist.init_process_group(
             backend="gloo",
             init_method=self.init_method,
             rank=self.rank,
             world_size=self.world_size,
         )
-=======
-        global _ALL_NODE_NAMES
-        _ALL_NODE_NAMES = {"worker{}".format(rank) for rank in range(self.world_size)}
-
-        # Initialize RPC.
-        dist.init_process_group(backend="gloo", init_method=self.init_method)
->>>>>>> 076b116a
         # Use enough 'num_send_recv_threads' until we fix https://github.com/pytorch/pytorch/issues/26359
         rpc.init_model_parallel(
             self_name="worker%d" % self.rank,

--- conflicted
+++ resolved
@@ -102,7 +102,6 @@
             export COMMIT_DOCKER_IMAGE=$output_image
           fi
           echo "DOCKER_IMAGE: "${COMMIT_DOCKER_IMAGE}
-<<<<<<< HEAD
 
           if [[ ${BUILD_ENVIRONMENT} == *"paralleltbb"* ]]; then
             export PARALLEL_FLAGS="export ATEN_THREADING=TBB USE_TBB=1 "
@@ -111,11 +110,8 @@
           fi
           echo "Parallel backend flags: "${PARALLEL_FLAGS}
 
-          gunzip --stdout ~/workspace/built_image.tgz | time docker load
+          time docker pull ${COMMIT_DOCKER_IMAGE} >/dev/null
 
-=======
-          time docker pull ${COMMIT_DOCKER_IMAGE} >/dev/null
->>>>>>> 68b18def
           if [ -n "${USE_CUDA_DOCKER_RUNTIME}" ]; then
             export id=$(docker run --cap-add=SYS_PTRACE --security-opt seccomp=unconfined --runtime=nvidia -t -d -w /var/lib/jenkins ${COMMIT_DOCKER_IMAGE})
           else

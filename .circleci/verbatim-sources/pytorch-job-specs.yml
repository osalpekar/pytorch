jobs:
  pytorch_linux_build:
    <<: *pytorch_params
    machine:
      image: ubuntu-1604:201903-01
    steps:
    # See Note [Workspace for CircleCI scripts] in job-specs-setup.yml
    - should_run_job
    - setup_linux_system_environment
    - checkout
    - setup_ci_environment
    - run:
        name: Build
        no_output_timeout: "1h"
        command: |
          set -ex
          # Pull Docker image and run build
          echo "DOCKER_IMAGE: "${DOCKER_IMAGE}
          time docker pull ${DOCKER_IMAGE} >/dev/null
          export id=$(docker run -t -d -w /var/lib/jenkins ${DOCKER_IMAGE})

          # TODO We may want to move the rebase logic to a separate step after checkout
          # Rebase to master only if in xenial_py3_6_gcc5_4 case
          if [[ "${CIRCLE_BRANCH}" != "master" && "${BUILD_ENVIRONMENT}" == *"gcc5"* ]]; then
            echo "Merge master branch into $CIRCLE_BRANCH before build in environment $BUILD_ENVIRONMENT"
            git config --global user.email "circleci.ossci@gmail.com"
            git config --global user.name "CircleCI"
            git config remote.origin.url https://github.com/pytorch/pytorch.git
            git config --add remote.origin.fetch +refs/heads/master:refs/remotes/origin/master
            git fetch --tags --progress https://github.com/pytorch/pytorch.git +refs/heads/master:refs/remotes/origin/master --depth=50 --quiet
            export GIT_MERGE_TARGET=`git log -n 1 --pretty=format:"%H" origin/master`
            echo "GIT_MERGE_TARGET: " ${GIT_MERGE_TARGET}
            export GIT_COMMIT=${CIRCLE_SHA1}
            echo "GIT_COMMIT: " ${GIT_COMMIT}
            git checkout -f ${GIT_COMMIT}
            git reset --hard ${GIT_COMMIT}
            git merge --no-edit --no-ff ${GIT_MERGE_TARGET}
          else
            echo "Do NOT merge master branch into $CIRCLE_BRANCH in environment $BUILD_ENVIRONMENT"
          fi

          git submodule sync && git submodule update -q --init --recursive

          docker cp /home/circleci/project/. $id:/var/lib/jenkins/workspace

          if [[ ${BUILD_ENVIRONMENT} == *"namedtensor"* ]]; then
            NAMED_FLAG="export BUILD_NAMEDTENSOR=1"
          fi

          export COMMAND='((echo "export BUILD_ENVIRONMENT=${BUILD_ENVIRONMENT}" && echo '"$NAMED_FLAG"' && echo "source ./workspace/env" && echo "sudo chown -R jenkins workspace && cd workspace && .jenkins/pytorch/build.sh") | docker exec -u jenkins -i "$id" bash) 2>&1'
          echo ${COMMAND} > ./command.sh && unbuffer bash ./command.sh | ts

          # Push intermediate Docker image for next phase to use
          if [ -z "${BUILD_ONLY}" ]; then
            # Note [Special build images]
            # The namedtensor and xla builds use the same docker image as
            # pytorch-linux-trusty-py3.6-gcc5.4-build. In the push step, we have to
            # distinguish between them so the test can pick up the correct image.
            output_image=${DOCKER_IMAGE}-${CIRCLE_SHA1}
            if [[ ${BUILD_ENVIRONMENT} == *"namedtensor"* ]]; then
              export COMMIT_DOCKER_IMAGE=$output_image-namedtensor
            elif [[ ${BUILD_ENVIRONMENT} == *"xla"* ]]; then
              export COMMIT_DOCKER_IMAGE=$output_image-xla
            elif [[ ${BUILD_ENVIRONMENT} == *"android-ndk-r19c-x86_64"* ]]; then
              export COMMIT_DOCKER_IMAGE=$output_image-android-x86_64
            elif [[ ${BUILD_ENVIRONMENT} == *"android-ndk-r19c-arm-v7a"* ]]; then
              export COMMIT_DOCKER_IMAGE=$output_image-android-arm-v7a
            elif [[ ${BUILD_ENVIRONMENT} == *"android-ndk-r19c-arm-v8a"* ]]; then
              export COMMIT_DOCKER_IMAGE=$output_image-android-arm-v8a
            elif [[ ${BUILD_ENVIRONMENT} == *"android-ndk-r19c-x86_32"* ]]; then
              export COMMIT_DOCKER_IMAGE=$output_image-android-x86_32
            else
              export COMMIT_DOCKER_IMAGE=$output_image
            fi
            docker commit "$id" ${COMMIT_DOCKER_IMAGE}
<<<<<<< HEAD
            docker images --digests
            time docker save "${COMMIT_DOCKER_IMAGE}" | gzip -1 > << parameters.saved_docker_filename >>
=======
            time docker push ${COMMIT_DOCKER_IMAGE}
>>>>>>> 32c56747
          fi
    - persist_to_workspace:
        root: .
        paths: << parameters.saved_docker_filename >>

  pytorch_linux_test:
    <<: *pytorch_params
    machine:
      image: ubuntu-1604:201903-01
    steps:
    # See Note [Workspace for CircleCI scripts] in job-specs-setup.yml
    - should_run_job
    - attach_workspace:
        at: ~/workspace
    - setup_linux_system_environment
    - setup_ci_environment
    - run:
        name: Test
        no_output_timeout: "90m"
        command: |
          set -ex
          # See Note [Special build images]
          output_image=${DOCKER_IMAGE}-${CIRCLE_SHA1}
          if [[ ${BUILD_ENVIRONMENT} == *"namedtensor"* ]]; then
            export COMMIT_DOCKER_IMAGE=$output_image-namedtensor
            export NAMED_FLAG="export BUILD_NAMEDTENSOR=1 && export TEST_NAMEDTENSOR=1"
          elif [[ ${BUILD_ENVIRONMENT} == *"xla"* ]]; then
            export COMMIT_DOCKER_IMAGE=$output_image-xla
          else
            export COMMIT_DOCKER_IMAGE=$output_image
          fi
          echo "DOCKER_IMAGE: "${COMMIT_DOCKER_IMAGE}
<<<<<<< HEAD
          gunzip --stdout ~/workspace/built_image.tgz | time docker load
=======
          time docker pull ${COMMIT_DOCKER_IMAGE} >/dev/null
>>>>>>> 32c56747
          if [ -n "${USE_CUDA_DOCKER_RUNTIME}" ]; then
            export id=$(docker run --runtime=nvidia -t -d -w /var/lib/jenkins ${COMMIT_DOCKER_IMAGE})
          else
            export id=$(docker run -t -d -w /var/lib/jenkins ${COMMIT_DOCKER_IMAGE})
          fi
          if [[ ${BUILD_ENVIRONMENT} == *"multigpu"* ]]; then
            export COMMAND='((echo "export BUILD_ENVIRONMENT=${BUILD_ENVIRONMENT}" && echo "${NAMED_FLAG}" && echo "source ./workspace/env" && echo "sudo chown -R jenkins workspace && cd workspace && .jenkins/pytorch/multigpu-test.sh") | docker exec -u jenkins -i "$id" bash) 2>&1'
          else
            export COMMAND='((echo "export BUILD_ENVIRONMENT=${BUILD_ENVIRONMENT}" && echo "${NAMED_FLAG}" && echo "source ./workspace/env" && echo "sudo chown -R jenkins workspace && cd workspace && .jenkins/pytorch/test.sh") | docker exec -u jenkins -i "$id" bash) 2>&1'
          fi
          echo ${COMMAND} > ./command.sh && unbuffer bash ./command.sh | ts<|MERGE_RESOLUTION|>--- conflicted
+++ resolved
@@ -73,12 +73,8 @@
               export COMMIT_DOCKER_IMAGE=$output_image
             fi
             docker commit "$id" ${COMMIT_DOCKER_IMAGE}
-<<<<<<< HEAD
             docker images --digests
             time docker save "${COMMIT_DOCKER_IMAGE}" | gzip -1 > << parameters.saved_docker_filename >>
-=======
-            time docker push ${COMMIT_DOCKER_IMAGE}
->>>>>>> 32c56747
           fi
     - persist_to_workspace:
         root: .
@@ -111,11 +107,7 @@
             export COMMIT_DOCKER_IMAGE=$output_image
           fi
           echo "DOCKER_IMAGE: "${COMMIT_DOCKER_IMAGE}
-<<<<<<< HEAD
           gunzip --stdout ~/workspace/built_image.tgz | time docker load
-=======
-          time docker pull ${COMMIT_DOCKER_IMAGE} >/dev/null
->>>>>>> 32c56747
           if [ -n "${USE_CUDA_DOCKER_RUNTIME}" ]; then
             export id=$(docker run --runtime=nvidia -t -d -w /var/lib/jenkins ${COMMIT_DOCKER_IMAGE})
           else

--- conflicted
+++ resolved
@@ -1,43 +1,3 @@
-<<<<<<< HEAD
-  pytorch_short_perf_test_gpu:
-    environment:
-      BUILD_ENVIRONMENT: pytorch-short-perf-test-gpu
-      DOCKER_IMAGE: "308535385114.dkr.ecr.us-east-1.amazonaws.com/pytorch/pytorch-linux-xenial-cuda9-cudnn7-py3:347"
-      PYTHON_VERSION: "3.6"
-      USE_CUDA_DOCKER_RUNTIME: "1"
-    resource_class: gpu.medium
-    machine:
-      image: ubuntu-1604:201903-01
-    steps:
-    # See Note [Workspace for CircleCI scripts] in job-specs-setup.yml
-    - should_run_job
-    - setup_linux_system_environment
-    - setup_ci_environment
-    - attach_workspace:
-        at: ~/workspace
-    - run:
-        name: Perf Test
-        no_output_timeout: "1h"
-        command: |
-          set -e
-          export COMMIT_DOCKER_IMAGE=${DOCKER_IMAGE}-${CIRCLE_SHA1}
-          echo "DOCKER_IMAGE: "${COMMIT_DOCKER_IMAGE}
-          gunzip --stdout ~/workspace/built_image.tgz | time docker load
-          export id=$(docker run --runtime=nvidia -t -d -w /var/lib/jenkins ${COMMIT_DOCKER_IMAGE})
-
-          docker cp $id:/var/lib/jenkins/workspace/env /home/circleci/project/env
-          # This IAM user allows write access to S3 bucket for perf test numbers
-          set +x
-          echo "declare -x AWS_ACCESS_KEY_ID=${CIRCLECI_AWS_ACCESS_KEY_FOR_PERF_TEST_S3_BUCKET_V4}" >> /home/circleci/project/env
-          echo "declare -x AWS_SECRET_ACCESS_KEY=${CIRCLECI_AWS_SECRET_KEY_FOR_PERF_TEST_S3_BUCKET_V4}" >> /home/circleci/project/env
-          set -x
-          docker cp /home/circleci/project/env $id:/var/lib/jenkins/workspace/env
-
-          export COMMAND='((echo "export BUILD_ENVIRONMENT=${BUILD_ENVIRONMENT}" && echo "source ./workspace/env" && echo "sudo chown -R jenkins workspace && cd workspace && .jenkins/pytorch/short-perf-test-gpu.sh") | docker exec -u jenkins -i "$id" bash) 2>&1'
-          echo ${COMMAND} > ./command.sh && unbuffer bash ./command.sh | ts
-
-=======
->>>>>>> 32c56747
   pytorch_python_doc_push:
     environment:
       BUILD_ENVIRONMENT: pytorch-python-doc-push
@@ -60,11 +20,7 @@
           set -ex
           export COMMIT_DOCKER_IMAGE=${DOCKER_IMAGE}-${CIRCLE_SHA1}
           echo "DOCKER_IMAGE: "${COMMIT_DOCKER_IMAGE}
-<<<<<<< HEAD
           gunzip --stdout ~/workspace/built_image.tgz | time docker load
-=======
-          time docker pull ${COMMIT_DOCKER_IMAGE} >/dev/null
->>>>>>> 32c56747
           export id=$(docker run -t -d -w /var/lib/jenkins ${COMMIT_DOCKER_IMAGE})
 
           # master branch docs push
@@ -86,16 +42,10 @@
           echo ${COMMAND} > ./command.sh && unbuffer bash ./command.sh | ts
 
           # Save the docs build so we can debug any problems
-<<<<<<< HEAD
           # TODO: Temporarily disabled
           # export DEBUG_COMMIT_DOCKER_IMAGE=${COMMIT_DOCKER_IMAGE}-debug
           # docker commit "$id" ${DEBUG_COMMIT_DOCKER_IMAGE}
           # docker push ${DEBUG_COMMIT_DOCKER_IMAGE}
-=======
-          export DEBUG_COMMIT_DOCKER_IMAGE=${COMMIT_DOCKER_IMAGE}-debug
-          docker commit "$id" ${DEBUG_COMMIT_DOCKER_IMAGE}
-          time docker push ${DEBUG_COMMIT_DOCKER_IMAGE}
->>>>>>> 32c56747
 
   pytorch_cpp_doc_push:
     environment:
@@ -118,11 +68,7 @@
           set -ex
           export COMMIT_DOCKER_IMAGE=${DOCKER_IMAGE}-${CIRCLE_SHA1}
           echo "DOCKER_IMAGE: "${COMMIT_DOCKER_IMAGE}
-<<<<<<< HEAD
           gunzip --stdout ~/workspace/built_image.tgz | time docker load
-=======
-          time docker pull ${COMMIT_DOCKER_IMAGE} >/dev/null
->>>>>>> 32c56747
           export id=$(docker run -t -d -w /var/lib/jenkins ${COMMIT_DOCKER_IMAGE})
 
           # master branch docs push
@@ -144,16 +90,10 @@
           echo ${COMMAND} > ./command.sh && unbuffer bash ./command.sh | ts
 
           # Save the docs build so we can debug any problems
-<<<<<<< HEAD
           # TODO: Temporarily disabled
           # export DEBUG_COMMIT_DOCKER_IMAGE=${COMMIT_DOCKER_IMAGE}-debug
           # docker commit "$id" ${DEBUG_COMMIT_DOCKER_IMAGE}
           # docker push ${DEBUG_COMMIT_DOCKER_IMAGE}
-=======
-          export DEBUG_COMMIT_DOCKER_IMAGE=${COMMIT_DOCKER_IMAGE}-debug
-          docker commit "$id" ${DEBUG_COMMIT_DOCKER_IMAGE}
-          time docker push ${DEBUG_COMMIT_DOCKER_IMAGE}
->>>>>>> 32c56747
 
   pytorch_macos_10_13_py3_build:
     environment:
@@ -300,22 +240,14 @@
           echo "docker_image_libtorch_android_arm_v8a: "${docker_image_libtorch_android_arm_v8a}
 
           # x86_32
-<<<<<<< HEAD
           gunzip --stdout ~/workspace/built_image_x86_32.tgz | time docker load
-=======
-          time docker pull ${docker_image_libtorch_android_x86_32} >/dev/null
->>>>>>> 32c56747
           export id_x86_32=$(docker run -t -d -w /var/lib/jenkins ${docker_image_libtorch_android_x86_32})
 
           export COMMAND='((echo "source ./workspace/env" && echo "sudo chown -R jenkins workspace") | docker exec -u jenkins -i "$id_x86_32" bash) 2>&1'
           echo ${COMMAND} > ./command.sh && unbuffer bash ./command.sh | ts
 
           # arm-v7a
-<<<<<<< HEAD
           gunzip --stdout ~/workspace/built_image_arm_v7a.tgz | time docker load
-=======
-          time docker pull ${docker_image_libtorch_android_arm_v7a} >/dev/null
->>>>>>> 32c56747
           export id_arm_v7a=$(docker run -t -d -w /var/lib/jenkins ${docker_image_libtorch_android_arm_v7a})
 
           export COMMAND='((echo "source ./workspace/env" && echo "sudo chown -R jenkins workspace") | docker exec -u jenkins -i "$id_arm_v7a" bash) 2>&1'
@@ -325,11 +257,7 @@
           docker cp $id_arm_v7a:/var/lib/jenkins/workspace/build_android/install ~/workspace/build_android_install_arm_v7a
 
           # x86_64
-<<<<<<< HEAD
           gunzip --stdout ~/workspace/built_image_x86_64.tgz | time docker load
-=======
-          time docker pull ${docker_image_libtorch_android_x86_64} >/dev/null
->>>>>>> 32c56747
           export id_x86_64=$(docker run -t -d -w /var/lib/jenkins ${docker_image_libtorch_android_x86_64})
 
           export COMMAND='((echo "source ./workspace/env" && echo "sudo chown -R jenkins workspace") | docker exec -u jenkins -i "$id_x86_64" bash) 2>&1'
@@ -339,11 +267,7 @@
           docker cp $id_x86_64:/var/lib/jenkins/workspace/build_android/install ~/workspace/build_android_install_x86_64
 
           # arm-v8a
-<<<<<<< HEAD
           gunzip --stdout ~/workspace/built_image_arm_v8a.tgz | time docker load
-=======
-          time docker pull ${docker_image_libtorch_android_arm_v8a} >/dev/null
->>>>>>> 32c56747
           export id_arm_v8a=$(docker run -t -d -w /var/lib/jenkins ${docker_image_libtorch_android_arm_v8a})
 
           export COMMAND='((echo "source ./workspace/env" && echo "sudo chown -R jenkins workspace") | docker exec -u jenkins -i "$id_arm_v8a" bash) 2>&1'
@@ -365,12 +289,8 @@
 
           output_image=$docker_image_libtorch_android_x86_32-gradle
           docker commit "$id_x86_32" ${output_image}
-<<<<<<< HEAD
           docker images --digests
           time docker save "${output_image}" | gzip -1 > built_image_x86_32_gradle.tgz
-=======
-          time docker push ${output_image}
->>>>>>> 32c56747
     - store_artifacts:
         path: ~/workspace/build_android_artifacts/artifacts.tgz
         destination: artifacts.tgz
@@ -406,11 +326,7 @@
           echo "docker_image_libtorch_android_x86_32_gradle: "${docker_image_libtorch_android_x86_32_gradle}
 
           # x86_32
-<<<<<<< HEAD
           gunzip --stdout ~/workspace/built_image_x86_32_gradle.tgz | time docker load
-=======
-          time docker pull ${docker_image_libtorch_android_x86_32_gradle} >/dev/null
->>>>>>> 32c56747
           export id_x86_32=$(docker run -t -d -w /var/lib/jenkins ${docker_image_libtorch_android_x86_32_gradle})
 
           export COMMAND='((echo "source ./workspace/env" && echo "sudo chown -R jenkins workspace" && echo "export BUILD_ENVIRONMENT=${BUILD_ENVIRONMENT}" && echo "export SONATYPE_NEXUS_USERNAME=${SONATYPE_NEXUS_USERNAME}" && echo "export SONATYPE_NEXUS_PASSWORD=${SONATYPE_NEXUS_PASSWORD}" && echo "export ANDROID_SIGN_KEY=${ANDROID_SIGN_KEY}" && echo "export ANDROID_SIGN_PASS=${ANDROID_SIGN_PASS}" && echo "sudo chown -R jenkins workspace && cd workspace && ./.circleci/scripts/publish_android_snapshot.sh") | docker exec -u jenkins -i "$id_x86_32" bash) 2>&1'
@@ -418,15 +334,11 @@
 
           output_image=${docker_image_libtorch_android_x86_32_gradle}-publish-snapshot
           docker commit "$id_x86_32" ${output_image}
-<<<<<<< HEAD
 #         docker images --digests
 #         time docker save "${output_image}" | gzip -1 > built_image_publish_snapshot.tgz
 #   - persist_to_workspace:
 #       root: .
 #       paths: built_image_publish_snapshot.tgz
-=======
-          time docker push ${output_image}
->>>>>>> 32c56747
 
   pytorch_android_gradle_build-x86_32:
     environment:
@@ -458,11 +370,7 @@
           echo "docker_image_libtorch_android_x86_32: "${docker_image_libtorch_android_x86_32}
 
           # x86
-<<<<<<< HEAD
           gunzip --stdout ~/workspace/built_image_x86_32.tgz | time docker load
-=======
-          time docker pull ${docker_image_libtorch_android_x86_32} >/dev/null
->>>>>>> 32c56747
           export id=$(docker run -t -d -w /var/lib/jenkins ${docker_image_libtorch_android_x86_32})
 
           export COMMAND='((echo "source ./workspace/env" && echo "export BUILD_ENVIRONMENT=${BUILD_ENVIRONMENT}" && echo "sudo chown -R jenkins workspace && cd workspace && ./.circleci/scripts/build_android_gradle.sh") | docker exec -u jenkins -i "$id" bash) 2>&1'
@@ -473,12 +381,8 @@
 
           output_image=${docker_image_libtorch_android_x86_32}-gradle
           docker commit "$id" ${output_image}
-<<<<<<< HEAD
           docker images --digests
           time docker save "${output_image}" | gzip -1 > built_image_x86_32.tgz
-=======
-          time docker push ${output_image}
->>>>>>> 32c56747
     - store_artifacts:
         path: ~/workspace/build_android_x86_32_artifacts/artifacts.tgz
         destination: artifacts.tgz
